--- conflicted
+++ resolved
@@ -86,12 +86,8 @@
     "pdpyras==5.2.0",
     "phonenumberslite==8.13.6",
     "pillow==10.2.0",
-<<<<<<< HEAD
     "playwright==1.54.0",
-    "posthoganalytics>=6.3.1",
-=======
     "posthoganalytics>=6.7.4",
->>>>>>> 81d1a3e0
     "psutil==6.0.0",
     "psycopg2-binary==2.9.7",
     "psycopg[binary]==3.2.4",
@@ -304,24 +300,7 @@
 
 [tool.ruff.lint.isort]
 combine-as-imports = true
-force-wrap-aliases = true
-length-sort-straight = true
-split-on-trailing-comma = false
-section-order = [
-    "future",
-    "standard-library",
-    "testing",
-    "django",
-    "third-party",
-    "posthog.schema",
-    "posthog.hogql",
-    "posthog",
-    "products",
-    "first-party",
-    "local-folder",
-]
-
-<<<<<<< HEAD
+
 [tool.ruff.lint.per-file-ignores]
 "./posthog/queries/column_optimizer/column_optimizer.py" = ["F401"]
 "./posthog/migrations/0027_move_elements_to_group.py" = ["T201"]
@@ -341,7 +320,8 @@
 "./docker-compose-config.py" = ["T201"]
 "./posthog/management/commands/backfill_persons_and_groups_on_events.py" = [
     "T201",
-=======
+]
+
 [tool.ruff.lint.isort.sections]
 "django" = ["django"] # Group all Django imports into a separate section.
 "testing" = [ # Group all testing imports into a separate section.
@@ -349,7 +329,6 @@
     "pytest",
     "unittest",
     "posthog.test.base",
->>>>>>> 81d1a3e0
 ]
 # Separate groups for our own stuff
 "posthog.schema" = ["posthog.schema"]
