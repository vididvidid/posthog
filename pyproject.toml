--- conflicted
+++ resolved
@@ -155,11 +155,8 @@
     "opentelemetry-exporter-otlp-proto-grpc==1.33.1",
     "asgiref==3.8.1",
     "django-mcp-server==0.5.6",
-<<<<<<< HEAD
     "playwright>=1.54.0",
-=======
     "django-admin-inline-paginator===0.4.0",
->>>>>>> 1f54e9fa
 ]
 
 [dependency-groups]
