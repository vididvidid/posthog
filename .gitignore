--- conflicted
+++ resolved
@@ -108,12 +108,12 @@
 # Ignore user's Cursor rules
 .cursor/**/user*.mdc
 
-<<<<<<< HEAD
+# Test durations
 .test_durations
-=======
+test-durations.json
+
 # Ignore file for clearing demo data on local
 posthog/management/commands/clear_demo_data.py
 
 # Ignore Claude Code settings
-.claude/settings.local.json
->>>>>>> 174b8509
+.claude/settings.local.json