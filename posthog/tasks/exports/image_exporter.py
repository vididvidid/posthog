import os
import tempfile
import time
import uuid
from datetime import timedelta
from typing import Literal, Optional

from posthog.schema_migrations.upgrade_manager import upgrade_query
import structlog
import posthoganalytics
from django.conf import settings
from selenium import webdriver
from selenium.common.exceptions import TimeoutException
from selenium.webdriver.common.by import By
from selenium.webdriver.chrome.options import Options
from selenium.webdriver.chrome.service import Service
from selenium.webdriver.support.wait import WebDriverWait
from webdriver_manager.chrome import ChromeDriverManager
from webdriver_manager.core.os_manager import ChromeType

from posthog.api.services.query import process_query_dict
from posthog.exceptions_capture import capture_exception
from posthog.hogql.constants import LimitContext
from posthog.hogql_queries.query_runner import ExecutionMode
from posthog.models.exported_asset import (
    ExportedAsset,
    get_public_access_token,
    save_content,
)
from posthog.tasks.exporter import (
    EXPORT_FAILED_COUNTER,
)
from posthog.tasks.exports.exporter_utils import log_error_if_site_url_not_reachable
from posthog.utils import absolute_uri

logger = structlog.get_logger(__name__)

TMP_DIR = "/tmp"  # NOTE: Externalise this to ENV var

ScreenWidth = Literal[800, 1920, 1400]
CSSSelector = Literal[".InsightCard", ".ExportedInsight", ".replayer-wrapper"]


# NOTE: We purposefully DON'T re-use the driver. It would be slightly faster but would keep an in-memory browser
# window permanently around which is unnecessary
def get_driver() -> webdriver.Chrome:
    options = Options()
    options.add_argument("--headless=new")  # Hint: Try removing this line when debugging
    options.add_argument("--force-device-scale-factor=2")  # Scale factor for higher res image
    options.add_argument("--use-gl=swiftshader")
    options.add_argument("--disable-software-rasterizer")
    options.add_argument("--no-sandbox")
    options.add_argument("--disable-gpu")
    options.add_argument("--disable-dev-shm-usage")  # This flag can make things slower but more reliable
    options.add_experimental_option(
        "excludeSwitches", ["enable-automation"]
    )  # Removes the "Chrome is being controlled by automated test software" bar

    # Create a unique prefix for the temporary directory
    pid = os.getpid()
    timestamp = int(time.time() * 1000)
    unique_prefix = f"chrome-profile-{pid}-{timestamp}-{uuid.uuid4()}"

    # Use TemporaryDirectory which will automatically clean up when the context manager exits
    temp_dir = tempfile.TemporaryDirectory(prefix=unique_prefix)
    options.add_argument(f"--user-data-dir={temp_dir.name}")

    # Store original HOME to restore later
    original_home = os.environ.get("HOME")

    # Necessary to let the nobody user run chromium
    os.environ["HOME"] = temp_dir.name

    try:
        if os.environ.get("CHROMEDRIVER_BIN"):
            service = webdriver.ChromeService(executable_path=os.environ["CHROMEDRIVER_BIN"])
            driver = webdriver.Chrome(service=service, options=options)
        else:
            driver = webdriver.Chrome(
                service=Service(ChromeDriverManager(chrome_type=ChromeType.GOOGLE).install()),
                options=options,
            )

        # Restore original HOME after Chrome is created
        if original_home:
            os.environ["HOME"] = original_home
        else:
            os.environ.pop("HOME", None)

        return driver
    except Exception:
        # Restore HOME on failure too
        if original_home:
            os.environ["HOME"] = original_home
        else:
            os.environ.pop("HOME", None)
        raise


def _export_to_png(exported_asset: ExportedAsset) -> None:
    """
    Exporting an Insight means:
    1. Loading the Insight from the web app in a dedicated rendering mode
    2. Waiting for the page to have fully loaded before taking a screenshot to disk
    3. Loading that screenshot into memory and saving the data representation to the relevant Insight
    4. Cleanup: Remove the old file and close the browser session
    """

    image_path = None

    try:
        if not settings.SITE_URL:
            raise Exception(
                "The SITE_URL is not set. The exporter must have HTTP access to the web app in order to work"
            )

        image_id = str(uuid.uuid4())
        ext = (
            "mp4"
            if exported_asset.export_format == "video/mp4"
            else "webm"
            if exported_asset.export_format == "video/webm"
            else "gif"
            if exported_asset.export_format == "image/gif"
            else "png"
        )
        image_path = os.path.join(TMP_DIR, f"{image_id}.{ext}")

        if not os.path.exists(TMP_DIR):
            os.makedirs(TMP_DIR)

        access_token = get_public_access_token(exported_asset, timedelta(minutes=15))

        screenshot_width: ScreenWidth
        wait_for_css_selector: CSSSelector
        screenshot_height: int = 600
        if exported_asset.insight is not None:
            url_to_render = absolute_uri(f"/exporter?token={access_token}&legend")
            wait_for_css_selector = ".ExportedInsight"
            screenshot_width = 800
        elif exported_asset.dashboard is not None:
            url_to_render = absolute_uri(f"/exporter?token={access_token}")
            wait_for_css_selector = ".InsightCard"
            screenshot_width = 1920
<<<<<<< HEAD
        elif exported_asset.export_context and exported_asset.export_context.get("replay_id"):
=======
        elif exported_asset.export_context and exported_asset.export_context.get("session_recording_id"):
>>>>>>> 1779409b
            # Handle replay export using /exporter route (same as insights/dashboards)
            url_to_render = absolute_uri(
                f"/exporter?token={access_token}&t={exported_asset.export_context.get('timestamp') or 0}&fullscreen=true"
            )
            wait_for_css_selector = exported_asset.export_context.get("css_selector", ".replayer-wrapper")
            screenshot_width = exported_asset.export_context.get("width", 1400)
            screenshot_height = exported_asset.export_context.get("height", 600)

            logger.info(
                "exporting_replay",
<<<<<<< HEAD
                replay_id=exported_asset.export_context.get("replay_id"),
=======
                session_recording_id=exported_asset.export_context.get("session_recording_id"),
>>>>>>> 1779409b
                timestamp=exported_asset.export_context.get("timestamp"),
                url_to_render=url_to_render,
                css_selector=wait_for_css_selector,
                token_preview=access_token[:10],
            )
        else:
<<<<<<< HEAD
            raise Exception(f"Export is missing required dashboard, insight ID, or replay_id in export_context")

        logger.info("exporting_asset", asset_id=exported_asset.id, render_url=url_to_render)

        if exported_asset.export_format == "image/png":
            _screenshot_asset(image_path, url_to_render, screenshot_width, wait_for_css_selector, screenshot_height)
        elif exported_asset.export_format in ("video/webm", "video/mp4", "image/gif"):
            _record_asset(image_path, url_to_render, screenshot_width, wait_for_css_selector, screenshot_height)
        else:
            raise Exception(f"Export to format {exported_asset.export_format} is not supported for insights")
=======
            raise Exception(
                f"Export is missing required dashboard, insight ID, or session_recording_id in export_context"
            )

        logger.info("exporting_asset", asset_id=exported_asset.id, render_url=url_to_render)

        _screenshot_asset(image_path, url_to_render, screenshot_width, wait_for_css_selector, screenshot_height)
>>>>>>> 1779409b

        with open(image_path, "rb") as image_file:
            image_data = image_file.read()

        save_content(exported_asset, image_data)

        os.remove(image_path)

    except Exception:
        # Ensure we clean up the tmp file in case anything went wrong
        if image_path and os.path.exists(image_path):
            os.remove(image_path)

        log_error_if_site_url_not_reachable()

        raise


# Newer versions of selenium seem to include the search bar in the height calculation.
# This is a manually determined offset to ensure the screenshot is the correct height.
# See https://github.com/SeleniumHQ/selenium/issues/14660.
HEIGHT_OFFSET = 85


def _screenshot_asset(
    image_path: str,
    url_to_render: str,
    screenshot_width: ScreenWidth,
    wait_for_css_selector: CSSSelector,
    screenshot_height: int = 600,
) -> None:
    driver: Optional[webdriver.Chrome] = None
    try:
        driver = get_driver()
        # Set initial window size with a more reasonable height to prevent initial rendering issues
        driver.set_window_size(screenshot_width, screenshot_height)
        driver.get(url_to_render)
        posthoganalytics.tag("url_to_render", url_to_render)

        try:
            WebDriverWait(driver, 20).until(lambda x: x.find_element(By.CSS_SELECTOR, wait_for_css_selector))
        except TimeoutException:
            with posthoganalytics.new_context():
                posthoganalytics.tag("stage", "image_exporter.page_load_timeout")
                try:
                    driver.save_screenshot(image_path)
                    posthoganalytics.tag("image_path", image_path)
                except Exception:
                    pass
                capture_exception()

            raise Exception(f"Timeout while waiting for the page to load")

        try:
            # Also wait until nothing is loading
            WebDriverWait(driver, 20).until_not(lambda x: x.find_element(By.CLASS_NAME, "Spinner"))
        except TimeoutException:
            with posthoganalytics.new_context():
                posthoganalytics.tag("stage", "image_exporter.wait_for_spinner_timeout")
                try:
                    driver.save_screenshot(image_path)
                    posthoganalytics.tag("image_path", image_path)
                except Exception:
                    pass
                capture_exception()

        # Get the height of the visualization container specifically
        height = driver.execute_script(
            """
            const element = document.querySelector('.InsightCard__viz') ||
                          document.querySelector('.ExportedInsight__content') ||
                          document.querySelector('.replayer-wrapper');
            if (element) {
                const rect = element.getBoundingClientRect();
                return Math.max(rect.height, document.body.scrollHeight);
            }
            return document.body.scrollHeight;
        """
        )

        # For example funnels use a table that can get very wide, so try to get its width
        # For replay players, check for player width
        width = driver.execute_script(
            """
            // Check for replay player first
            const replayElement = document.querySelector('.replayer-wrapper');
            if (replayElement) {
                return replayElement.offsetWidth;
            }
            // Fall back to table width for insights
            const tableElement = document.querySelector('table');
            if (tableElement) {
                return tableElement.offsetWidth * 1.5;
            }
        """
        )
        if isinstance(width, int):
            width = max(int(screenshot_width), min(1800, width or screenshot_width))
        else:
            width = screenshot_width

        # Set window size with the calculated dimensions
        driver.set_window_size(width, height + HEIGHT_OFFSET)

        # Allow a moment for any dynamic resizing
        driver.execute_script("return new Promise(resolve => setTimeout(resolve, 500))")

        # Get the final height after any dynamic adjustments
        final_height = driver.execute_script(
            """
            const element = document.querySelector('.InsightCard__viz') ||
                          document.querySelector('.ExportedInsight__content') ||
                          document.querySelector('.replayer-wrapper');
            if (element) {
                const rect = element.getBoundingClientRect();
                return Math.max(rect.height, document.body.scrollHeight);
            }
            return document.body.scrollHeight;
        """
        )

        # Set final window size
        driver.set_window_size(width, final_height + HEIGHT_OFFSET)
        driver.save_screenshot(image_path)
    except Exception as e:
        # To help with debugging, add a screenshot and any chrome logs
        with posthoganalytics.new_context():
            posthoganalytics.tag("url_to_render", url_to_render)
            if driver:
                # If we encounter issues getting extra info we should silently fail rather than creating a new exception
                try:
                    driver.save_screenshot(image_path)
                    posthoganalytics.tag("image_path", image_path)
                except Exception:
                    pass
        capture_exception(e)

        raise
    finally:
        if driver:
            driver.quit()


def _record_asset(
    image_path: str,  # for video too; pass a .webm path
    url_to_render: str,
    screenshot_width: ScreenWidth,
    wait_for_css_selector: CSSSelector,
    screenshot_height: int = 600,
) -> None:
    """
    Record a 5-second WebM video of the exported asset using Playwright (Chromium).
    - Opens a headless browser
    - Loads the replay URL
    - Waits for content and spinner to settle
    - Records 5 seconds
    - Saves the video to `image_path` (.webm)
    """
    # Lazy import so normal image exports don't require playwright
    try:
        from playwright.sync_api import sync_playwright, TimeoutError as PlaywrightTimeoutError
    except Exception as import_err:
        # Give a clear actionable message
        raise RuntimeError(
            "Playwright is required for video export. Install it and Chromium, e.g.: "
            "`uv add playwright && python -m playwright install chromium`"
        ) from import_err

    temp_dir_ctx: Optional[tempfile.TemporaryDirectory] = None
    try:
        temp_dir_ctx = tempfile.TemporaryDirectory(prefix="ph-video-export-")
        record_dir = temp_dir_ctx.name

        # Clear Chrome temp HOME that might be deleted
        original_home = os.environ.get("HOME")
        if original_home and "chrome-profile" in original_home:
            # Reset to user's actual home or remove entirely
            os.environ["HOME"] = os.path.expanduser("~")

        with sync_playwright() as p:
            headless = os.getenv("EXPORTER_HEADLESS", "1") != "0"
            browser = p.chromium.launch(
                headless=headless,
                devtools=not headless,
                args=[
                    "--no-sandbox",
                    # "--disable-gpu",#TMP
                    "--disable-dev-shm-usage",
                    "--use-gl=swiftshader",
                    "--disable-software-rasterizer",
                    "--force-device-scale-factor=2",
                ],
            )

            # Start with a reasonable viewport; Playwright video size must be fixed at context creation.
            width = int(screenshot_width)
            height = int(screenshot_height)

            context = browser.new_context(
                viewport={"width": width, "height": height},
                record_video_dir=record_dir,
                record_video_size={"width": width, "height": height},
            )

            page = context.new_page()
            record_started = time.monotonic()

            try:
                page.goto(url_to_render, wait_until="load", timeout=30000)
            except PlaywrightTimeoutError:
                # Still try to proceed, mirroring Selenium's tolerant behavior
                logger.exception("video_exporter.goto_timeout", url_to_render=url_to_render)

            # Wait for the main element to exist
            try:
                page.wait_for_selector(wait_for_css_selector, state="visible", timeout=20000)
            except PlaywrightTimeoutError:
                logger.exception(
                    "video_exporter.wait_for_selector_timeout",
                    url_to_render=url_to_render,
                    wait_for_css_selector=wait_for_css_selector,
                )

            # Try to wait for spinner to be gone
            try:
                page.wait_for_selector(".Spinner", state="detached", timeout=20000)
            except PlaywrightTimeoutError:
                logger.info("video_exporter.spinner_still_visible", url_to_render=url_to_render)

            # Best-effort: compute a larger content size to avoid cropping, but video size is fixed for the session.
            try:
                # Height detection similar to Selenium path
                final_height = page.evaluate(
                    """
                    () => {
                        const el = document.querySelector('.replayer-wrapper');
                        if (el) {
                            const rect = el.getBoundingClientRect();
                            return Math.max(rect.height, document.body.scrollHeight);
                        }
                        return document.body.scrollHeight;
                    }
                    """
                )
                # Width detection for tables / replay player
                final_width = (
                    page.evaluate(
                        """
                    () => {
                        const replay = document.querySelector('.replayer-wrapper');
                        if (replay) { return replay.offsetWidth || 0; }
                        const table = document.querySelector('table');
                        if (table) { return Math.floor((table.offsetWidth || 0) * 1.5); }
                        return 0;
                    }
                    """
                    )
                    or width
                )

                # Clamp width to something reasonable
                final_width = max(width, min(1800, int(final_width)))

                # We cannot change record_video_size after the context is created, but we can adjust viewport to avoid letterboxing/cropping.
                page.set_viewport_size({"width": final_width, "height": int(final_height) + HEIGHT_OFFSET})
            except Exception:
                # Non-fatal
                logger.info("video_exporter.size_calc_failed", url_to_render=url_to_render)

            ready_at = time.monotonic()

            # Small delay so layout stabilizes
            page.wait_for_timeout(500)

            # Record 5 seconds
            page.wait_for_timeout(5000)

            # Finalize and save BEFORE closing context/browser
            video = page.video
            page.close()

            pre_roll = max(0.0, ready_at - record_started)

            import shutil
            import subprocess

            if not shutil.which("ffmpeg"):
                raise RuntimeError("ffmpeg is required for video/mp4 export. Install with `brew install ffmpeg`.")

            tmp_webm = os.path.join(tempfile.gettempdir(), f"{uuid.uuid4()}.webm")

            # persist to tmp webm
            if hasattr(video, "save_as"):
                video.save_as(tmp_webm)
            else:
                src = video.path()
                if not src:
                    raise RuntimeError("Playwright did not provide a video path.")
                shutil.move(src, tmp_webm)

            def to_mp4(src, dst, start=0.0, duration=5.0):
                subprocess.run(
                    [
                        "ffmpeg",
                        "-hide_banner",
                        "-loglevel",
                        "error",
                        "-y",
                        "-ss",
                        f"{start:.2f}",
                        "-i",
                        src,
                        "-t",
                        f"{duration:.2f}",
                        "-c:v",
                        "libx264",
                        "-preset",
                        "veryfast",
                        "-crf",
                        "23",
                        "-pix_fmt",
                        "yuv420p",
                        "-movflags",
                        "+faststart",
                        "-f",
                        "mp4",  # add this
                        dst,
                    ],
                    check=True,
                )

            def to_gif(src, dst, start=0.0, duration=5.0, fps=12, scale_width=None):
                vf_parts = [f"fps={fps}"]
                if scale_width:
                    vf_parts.append(f"scale={scale_width}:-2:flags=lanczos")
                vf = ",".join(vf_parts)
                subprocess.run(
                    [
                        "ffmpeg",
                        "-hide_banner",
                        "-loglevel",
                        "error",
                        "-y",
                        "-ss",
                        f"{start:.2f}",
                        "-t",
                        f"{duration:.2f}",
                        "-i",
                        src,
                        "-vf",
                        f"{vf},split[s0][s1];[s0]palettegen=stats_mode=single[p];[s1][p]paletteuse=dither=bayer:bayer_scale=5:diff_mode=rectangle",
                        "-loop",
                        "0",
                        "-f",
                        "gif",
                        dst,
                    ],
                    check=True,
                )

            try:
                ext = os.path.splitext(image_path)[1].lower()
                if ext == ".mp4":
                    to_mp4(tmp_webm, image_path, start=pre_roll, duration=5.0)
                elif ext == ".gif":
                    to_gif(
                        tmp_webm, image_path, start=pre_roll, duration=5.0, fps=12, scale_width=int(screenshot_width)
                    )
                else:
                    shutil.move(tmp_webm, image_path)
            finally:
                try:
                    # os.remove(tmp_webm)
                    context.close()
                    browser.close()
                except Exception as save_err:
                    with posthoganalytics.new_context():
                        posthoganalytics.tag("url_to_render", url_to_render)
                        posthoganalytics.tag("video_target_path", image_path)
                        capture_exception(save_err)
                    raise

    except Exception as e:
        with posthoganalytics.new_context():
            posthoganalytics.tag("url_to_render", url_to_render)
            posthoganalytics.tag("video_target_path", image_path)
            capture_exception(e)
        logger.error("video_exporter.failed", exception=e, exc_info=True)
        raise
    finally:
        if temp_dir_ctx:
            try:
                temp_dir_ctx.cleanup()
            except Exception:
                pass


def export_image(exported_asset: ExportedAsset) -> None:
    with posthoganalytics.new_context():
        posthoganalytics.tag("team_id", exported_asset.team.pk if exported_asset else "unknown")
        posthoganalytics.tag("asset_id", exported_asset.id if exported_asset else "unknown")

        try:
            if exported_asset.insight:
                # NOTE: Dashboards are regularly updated but insights are not
                # so, we need to trigger a manual update to ensure the results are good
                with upgrade_query(exported_asset.insight):
                    process_query_dict(
                        exported_asset.team,
                        exported_asset.insight.query,
                        dashboard_filters_json=exported_asset.dashboard.filters if exported_asset.dashboard else None,
                        limit_context=LimitContext.QUERY_ASYNC,
                        execution_mode=ExecutionMode.CALCULATE_BLOCKING_ALWAYS,
                        insight_id=exported_asset.insight.id,
                        dashboard_id=exported_asset.dashboard.id if exported_asset.dashboard else None,
                    )
            _export_to_png(exported_asset)
        except Exception as e:
            team_id = str(exported_asset.team.id) if exported_asset else "unknown"
            capture_exception(e, additional_properties={"celery_task": "image_export", "team_id": team_id})

            logger.error("image_exporter.failed", exception=e, exc_info=True)
            EXPORT_FAILED_COUNTER.labels(type="image").inc()
            raise<|MERGE_RESOLUTION|>--- conflicted
+++ resolved
@@ -142,11 +142,7 @@
             url_to_render = absolute_uri(f"/exporter?token={access_token}")
             wait_for_css_selector = ".InsightCard"
             screenshot_width = 1920
-<<<<<<< HEAD
-        elif exported_asset.export_context and exported_asset.export_context.get("replay_id"):
-=======
         elif exported_asset.export_context and exported_asset.export_context.get("session_recording_id"):
->>>>>>> 1779409b
             # Handle replay export using /exporter route (same as insights/dashboards)
             url_to_render = absolute_uri(
                 f"/exporter?token={access_token}&t={exported_asset.export_context.get('timestamp') or 0}&fullscreen=true"
@@ -157,18 +153,13 @@
 
             logger.info(
                 "exporting_replay",
-<<<<<<< HEAD
-                replay_id=exported_asset.export_context.get("replay_id"),
-=======
                 session_recording_id=exported_asset.export_context.get("session_recording_id"),
->>>>>>> 1779409b
                 timestamp=exported_asset.export_context.get("timestamp"),
                 url_to_render=url_to_render,
                 css_selector=wait_for_css_selector,
                 token_preview=access_token[:10],
             )
         else:
-<<<<<<< HEAD
             raise Exception(f"Export is missing required dashboard, insight ID, or replay_id in export_context")
 
         logger.info("exporting_asset", asset_id=exported_asset.id, render_url=url_to_render)
@@ -179,15 +170,6 @@
             _record_asset(image_path, url_to_render, screenshot_width, wait_for_css_selector, screenshot_height)
         else:
             raise Exception(f"Export to format {exported_asset.export_format} is not supported for insights")
-=======
-            raise Exception(
-                f"Export is missing required dashboard, insight ID, or session_recording_id in export_context"
-            )
-
-        logger.info("exporting_asset", asset_id=exported_asset.id, render_url=url_to_render)
-
-        _screenshot_asset(image_path, url_to_render, screenshot_width, wait_for_css_selector, screenshot_height)
->>>>>>> 1779409b
 
         with open(image_path, "rb") as image_file:
             image_data = image_file.read()
