--- conflicted
+++ resolved
@@ -80,9 +80,6 @@
 
         types = [activity["type"] for activity in data["results"]]
         self.assertIn("Stripe", types)
-<<<<<<< HEAD
-        self.assertIn("materialized_view", types)
-=======
         self.assertIn("Materialized view", types)
 
     def test_recent_activity_pagination(self):
@@ -114,5 +111,4 @@
         self.assertEqual(response.status_code, 200)
         self.assertEqual(len(data["results"]), 2)
         self.assertTrue(data["has_more"])
-        self.assertEqual(data["pagination"]["next_offset"], 4)
->>>>>>> a0f2fffb
+        self.assertEqual(data["pagination"]["next_offset"], 4)