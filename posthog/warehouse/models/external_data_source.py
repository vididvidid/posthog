--- conflicted
+++ resolved
@@ -23,13 +23,9 @@
 logger = structlog.get_logger(__name__)
 
 
-<<<<<<< HEAD
-class ExternalDataSource(CreatedMetaFields, UpdatedMetaFields, UUIDModel, DeletedMetaFields):
+class ExternalDataSource(CreatedMetaFields, UpdatedMetaFields, UUIDTModel, DeletedMetaFields):
     objects: CacheManager = CacheManager()
 
-=======
-class ExternalDataSource(CreatedMetaFields, UpdatedMetaFields, UUIDTModel, DeletedMetaFields):
->>>>>>> 18be9ab5
     class Status(models.TextChoices):
         RUNNING = "Running", "Running"
         PAUSED = "Paused", "Paused"
