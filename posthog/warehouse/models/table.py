--- conflicted
+++ resolved
@@ -309,13 +309,9 @@
             raise
         return s3_table_func, placeholder_context
 
-<<<<<<< HEAD
     def hogql_definition(
         self, modifiers: Optional[HogQLQueryModifiers] = None, url_override: str | None = None
-    ) -> S3Table:
-=======
-    def hogql_definition(self, modifiers: Optional[HogQLQueryModifiers] = None) -> HogQLDataWarehouseTable:
->>>>>>> 1b2f8fd8
+    ) -> HogQLDataWarehouseTable:
         columns = self.columns or {}
 
         fields: dict[str, FieldOrTable] = {}
