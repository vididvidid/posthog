import uuid
from contextlib import suppress
from datetime import datetime, timedelta
from posthog.geoip import get_geoip_properties
import time
from ipaddress import ip_address, ip_network
from typing import Any, Optional, cast
from collections.abc import Callable
from loginas.utils import is_impersonated_session, restore_original_login
from posthog.rbac.user_access_control import UserAccessControl
from django.shortcuts import redirect
import structlog
from corsheaders.middleware import CorsMiddleware
from django.conf import settings
from django.contrib.sessions.middleware import SessionMiddleware
from django.core.exceptions import MiddlewareNotUsed
from django.db import connection
from django.db.models import QuerySet
from django.http import HttpRequest, HttpResponse
from django.middleware.csrf import CsrfViewMiddleware
from django.urls import resolve
from django.utils.cache import add_never_cache_headers
from django_prometheus.middleware import (
    Metrics,
    PrometheusAfterMiddleware,
)
from rest_framework import status
from statshog.defaults.django import statsd

from posthog.api.capture import get_event
from posthog.api.decide import get_decide
from posthog.api.shared import UserBasicSerializer
from posthog.clickhouse.client.execute import clickhouse_query_counter
from posthog.clickhouse.query_tagging import QueryCounter, reset_query_tags, tag_queries
from posthog.cloud_utils import is_cloud
from posthog.exceptions import generate_exception_response
from posthog.models import Action, Cohort, Dashboard, FeatureFlag, Insight, Notebook, User, Team
from posthog.rate_limit import DecideRateThrottle
from posthog.settings import SITE_URL, DEBUG, PROJECT_SWITCHING_TOKEN_ALLOWLIST
from posthog.user_permissions import UserPermissions
from .auth import PersonalAPIKeyAuthentication
from .utils_cors import cors_response
from contextlib import ExitStack
from django.db import connections
from posthog.clickhouse.query_tagging import get_query_tags

ALWAYS_ALLOWED_ENDPOINTS = [
    "decide",
    "engage",
    "track",
    "capture",
    "batch",
    "e",
    "s",
    "static",
    "_health",
    "flags",
]

if DEBUG:
    # /i/ is the new root path for capture endpoints
    ALWAYS_ALLOWED_ENDPOINTS.append("i")

default_cookie_options = {
    "max_age": 365 * 24 * 60 * 60,  # one year
    "expires": None,
    "path": "/",
    "domain": "posthog.com",
    "secure": True,
    "samesite": "Strict",
}

cookie_api_paths_to_ignore = {"e", "s", "capture", "batch", "decide", "api", "track", "flags"}


class AllowIPMiddleware:
    trusted_proxies: list[str] = []

    def __init__(self, get_response):
        if not settings.ALLOWED_IP_BLOCKS and not settings.BLOCKED_GEOIP_REGIONS:
            # this will make Django skip this middleware for all future requests
            raise MiddlewareNotUsed()
        self.ip_blocks = settings.ALLOWED_IP_BLOCKS

        if settings.TRUSTED_PROXIES:
            self.trusted_proxies = [item.strip() for item in settings.TRUSTED_PROXIES.split(",")]
        self.get_response = get_response

    def get_forwarded_for(self, request: HttpRequest):
        forwarded_for = request.META.get("HTTP_X_FORWARDED_FOR")
        if forwarded_for is not None:
            return [ip.strip() for ip in forwarded_for.split(",")]
        else:
            return []

    def extract_client_ip(self, request: HttpRequest):
        client_ip = request.META["REMOTE_ADDR"]
        if getattr(settings, "USE_X_FORWARDED_HOST", False):
            forwarded_for = self.get_forwarded_for(request)
            if forwarded_for:
                closest_proxy = client_ip
                client_ip = forwarded_for.pop(0)
                if settings.TRUST_ALL_PROXIES:
                    return client_ip
                proxies = [closest_proxy, *forwarded_for]
                for proxy in proxies:
                    if proxy not in self.trusted_proxies:
                        return None
        return client_ip

    def __call__(self, request: HttpRequest):
        response: HttpResponse = self.get_response(request)
        if request.path.split("/")[1] in ALWAYS_ALLOWED_ENDPOINTS:
            return response
        ip = self.extract_client_ip(request)
        if ip:
            if settings.ALLOWED_IP_BLOCKS:
                if any(ip_address(ip) in ip_network(block, strict=False) for block in self.ip_blocks):
                    return response
            elif settings.BLOCKED_GEOIP_REGIONS:
                if get_geoip_properties(ip).get("$geoip_country_code", None) not in settings.BLOCKED_GEOIP_REGIONS:
                    return response
        return HttpResponse(
            "PostHog is not available in your region. If you think this is in error, please contact tim@posthog.com.",
            status=403,
        )


class CsrfOrKeyViewMiddleware(CsrfViewMiddleware):
    """Middleware accepting requests that either contain a valid CSRF token or a personal API key."""

    def process_view(self, request, callback, callback_args, callback_kwargs):
        result = super().process_view(request, callback, callback_args, callback_kwargs)  # None if request accepted
        # if super().process_view did not find a valid CSRF token, try looking for a personal API key
        if result is not None and PersonalAPIKeyAuthentication.find_key_with_source(request) is not None:
            return self._accept(request)
        if DEBUG and request.path.split("/")[1] in ALWAYS_ALLOWED_ENDPOINTS:
            return self._accept(request)
        return result

    def _accept(self, request):
        request.csrf_processing_done = True
        return None


# Work around cloudflare by default caching csv files
class CsvNeverCacheMiddleware:
    def __init__(self, get_response):
        self.get_response = get_response

    def __call__(self, request):
        response = self.get_response(request)
        if request.path.endswith("csv"):
            add_never_cache_headers(response)
        return response


class AutoProjectMiddleware:
    """Automatic switching of the user's current project to that of the item being accessed if possible.

    Sometimes you get sent a link to PostHog that points to an item from a different project than the one you currently
    are in. With this middleware, if you have access to the target project, you are seamlessly switched to it,
    instead of seeing a 404 eror.
    """

    def __init__(self, get_response):
        self.get_response = get_response
        self.token_allowlist = PROJECT_SWITCHING_TOKEN_ALLOWLIST

    def __call__(self, request: HttpRequest):
        if request.user.is_authenticated:
            path_parts = request.path.strip("/").split("/")
            project_id_in_url = None
            user = cast(User, request.user)

            if (
                len(path_parts) >= 2
                and path_parts[0] == "project"
                and (path_parts[1].startswith("phc_") or path_parts[1] in self.token_allowlist)
            ):

                def do_redirect():
                    new_path = "/".join(path_parts)
                    search_params = request.GET.urlencode()

                    return redirect(f"/{new_path}?{search_params}" if search_params else f"/{new_path}")

                try:
                    new_team = Team.objects.get(api_token=path_parts[1])

                    if not self.can_switch_to_team(new_team, request):
                        raise Team.DoesNotExist

                    path_parts[1] = str(new_team.pk)
                    return do_redirect()

                except Team.DoesNotExist:
                    if user.team:
                        path_parts[1] = str(user.team.pk)
                        return do_redirect()

            if len(path_parts) >= 2 and path_parts[0] == "project" and path_parts[1].isdigit():
                project_id_in_url = int(path_parts[1])

            elif (
                len(path_parts) >= 3
                and path_parts[0] == "api"
                and path_parts[1] == "project"
                and path_parts[2].isdigit()
            ):
                project_id_in_url = int(path_parts[2])

            if project_id_in_url and user.team and user.team.pk != project_id_in_url:
                try:
                    new_team = Team.objects.get(pk=project_id_in_url)
                    self.switch_team_if_allowed(new_team, request)
                except Team.DoesNotExist:
                    pass
                return self.get_response(request)

            target_queryset = self.get_target_queryset(request)
            if target_queryset is not None:
                self.switch_team_if_needed_and_allowed(request, target_queryset)
        return self.get_response(request)

    def get_target_queryset(self, request: HttpRequest) -> Optional[QuerySet]:
        # TODO: Remove this method, as all relevant links now have `project_id_in_url``

        path_parts = request.path.strip("/").split("/")
        # Sync the paths with urls.ts!
        if len(path_parts) >= 2:
            if path_parts[0] == "dashboard":
                dashboard_id = path_parts[1]
                if dashboard_id.isnumeric():
                    return Dashboard.objects.filter(deleted=False, id=dashboard_id)
            elif path_parts[0] == "insights":
                insight_short_id = path_parts[1]
                return Insight.objects.filter(deleted=False, short_id=insight_short_id)
            elif path_parts[0] == "notebooks":
                notebook_short_id = path_parts[1]
                return Notebook.objects.filter(deleted=False, short_id=notebook_short_id)
            elif path_parts[0] == "feature_flags":
                feature_flag_id = path_parts[1]
                if feature_flag_id.isnumeric():
                    return FeatureFlag.objects.filter(deleted=False, id=feature_flag_id)
            elif path_parts[0] == "action":
                action_id = path_parts[1]
                if action_id.isnumeric():
                    return Action.objects.filter(deleted=False, id=action_id)
            elif path_parts[0] == "cohorts":
                cohort_id = path_parts[1]
                if cohort_id.isnumeric():
                    return Cohort.objects.filter(deleted=False, id=cohort_id)
        return None

    def switch_team_if_needed_and_allowed(self, request: HttpRequest, target_queryset: QuerySet):
        user = cast(User, request.user)
        current_team = user.team
        if current_team is not None and not target_queryset.filter(team=current_team).exists():
            actual_item = target_queryset.only("team").select_related("team").first()
            if actual_item is not None:
                self.switch_team_if_allowed(actual_item.team, request)

    def switch_team_if_allowed(self, new_team: Team, request: HttpRequest):
        user = cast(User, request.user)

        if not self.can_switch_to_team(new_team, request):
            return

        old_team_id = user.current_team_id
        user.team = new_team
        user.current_team = new_team
        user.current_organization_id = new_team.organization_id
        user.save()
        # Information for POSTHOG_APP_CONTEXT
        request.switched_team = old_team_id  # type: ignore

    def can_switch_to_team(self, new_team: Team, request: HttpRequest):
        user = cast(User, request.user)
        user_permissions = UserPermissions(user)
        user_access_control = UserAccessControl(user=user, team=new_team)

        # :KLUDGE: This is more inefficient than needed, doing several expensive lookups
        #   However this should be a rare operation!
        if (
            not user_access_control.check_access_level_for_object(new_team, "member")
            and user_permissions.team(new_team).effective_membership_level is None
        ):
            if user.is_staff:
                # Staff users get a popup with suggested users to log in as, facilating support
                request.suggested_users_with_access = UserBasicSerializer(  # type: ignore
                    new_team.all_users_with_access().order_by("first_name", "last_name", "id"), many=True
                ).data
            return False

        return True


class CHQueries:
    def __init__(self, get_response):
        self.get_response = get_response
        self.logger = structlog.get_logger(__name__)

    def __call__(self, request: HttpRequest):
        """Install monkey-patch on demand.
        If monkey-patch has not been run in for this process (assuming multiple preforked processes),
        then do it now.
        """
        route = resolve(request.path)
        route_id = f"{route.route} ({route.func.__name__})"

        user = cast(User, request.user)

        with suppress(Exception):
            if request_id := structlog.get_context(self.logger).get("request_id"):
                uuid.UUID(request_id)  # just to verify it is a real UUID
                tag_queries(http_request_id=request_id)

        tag_queries(
            user_id=user.pk,
            kind="request",
            id=request.path,
            route_id=route.route,
            client_query_id=self._get_param(request, "client_query_id"),
            session_id=self._get_param(request, "session_id"),
            container_hostname=settings.CONTAINER_HOSTNAME,
            http_referer=request.META.get("HTTP_REFERER"),
            http_user_agent=request.META.get("HTTP_USER_AGENT"),
        )

        try:
            response: HttpResponse = self.get_response(request)

            if "api/" in request.path and "capture" not in request.path:
                statsd.incr(
                    "http_api_request_response",
                    tags={"id": route_id, "status_code": response.status_code},
                )

            return response
        finally:
            reset_query_tags()

    def _get_param(self, request: HttpRequest, name: str):
        if name in request.GET:
            return request.GET[name]
        if name in request.POST:
            return request.POST[name]
        return None


class QueryTimeCountingMiddleware:
    ALLOW_LIST_ROUTES = [
        "dashboard",
        "insight",
        "property_definitions",
        "properties",
        "person",
    ]

    def __init__(self, get_response):
        self.get_response = get_response

    def __call__(self, request: HttpRequest):
        if not (
            settings.CAPTURE_TIME_TO_SEE_DATA
            and "api" in request.path
            and any(key in request.path for key in self.ALLOW_LIST_ROUTES)
        ):
            return self.get_response(request)

        pg_query_counter, ch_query_counter = QueryCounter(), QueryCounter()
        start_time = time.perf_counter()
        with connection.execute_wrapper(pg_query_counter), clickhouse_query_counter(ch_query_counter):
            response: HttpResponse = self.get_response(request)

        response.headers["Server-Timing"] = self._construct_header(
            django=time.perf_counter() - start_time,
            pg=pg_query_counter.query_time_ms,
            ch=ch_query_counter.query_time_ms,
        )
        return response

    def _construct_header(self, **kwargs):
        return ", ".join(f"{key};dur={round(duration)}" for key, duration in kwargs.items())


def shortcircuitmiddleware(f):
    """view decorator, the sole purpose to is 'rename' the function
    '_shortcircuitmiddleware'"""

    def _shortcircuitmiddleware(*args, **kwargs):
        return f(*args, **kwargs)

    return _shortcircuitmiddleware


class ShortCircuitMiddleware:
    def __init__(self, get_response):
        self.get_response = get_response
        self.decide_throttler = DecideRateThrottle(
            replenish_rate=settings.DECIDE_BUCKET_REPLENISH_RATE,
            bucket_capacity=settings.DECIDE_BUCKET_CAPACITY,
        )

    def __call__(self, request: HttpRequest):
        if request.path == "/decide/" or request.path == "/decide":
            try:
                # :KLUDGE: Manually tag ClickHouse queries as CHMiddleware is skipped
                tag_queries(
                    kind="request",
                    id=request.path,
                    route_id=resolve(request.path).route,
                    container_hostname=settings.CONTAINER_HOSTNAME,
                    http_referer=request.META.get("HTTP_REFERER"),
                    http_user_agent=request.META.get("HTTP_USER_AGENT"),
                )
                if self.decide_throttler.allow_request(request, None):
                    return get_decide(request)
                else:
                    return cors_response(
                        request,
                        generate_exception_response(
                            "decide",
                            f"Rate limit exceeded ",
                            code="rate_limit_exceeded",
                            status_code=status.HTTP_429_TOO_MANY_REQUESTS,
                        ),
                    )
            finally:
                reset_query_tags()
        response: HttpResponse = self.get_response(request)
        return response


class CaptureMiddleware:
    """
    Middleware to serve up capture responses. We specifically want to avoid
    doing any unnecessary work in these endpoints as they are hit very
    frequently, and we want to provide the best availability possible, which
    translates to keeping dependencies to a minimum.
    """

    def __init__(self, get_response):
        self.get_response = get_response

        middlewares: list[Any] = []
        # based on how we're using these middlewares, only middlewares that
        # have a process_request and process_response attribute can be valid here.
        # Or, middlewares that inherit from `middleware.util.deprecation.MiddlewareMixin` which
        # reconciles the old style middleware with the new style middleware.
        for middleware_class in (
            CorsMiddleware,
            PrometheusAfterMiddleware,
        ):
            try:
                # Some middlewares raise MiddlewareNotUsed if they are not
                # needed. In this case we want to avoid the default middlewares
                # being used.
                middlewares.append(middleware_class(get_response=get_response))
            except MiddlewareNotUsed:
                pass

        # List of middlewares we want to run, that would've been shortcircuited otherwise
        self.CAPTURE_MIDDLEWARE = middlewares

    def __call__(self, request: HttpRequest):
        if request.path in (
            "/e",
            "/e/",
            "/s",
            "/s/",
            "/track",
            "/track/",
            "/capture",
            "/capture/",
            "/batch",
            "/batch/",
            "/engage/",
            "/engage",
        ):
            try:
                # :KLUDGE: Manually tag ClickHouse queries as CHMiddleware is skipped
                tag_queries(
                    kind="request",
                    id=request.path,
                    route_id=resolve(request.path).route,
                    container_hostname=settings.CONTAINER_HOSTNAME,
                    http_referer=request.META.get("HTTP_REFERER"),
                    http_user_agent=request.META.get("HTTP_USER_AGENT"),
                )

                for middleware in self.CAPTURE_MIDDLEWARE:
                    middleware.process_request(request)

                # call process_view for PrometheusAfterMiddleware to get the right metrics in place
                # simulate how django prepares the url
                resolver_match = resolve(request.path)
                request.resolver_match = resolver_match
                for middleware in self.CAPTURE_MIDDLEWARE:
                    middleware.process_view(
                        request,
                        resolver_match.func,
                        resolver_match.args,
                        resolver_match.kwargs,
                    )

                response: HttpResponse = get_event(request)

                for middleware in self.CAPTURE_MIDDLEWARE[::-1]:
                    middleware.process_response(request, response)

                return response
            finally:
                reset_query_tags()

        response = self.get_response(request)
        return response


def per_request_logging_context_middleware(
    get_response: Callable[[HttpRequest], HttpResponse],
) -> Callable[[HttpRequest], HttpResponse]:
    """
    We get some default logging context from the django-structlog middleware,
    see
    https://django-structlog.readthedocs.io/en/latest/getting_started.html#extending-request-log-metadata
    for details. They include e.g. request_id, user_id. In some cases e.g. we
    add the team_id to the context like the get_events and decide endpoints.

    This middleware adds some additional context at the beginning of the
    request. Feel free to add anything that's relevant for the request here.
    """

    def middleware(request: HttpRequest) -> HttpResponse:
        # Add in the host header, and the x-forwarded-for header if it exists.
        # We add these such that we can see if there are any requests on cloud
        # that do not use Host header app.posthog.com. This is important as we
        # roll out CloudFront in front of app.posthog.com. We can get the host
        # header from NGINX, but we really want to have a way to get to the
        # team_id given a host header, and we can't do that with NGINX.
        structlog.contextvars.bind_contextvars(
            host=request.META.get("HTTP_HOST", ""),
            container_hostname=settings.CONTAINER_HOSTNAME,
            x_forwarded_for=request.META.get("HTTP_X_FORWARDED_FOR", ""),
        )

        return get_response(request)

    return middleware


def user_logging_context_middleware(
    get_response: Callable[[HttpRequest], HttpResponse],
) -> Callable[[HttpRequest], HttpResponse]:
    """
    This middleware adds the team_id to the logging context if it exists. Note
    that this should be added after we have performed authentication, as we
    need the user to be authenticated to get the team_id.
    """

    def middleware(request: HttpRequest) -> HttpResponse:
        if request.user.is_authenticated:
            structlog.contextvars.bind_contextvars(team_id=request.user.current_team_id)

        return get_response(request)

    return middleware


PROMETHEUS_EXTENDED_METRICS = [
    "django_http_requests_total_by_view_transport_method",
    "django_http_responses_total_by_status_view_method",
    "django_http_requests_latency_seconds_by_view_method",
]


class CustomPrometheusMetrics(Metrics):
    def register_metric(self, metric_cls, name, documentation, labelnames=(), **kwargs):
        return super().register_metric(metric_cls, name, documentation, labelnames=labelnames, **kwargs)


class PostHogTokenCookieMiddleware(SessionMiddleware):
    """
    Adds two secure cookies to enable auto-filling the current project token on the docs.
    """

    def process_response(self, request, response):
        response = super().process_response(request, response)

        if not is_cloud():
            return response

        # skip adding the cookie on API requests
        split_request_path = request.path.split("/")
        if len(split_request_path) and split_request_path[1] in cookie_api_paths_to_ignore:
            return response

        if request.path.startswith("/logout"):
            # clears the cookies that were previously set, except for ph_current_instance as that is used for the website login button
            response.delete_cookie("ph_current_project_token", domain=default_cookie_options["domain"])
            response.delete_cookie("ph_current_project_name", domain=default_cookie_options["domain"])
        if request.user and request.user.is_authenticated and request.user.team:
            response.set_cookie(
                key="ph_current_project_token",
                value=request.user.team.api_token,
                max_age=365 * 24 * 60 * 60,
                expires=default_cookie_options["expires"],
                path=default_cookie_options["path"],
                domain=default_cookie_options["domain"],
                secure=default_cookie_options["secure"],
                samesite=default_cookie_options["samesite"],
            )

            response.set_cookie(
                key="ph_current_project_name",  # clarify which project is active (orgs can have multiple projects)
                value=request.user.team.name.encode("utf-8").decode("latin-1"),
                max_age=365 * 24 * 60 * 60,
                expires=default_cookie_options["expires"],
                path=default_cookie_options["path"],
                domain=default_cookie_options["domain"],
                secure=default_cookie_options["secure"],
                samesite=default_cookie_options["samesite"],
            )

            response.set_cookie(
                key="ph_current_instance",
                value=SITE_URL,
                max_age=365 * 24 * 60 * 60,
                expires=default_cookie_options["expires"],
                path=default_cookie_options["path"],
                domain=default_cookie_options["domain"],
                secure=default_cookie_options["secure"],
                samesite=default_cookie_options["samesite"],
            )

        return response


def get_or_set_session_cookie_created_at(request: HttpRequest) -> float:
    return request.session.setdefault(settings.SESSION_COOKIE_CREATED_AT_KEY, time.time())


class SessionAgeMiddleware:
    def __init__(self, get_response):
        self.get_response = get_response

    def __call__(self, request: HttpRequest):
        # NOTE: This should be covered by the post_login signal, but we add it here as a fallback
        get_or_set_session_cookie_created_at(request=request)
        return self.get_response(request)


def get_impersonated_session_expires_at(request: HttpRequest) -> Optional[datetime]:
    if not is_impersonated_session(request):
        return None

    init_time = get_or_set_session_cookie_created_at(request=request)

    last_activity_time = request.session.get(settings.IMPERSONATION_COOKIE_LAST_ACTIVITY_KEY, init_time)

    # If the last activity time is less than the idle timeout, we extend the session
    if time.time() - last_activity_time < settings.IMPERSONATION_IDLE_TIMEOUT_SECONDS:
        last_activity_time = request.session[settings.IMPERSONATION_COOKIE_LAST_ACTIVITY_KEY] = time.time()
        request.session.modified = True

    idle_expiry_time = datetime.fromtimestamp(last_activity_time) + timedelta(
        seconds=settings.IMPERSONATION_IDLE_TIMEOUT_SECONDS
    )
    total_expiry_time = datetime.fromtimestamp(init_time) + timedelta(seconds=settings.IMPERSONATION_TIMEOUT_SECONDS)

    return min(idle_expiry_time, total_expiry_time)


class AutoLogoutImpersonateMiddleware:
    def __init__(self, get_response):
        self.get_response = get_response

    def __call__(self, request: HttpRequest):
        impersonated_session_expires_at = get_impersonated_session_expires_at(request)

        if not impersonated_session_expires_at:
            return self.get_response(request)

        session_is_expired = impersonated_session_expires_at < datetime.now()

        if session_is_expired:
            # TRICKY: We need to handle different cases here:
            # 1. For /api requests we want to respond with a code that will force the UI to redirect to the logout page (401)
            # 2. For any other endpoint we want to redirect to the logout page
            # 3. BUT we wan't to intercept the /logout endpoint so that we can restore the original login

            if request.path.startswith("/static/"):
                # Skip static files
                pass
            elif request.path.startswith("/api/"):
                return HttpResponse(
                    "Impersonation session has expired. Please log in again.",
                    status=401,
                )
            elif not request.path.startswith("/logout"):
                return redirect("/logout/")
            else:
                restore_original_login(request)
                return redirect("/admin/")

        return self.get_response(request)


<<<<<<< HEAD
KEY_VALUE_DELIMITER = ","


def safe_sql_comment_value(val: str) -> str:
    # Replace only the problematic chars
    return (
        str(val)
        .replace("%", "_")
        .replace("{", "_")
        .replace("}", "_")
        .replace("$", "_")
        .replace("/*", "_")
        .replace("*/", "_")
    )


def generate_sql_comment(**meta):
    if not meta:
        return ""
    return (
        " /*"
        + KEY_VALUE_DELIMITER.join(
            f"{safe_sql_comment_value(key)}={safe_sql_comment_value(value)}"
            for key, value in sorted(meta.items())
            if value is not None
        )
        + "*/"
    )


def add_sql_comment(sql, **meta):
    if len(meta) == 0:
        return sql
    comment = generate_sql_comment(**meta)
    sql = sql.rstrip()
    if sql[-1] == ";":
        sql = sql[:-1] + comment + ";"
    else:
        sql = sql + comment
    return sql


class AddSQLCommentMiddleware:
    """
    Middleware to append a comment to each database query with details about
    the framework and the execution context.
=======
class Fix204Middleware:
    """
    Remove the 'Content-Type' and 'X-Content-Type-Options: nosniff' headers and set content to empty string for HTTP 204 response (and only those).
>>>>>>> 2e74c44f
    """

    def __init__(self, get_response):
        self.get_response = get_response

    def __call__(self, request):
<<<<<<< HEAD
        with ExitStack() as stack:
            for db_alias in connections:
                stack.enter_context(connections[db_alias].execute_wrapper(QueryWrapper(request)))
            return self.get_response(request)


class QueryWrapper:
    def __init__(self, request):
        self.request = request

    def __call__(self, execute, sql, params, many, context):
        sql = add_sql_comment(sql, **get_query_tags())

        return execute(sql, params, many, context)
=======
        response = self.get_response(request)

        if response.status_code == 204:
            response.content = b""
            for h in ["Content-Type", "X-Content-Type-Options"]:
                response.headers.pop(h, None)

        return response
>>>>>>> 2e74c44f
<|MERGE_RESOLUTION|>--- conflicted
+++ resolved
@@ -707,7 +707,6 @@
         return self.get_response(request)
 
 
-<<<<<<< HEAD
 KEY_VALUE_DELIMITER = ","
 
 
@@ -754,18 +753,12 @@
     """
     Middleware to append a comment to each database query with details about
     the framework and the execution context.
-=======
-class Fix204Middleware:
-    """
-    Remove the 'Content-Type' and 'X-Content-Type-Options: nosniff' headers and set content to empty string for HTTP 204 response (and only those).
->>>>>>> 2e74c44f
     """
 
     def __init__(self, get_response):
         self.get_response = get_response
 
     def __call__(self, request):
-<<<<<<< HEAD
         with ExitStack() as stack:
             for db_alias in connections:
                 stack.enter_context(connections[db_alias].execute_wrapper(QueryWrapper(request)))
@@ -780,7 +773,17 @@
         sql = add_sql_comment(sql, **get_query_tags())
 
         return execute(sql, params, many, context)
-=======
+
+
+class Fix204Middleware:
+    """
+    Remove the 'Content-Type' and 'X-Content-Type-Options: nosniff' headers and set content to empty string for HTTP 204 response (and only those).
+    """
+
+    def __init__(self, get_response):
+        self.get_response = get_response
+
+    def __call__(self, request):
         response = self.get_response(request)
 
         if response.status_code == 204:
@@ -788,5 +791,4 @@
             for h in ["Content-Type", "X-Content-Type-Options"]:
                 response.headers.pop(h, None)
 
-        return response
->>>>>>> 2e74c44f
+        return response