--- conflicted
+++ resolved
@@ -750,13 +750,8 @@
                  prop
         HAVING ifNull(equals(steps, max(max_steps)), isNull(steps)
                       and isNull(max(max_steps))))
-<<<<<<< HEAD
-     WHERE and(arrayExists(y -> y = steps, [1, 2, 3]), ifNull(equals(arrayFlatten(array(prop)), arrayFlatten(array('finance'))), isNull(arrayFlatten(array(prop)))
-                                                              and isNull(arrayFlatten(array('finance')))))
-=======
      WHERE and(in(steps, [1, 2, 3]), ifNull(equals(arrayFlatten(array(prop)), arrayFlatten(array('finance'))), isNull(arrayFlatten(array(prop)))
                                             and isNull(arrayFlatten(array('finance')))))
->>>>>>> c76f4366
      ORDER BY aggregation_target ASC) AS source
   ORDER BY source.id ASC
   LIMIT 101
@@ -871,13 +866,8 @@
                  prop
         HAVING ifNull(equals(steps, max(max_steps)), isNull(steps)
                       and isNull(max(max_steps))))
-<<<<<<< HEAD
-     WHERE and(arrayExists(y -> y = steps, [2, 3]), ifNull(equals(arrayFlatten(array(prop)), arrayFlatten(array('finance'))), isNull(arrayFlatten(array(prop)))
-                                                           and isNull(arrayFlatten(array('finance')))))
-=======
      WHERE and(in(steps, [2, 3]), ifNull(equals(arrayFlatten(array(prop)), arrayFlatten(array('finance'))), isNull(arrayFlatten(array(prop)))
                                          and isNull(arrayFlatten(array('finance')))))
->>>>>>> c76f4366
      ORDER BY aggregation_target ASC) AS source
   ORDER BY source.id ASC
   LIMIT 101
@@ -992,13 +982,8 @@
                  prop
         HAVING ifNull(equals(steps, max(max_steps)), isNull(steps)
                       and isNull(max(max_steps))))
-<<<<<<< HEAD
-     WHERE and(arrayExists(y -> y = steps, [1, 2, 3]), ifNull(equals(arrayFlatten(array(prop)), arrayFlatten(array('technology'))), isNull(arrayFlatten(array(prop)))
-                                                              and isNull(arrayFlatten(array('technology')))))
-=======
      WHERE and(in(steps, [1, 2, 3]), ifNull(equals(arrayFlatten(array(prop)), arrayFlatten(array('technology'))), isNull(arrayFlatten(array(prop)))
                                             and isNull(arrayFlatten(array('technology')))))
->>>>>>> c76f4366
      ORDER BY aggregation_target ASC) AS source
   ORDER BY source.id ASC
   LIMIT 101
@@ -1113,13 +1098,8 @@
                  prop
         HAVING ifNull(equals(steps, max(max_steps)), isNull(steps)
                       and isNull(max(max_steps))))
-<<<<<<< HEAD
-     WHERE and(arrayExists(y -> y = steps, [2, 3]), ifNull(equals(arrayFlatten(array(prop)), arrayFlatten(array('technology'))), isNull(arrayFlatten(array(prop)))
-                                                           and isNull(arrayFlatten(array('technology')))))
-=======
      WHERE and(in(steps, [2, 3]), ifNull(equals(arrayFlatten(array(prop)), arrayFlatten(array('technology'))), isNull(arrayFlatten(array(prop)))
                                          and isNull(arrayFlatten(array('technology')))))
->>>>>>> c76f4366
      ORDER BY aggregation_target ASC) AS source
   ORDER BY source.id ASC
   LIMIT 101
