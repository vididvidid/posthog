import re
import json
import time
import socket
import urllib.parse
from enum import Enum, auto
from functools import wraps
from ipaddress import ip_address
from typing import Any, Optional, Union
from urllib.parse import urlparse
from uuid import UUID

from django.core.exceptions import RequestDataTooBig
from django.db.models import QuerySet
from django.http import HttpRequest

import structlog
from posthoganalytics import capture_exception
from prometheus_client import Counter
from requests.adapters import HTTPAdapter
from rest_framework import request, serializers, status
from rest_framework.decorators import action as drf_action
from rest_framework.exceptions import ValidationError
from rest_framework.fields import Field
from statshog.defaults.django import statsd
from urllib3 import HTTPConnectionPool, HTTPSConnectionPool, PoolManager

from posthog.schema import QueryTiming

from posthog.api.documentation import extend_schema
from posthog.exceptions import (
    RequestParsingError,
    UnspecifiedCompressionFallbackParsingError,
    generate_exception_response,
)
from posthog.models import Entity
from posthog.models.entity import MathType
from posthog.models.filters.filter import Filter
from posthog.models.filters.stickiness_filter import StickinessFilter
from posthog.utils import load_data_from_request
from posthog.utils_cors import cors_response

logger = structlog.get_logger(__name__)


class PaginationMode(Enum):
    next = auto()
    previous = auto()


# This overrides a change in DRF 3.15 that alters our behavior. If the user passes an empty argument,
# the new version keeps it as null vs coalescing it to the default.
# Don't add this to new classes
class ClassicBehaviorBooleanFieldSerializer(serializers.BooleanField):
    def __init__(self, **kwargs):
        Field.__init__(self, allow_null=True, required=False, **kwargs)


def get_target_entity(filter: Union[Filter, StickinessFilter]) -> Entity:
    # Except for "events", we require an entity id and type to be provided
    if not filter.target_entity_id and filter.target_entity_type != "events":
        raise ValidationError("An entity id and the entity type must be provided to determine an entity")

    entity_math = filter.target_entity_math or "total"  # make math explicit
    possible_entity = entity_from_order(filter.target_entity_order, filter.entities)

    if possible_entity:
        return possible_entity

    possible_entity = retrieve_entity_from(
        filter.target_entity_id,
        filter.target_entity_type,
        entity_math,
        filter.events,
        filter.actions,
    )
    if possible_entity:
        return possible_entity
    elif filter.target_entity_type:
        return Entity(
            {
                "id": filter.target_entity_id,
                "type": filter.target_entity_type,
                "math": entity_math,
            }
        )
    else:
        raise ValidationError("An entity must be provided for target entity to be determined")


def entity_from_order(order: Optional[str], entities: list[Entity]) -> Optional[Entity]:
    if not order:
        return None

    for entity in entities:
        if entity.index == int(order):
            return entity
    return None


def retrieve_entity_from(
    entity_id: Optional[str],
    entity_type: Optional[str],
    entity_math: MathType,
    events: list[Entity],
    actions: list[Entity],
) -> Optional[Entity]:
    """
    Retrieves the entity from the events and actions.

    NOTE: entity_id here is considered always to be a string. event ids are
    strings, and action ids are ints. Elsewhere we get the `entity_id` from a
    get request, from which we do not get type information, and we do not
    require the entity type to be provided. A more complete solution might be to
    require entity type information, but to resolve the issue we cast the action
    id to a string, such that we can get equality.

    This doesn't preclude ths issue that an event name could be a string that is
    also a valid number however, but this should be an unlikely occurance.
    """

    if entity_type == "actions":
        for action in actions:
            if action.id == entity_id and (action.math or "total") == entity_math:
                return action
    else:
        for event in events:
            if event.id == entity_id and (event.math or "total") == entity_math:
                return event
    return None


def format_paginated_url(request: request.Request, offset: int, page_size: int, mode=PaginationMode.next):
    result = request.get_full_path()
    if not result:
        return None

    new_offset = offset - page_size if mode == PaginationMode.previous else offset + page_size

    if new_offset < 0:
        return None

    if "offset" in result:
        result = result[1:]
        result = result.replace(f"offset={offset}", f"offset={new_offset}")
    else:
        result = request.build_absolute_uri("{}{}offset={}".format(result, "&" if "?" in result else "?", new_offset))
    return result


def is_csp_report(request) -> bool:
    return (
        request.path == "/report"
        or request.path == "/report/"
        or request.headers.get("Content-Type") in {"application/reports+json", "application/csp-report"}
    )


def get_token(data, request) -> Optional[str]:
    token = None

    if request.method == "GET" or is_csp_report(
        request
    ):  # CSPs are actually POST, but the token must be available at the report-uri/to URL
        if request.GET.get("token"):
            token = request.GET.get("token")  # token passed as query param
        elif request.GET.get("api_key"):
            token = request.GET.get("api_key")  # api_key passed as query param

    if not token:
        if request.POST.get("api_key"):
            token = request.POST["api_key"]
        elif request.POST.get("token"):
            token = request.POST["token"]
        elif data:
            if isinstance(data, list):
                data = data[0]  # Mixpanel Swift SDK
            if isinstance(data, dict):
                if data.get("$token"):
                    token = data["$token"]  # JS identify call
                elif data.get("token"):
                    token = data["token"]  # JS reloadFeatures call
                elif data.get("api_key"):
                    token = data["api_key"]  # server-side libraries like posthog-python and posthog-ruby
                elif data.get("properties") and data["properties"].get("token"):
                    token = data["properties"]["token"]  # JS capture call
    return token


def get_project_id(data, request) -> Optional[int]:
    if request.GET.get("project_id"):
        return int(request.GET["project_id"])
    if request.POST.get("project_id"):
        return int(request.POST["project_id"])
    if isinstance(data, list):
        data = data[0]  # Mixpanel Swift SDK
    if data.get("project_id"):
        return int(data["project_id"])
    return None


def get_data(request):
    data = None

    try:
        data = load_data_from_request(request)
    except (RequestParsingError, UnspecifiedCompressionFallbackParsingError) as error:
        statsd.incr("capture_endpoint_invalid_payload")
        logger.exception(f"Invalid payload", error=error)
        return (
            None,
            cors_response(
                request,
                generate_exception_response(
                    "capture",
                    f"Malformed request data: {error}",
                    code="invalid_payload",
                ),
            ),
        )

    except RequestDataTooBig:
        return (
            None,
            cors_response(
                request,
                generate_exception_response(
                    endpoint="capture",
                    detail="Request too large.",
                    type="client_error",
                    code="request_too_large",
                    status_code=status.HTTP_413_REQUEST_ENTITY_TOO_LARGE,
                ),
            ),
        )

    if not data:
        return (
            None,
            cors_response(
                request,
                generate_exception_response(
                    "capture",
                    "No data found. Make sure to use a POST request when sending the payload in the body of the request.",
                    code="no_data",
                ),
            ),
        )

    return data, None


def check_definition_ids_inclusion_field_sql(
    raw_included_definition_ids: Optional[str], is_property: bool, named_key: str
):
    # Create conditional field based on whether id exists in included_properties
    if is_property:
        included_definitions_sql = f"(id = ANY (%({named_key})s::uuid[]))"
    else:
        included_definitions_sql = f"(id = ANY (%({named_key})s::uuid[]))"

    if not raw_included_definition_ids:
        return included_definitions_sql, []

    return included_definitions_sql, list(set(json.loads(raw_included_definition_ids)))


SURROGATE_REGEX = re.compile("([\ud800-\udfff])")

SURROGATES_SUBSTITUTED_COUNTER = Counter(
    "surrogates_substituted_total",
    "Stray UTF16 surrogates detected and removed from user input.",
)


# keep in sync with posthog/plugin-server/src/utils/db/utils.ts::safeClickhouseString
def safe_clickhouse_string(s: str, with_counter=True) -> str:
    matches = SURROGATE_REGEX.findall(s or "")
    for match in matches:
        if with_counter:
            SURROGATES_SUBSTITUTED_COUNTER.inc()
        s = s.replace(match, match.encode("unicode_escape").decode("utf8"))
    return s


<<<<<<< HEAD
def create_event_definitions_sql(
    event_type: EventDefinitionType,
    is_enterprise: bool = False,
    conditions: str = "",
    order_expressions: Optional[list[tuple[str, Literal["ASC", "DESC"]]]] = None,
) -> str:
    if order_expressions is None:
        order_expressions = []
    if is_enterprise:
        from ee.models import EnterpriseEventDefinition

        ee_model = EnterpriseEventDefinition
    else:
        ee_model = EventDefinition

    event_definition_fields = {
        f'"{f.column}"'
        for f in ee_model._meta.get_fields()
        if hasattr(f, "column") and f.column not in ["deprecated_tags", "tags"]
    }
    # Django relies on PK being present in the result set to tell if it's a saved instance
    event_definition_fields.add("id as pk")

    enterprise_join = (
        "FULL OUTER JOIN ee_enterpriseeventdefinition ON posthog_eventdefinition.id=ee_enterpriseeventdefinition.eventdefinition_ptr_id"
        if is_enterprise
        else ""
    )

    if event_type == EventDefinitionType.EVENT_CUSTOM:
        conditions += " AND posthog_eventdefinition.name NOT LIKE %(is_posthog_event)s"
    if event_type == EventDefinitionType.EVENT_POSTHOG:
        conditions += " AND posthog_eventdefinition.name LIKE %(is_posthog_event)s"

    additional_ordering = ""
    for order_expression, order_direction in order_expressions:
        additional_ordering += (
            f"{order_expression} {order_direction} NULLS {'FIRST' if order_direction == 'ASC' else 'LAST'}, "
            if order_expression
            else ""
        )

    return f"""
            SELECT {",".join(event_definition_fields)}
            FROM posthog_eventdefinition
            {enterprise_join}
            WHERE team_id = %(team_id)s {conditions}
            ORDER BY {additional_ordering}name ASC
        """


=======
>>>>>>> ca8388c1
def get_pk_or_uuid(queryset: QuerySet, key: Union[int, str]) -> QuerySet:
    try:
        # Test if value is a UUID
        UUID(key)
        return queryset.filter(uuid=key)
    except ValueError:
        return queryset.filter(pk=key)


INSIGHT_KINDS = {
    "TrendsQuery",
    "FunnelsQuery",
    "FunnelCorrelationQuery",
    "RetentionQuery",
    "PathsQuery",
    "StickinessQuery",
    "LifecycleQuery",
}

INSIGHT_ACTORS_KINDS = {
    "InsightActorsQuery",
    "FunnelsActorsQuery",
    "FunnelCorrelationActorsQuery",
    "StickinessActorsQuery",
}


def is_insight_query(query: dict) -> bool:
    kind = query.get("kind")
    source = query.get("source")

    if kind in INSIGHT_KINDS:
        return True
    if kind == "HogQLQuery":
        return True
    if kind == "DataTableNode":
        if source and (source.get("kind") or getattr(source, "kind", None)) in INSIGHT_KINDS:
            return True
    if kind == "DataVisualizationNode":
        if source and (source.get("kind") or getattr(source, "kind", None)) in INSIGHT_KINDS:
            return True

    return False


def is_insight_actors_query(query: dict) -> bool:
    kind = query.get("kind")
    source = query.get("source")

    if kind in INSIGHT_ACTORS_KINDS:
        return True
    if kind == "ActorsQuery":
        if source and (source.get("kind") or getattr(source, "kind", None)) in INSIGHT_ACTORS_KINDS:
            return True
    return False


def is_insight_actors_options_query(query: dict) -> bool:
    kind = query.get("kind")
    if kind == "InsightActorsQueryOptions":
        return True
    return False


def parse_bool(value: Union[str, list[str]]) -> bool:
    if value == "true":
        return True
    return False


def raise_if_user_provided_url_unsafe(url: str):
    """Raise if the provided URL seems unsafe, otherwise do nothing.

    Equivalent of plugin server raiseIfUserProvidedUrlUnsafe.
    """
    parsed_url: urllib.parse.ParseResult = urllib.parse.urlparse(url)  # urlparse never raises errors
    if not parsed_url.hostname:
        raise ValueError("No hostname")
    if parsed_url.scheme not in ("http", "https"):
        raise ValueError("Scheme must be either HTTP or HTTPS")
    # Disallow if hostname resolves to a private (internal) IP address
    try:
        addrinfo = socket.getaddrinfo(parsed_url.hostname, None)
    except socket.gaierror:
        raise ValueError("Invalid hostname")
    for _, _, _, _, sockaddr in addrinfo:
        if ip_address(sockaddr[0]).is_private:  # Prevent addressing internal services
            raise ValueError("Internal hostname")


def raise_if_connected_to_private_ip(conn):
    """Raise if the HTTPConnection / HTTPSConnection we are given points to a private IP."""
    if not getattr(conn, "sock", None):  # Force the connection open to check the remote IP
        conn.connect()
    addr = ip_address(conn.sock.getpeername()[0])
    if addr.is_private:
        raise ValueError("Internal IP")


class PublicIPOnlyHTTPConnectionPool(HTTPConnectionPool):
    def _validate_conn(self, conn):
        raise_if_connected_to_private_ip(conn)
        super()._validate_conn(conn)  # type: ignore[misc]


class PublicIPOnlyHTTPSConnectionPool(HTTPSConnectionPool):
    def _validate_conn(self, conn):
        raise_if_connected_to_private_ip(conn)
        super()._validate_conn(conn)  # type: ignore[misc]


class PublicIPOnlyHttpAdapter(HTTPAdapter):
    """Transport adapter that enforces that we only connect to public IPs

    Due to the lack of a hook after DNS resolution, we override the connection pool classes
    to check the remote IP after we connect to it, but before we send the request.

    Intended as a second line of defense after raise_if_user_provided_url_unsafe.
    """

    def init_poolmanager(self, connections, maxsize, block=False, **pool_kwargs):
        self.poolmanager = PoolManager(
            num_pools=connections,
            maxsize=maxsize,
            block=block,
            **pool_kwargs,
        )
        self.poolmanager.pool_classes_by_scheme = {  # type: ignore[attr-defined]
            "http": PublicIPOnlyHTTPConnectionPool,
            "https": PublicIPOnlyHTTPSConnectionPool,
        }


def unparsed_hostname_in_allowed_url_list(allowed_url_list: Optional[list[str]], hostname: Optional[str]) -> bool:
    # if the browser url encodes the hostname, we need to decode it first
    hostname = urlparse(urllib.parse.unquote(hostname)).hostname if hostname else hostname
    return hostname_in_allowed_url_list(allowed_url_list, hostname)


def hostname_in_allowed_url_list(allowed_url_list: Optional[list[str]], hostname: Optional[str]) -> bool:
    if not hostname:
        return False

    permitted_domains = []
    if allowed_url_list:
        for url in allowed_url_list:
            host = parse_domain(url)
            if host:
                permitted_domains.append(host)

    for permitted_domain in permitted_domains:
        if "*" in permitted_domain:
            pattern = "^{}$".format(re.escape(permitted_domain).replace("\\*", "(.*)"))
            if re.search(pattern, hostname):
                return True
        elif permitted_domain == hostname:
            return True

    return False


def parse_domain(url: Any) -> Optional[str]:
    return urlparse(url).hostname


def on_permitted_recording_domain(permitted_domains: list[str], request: HttpRequest) -> bool:
    origin = parse_domain(request.headers.get("Origin"))
    referer = parse_domain(request.headers.get("Referer"))

    user_agent = request.META.get("HTTP_USER_AGENT")

    is_authorized_web_client: bool = hostname_in_allowed_url_list(
        permitted_domains, origin
    ) or hostname_in_allowed_url_list(permitted_domains, referer)
    # TODO this is a short term fix for beta testers
    # TODO we will match on the app identifier in the origin instead and allow users to auth those
    is_authorized_mobile_client: bool = user_agent is not None and any(
        keyword in user_agent
        for keyword in ["posthog-android", "posthog-ios", "posthog-react-native", "posthog-flutter"]
    )

    return is_authorized_web_client or is_authorized_mobile_client


# By default, DRF spectacular uses the serializer of the view as the response format for actions. However, most actions don't return a version of the model, but something custom. This function removes the response from all actions in the documentation.
def action(methods=None, detail=None, url_path=None, url_name=None, responses=None, **kwargs):
    """
    Mark a ViewSet method as a routable action.

    `@action`-decorated functions will be endowed with a `mapping` property,
    a `MethodMapper` that can be used to add additional method-based behaviors
    on the routed action.

    :param methods: A list of HTTP method names this action responds to.
                    Defaults to GET only.
    :param detail: Required. Determines whether this action applies to
                   instance/detail requests or collection/list requests.
    :param url_path: Define the URL segment for this action. Defaults to the
                     name of the method decorated.
    :param url_name: Define the internal (`reverse`) URL name for this action.
                     Defaults to the name of the method decorated with underscores
                     replaced with dashes.
    :param responses: Serializer or pydantic model of the response for documentation
    :param kwargs: Additional properties to set on the view.  This can be used
                   to override viewset-level *_classes settings, equivalent to
                   how the `@renderer_classes` etc. decorators work for function-
                   based API views.
    """

    def decorator(func):
        @extend_schema(responses=responses)
        @drf_action(
            methods=methods,
            detail=detail,
            url_path=url_path,
            url_name=url_name,
            **kwargs,
        )
        @wraps(func)
        def wrapped_function(*args, **kwargs):
            return func(*args, **kwargs)

        return wrapped_function

    return decorator


# context manager for gathering a sequence of server timings
# can be used to then return the timings in the HTTP response headers
# so that browsers and other tools can show them
class ServerTimingsGathered:
    def __init__(self):
        # Instance level dictionary to store timings
        self.timings_dict = {}

    def __call__(self, name):
        self.name = name
        return self

    def __enter__(self):
        # timings are assumed to be in milliseconds when reported
        # but are gathered by time.perf_counter which is fractional seconds 🫠
        # so each value is multiplied by 1000 at collection
        self.start_time = time.perf_counter() * 1000

    def __exit__(self, exc_type, exc_val, exc_tb):
        end_time = time.perf_counter() * 1000
        elapsed_time = end_time - self.start_time
        self.timings_dict[self.name] = elapsed_time

    def get_all_timings(self):
        return self.timings_dict

    def generate_timings(self, hogql_timings: list[QueryTiming] | None = None) -> dict[str, float]:
        timings_dict = self.get_all_timings()
        hogql_timings_dict = {}
        for timing in hogql_timings or []:
            new_key = f"hogql_{timing.k.lstrip('./').replace('/', '_')}"
            # HogQL query timings are in seconds, convert to milliseconds
            hogql_timings_dict[new_key] = timing.t * 1000
        all_timings = {**timings_dict, **hogql_timings_dict}
        return all_timings

    def to_header_string(self, hogql_timings: list[QueryTiming] | None = None) -> str:
        timings = self.generate_timings(hogql_timings).items()
        result: list[str] = []
        current_length = 0

        for key, duration in timings:
            timing_str = f"{key};dur={round(duration, ndigits=2)}"
            # +2 for ", " separator, except for first item
            new_length = current_length + len(timing_str) + (2 if result else 0)

            if new_length > 10000:
                """
                The server timings can grow to arbitrary length - in the case that caused us problems over 33,000 characters
                AWS ALBs have limits on size for both each individual header and for all headers on a request
                If we exceed that limit then the ALB returns a 502 with no other explanation
                leading to confusion and distraction
                So, we limit here to 10k characters to avoid that issue
                The timings header is a debug signal we don't rely on for functionality
                so not receiving all timings is not the worse thing in the world
                """
                capture_exception(
                    Exception(f"Server timing header exceeded 10k limit with {len(timings)} timings"),
                    properties={"generated_so_far": ", ".join(result), "length_of_timings": len(timings)},
                )
                break

            result.append(timing_str)
            current_length = new_length

        return ", ".join(result)<|MERGE_RESOLUTION|>--- conflicted
+++ resolved
@@ -283,60 +283,6 @@
     return s
 
 
-<<<<<<< HEAD
-def create_event_definitions_sql(
-    event_type: EventDefinitionType,
-    is_enterprise: bool = False,
-    conditions: str = "",
-    order_expressions: Optional[list[tuple[str, Literal["ASC", "DESC"]]]] = None,
-) -> str:
-    if order_expressions is None:
-        order_expressions = []
-    if is_enterprise:
-        from ee.models import EnterpriseEventDefinition
-
-        ee_model = EnterpriseEventDefinition
-    else:
-        ee_model = EventDefinition
-
-    event_definition_fields = {
-        f'"{f.column}"'
-        for f in ee_model._meta.get_fields()
-        if hasattr(f, "column") and f.column not in ["deprecated_tags", "tags"]
-    }
-    # Django relies on PK being present in the result set to tell if it's a saved instance
-    event_definition_fields.add("id as pk")
-
-    enterprise_join = (
-        "FULL OUTER JOIN ee_enterpriseeventdefinition ON posthog_eventdefinition.id=ee_enterpriseeventdefinition.eventdefinition_ptr_id"
-        if is_enterprise
-        else ""
-    )
-
-    if event_type == EventDefinitionType.EVENT_CUSTOM:
-        conditions += " AND posthog_eventdefinition.name NOT LIKE %(is_posthog_event)s"
-    if event_type == EventDefinitionType.EVENT_POSTHOG:
-        conditions += " AND posthog_eventdefinition.name LIKE %(is_posthog_event)s"
-
-    additional_ordering = ""
-    for order_expression, order_direction in order_expressions:
-        additional_ordering += (
-            f"{order_expression} {order_direction} NULLS {'FIRST' if order_direction == 'ASC' else 'LAST'}, "
-            if order_expression
-            else ""
-        )
-
-    return f"""
-            SELECT {",".join(event_definition_fields)}
-            FROM posthog_eventdefinition
-            {enterprise_join}
-            WHERE team_id = %(team_id)s {conditions}
-            ORDER BY {additional_ordering}name ASC
-        """
-
-
-=======
->>>>>>> ca8388c1
 def get_pk_or_uuid(queryset: QuerySet, key: Union[int, str]) -> QuerySet:
     try:
         # Test if value is a UUID
