# serializer version: 1
# name: TestOrganizationFeatureFlagCopy.test_copy_feature_flag_create_new
  '''
  SELECT "posthog_user"."id",
         "posthog_user"."password",
         "posthog_user"."last_login",
         "posthog_user"."first_name",
         "posthog_user"."last_name",
         "posthog_user"."is_staff",
         "posthog_user"."date_joined",
         "posthog_user"."uuid",
         "posthog_user"."current_organization_id",
         "posthog_user"."current_team_id",
         "posthog_user"."email",
         "posthog_user"."pending_email",
         "posthog_user"."temporary_token",
         "posthog_user"."distinct_id",
         "posthog_user"."is_email_verified",
         "posthog_user"."has_seen_product_intro_for",
         "posthog_user"."strapi_id",
         "posthog_user"."is_active",
         "posthog_user"."role_at_organization",
         "posthog_user"."theme_mode",
         "posthog_user"."partial_notification_settings",
         "posthog_user"."anonymize_data",
         "posthog_user"."toolbar_mode",
         "posthog_user"."hedgehog_config",
         "posthog_user"."events_column_config",
         "posthog_user"."email_opt_in"
  FROM "posthog_user"
  WHERE "posthog_user"."id" = 99999
  LIMIT 21
  '''
# ---
# name: TestOrganizationFeatureFlagCopy.test_copy_feature_flag_create_new.1
  '''
  SELECT "posthog_organization"."id",
         "posthog_organization"."name",
         "posthog_organization"."slug",
         "posthog_organization"."logo_media_id",
         "posthog_organization"."created_at",
         "posthog_organization"."updated_at",
         "posthog_organization"."session_cookie_age",
         "posthog_organization"."is_member_join_email_enabled",
         "posthog_organization"."is_ai_data_processing_approved",
         "posthog_organization"."enforce_2fa",
         "posthog_organization"."members_can_invite",
         "posthog_organization"."members_can_use_personal_api_keys",
         "posthog_organization"."allow_publicly_shared_resources",
         "posthog_organization"."plugins_access_level",
         "posthog_organization"."for_internal_metrics",
         "posthog_organization"."default_experiment_stats_method",
         "posthog_organization"."is_hipaa",
         "posthog_organization"."customer_id",
         "posthog_organization"."available_product_features",
         "posthog_organization"."usage",
         "posthog_organization"."never_drop_data",
         "posthog_organization"."customer_trust_scores",
         "posthog_organization"."setup_section_2_completed",
         "posthog_organization"."personalization",
         "posthog_organization"."domain_whitelist",
         "posthog_organization"."is_platform"
  FROM "posthog_organization"
  WHERE "posthog_organization"."id" = '00000000-0000-0000-0000-000000000000'::uuid
  LIMIT 21
  '''
# ---
# name: TestOrganizationFeatureFlagCopy.test_copy_feature_flag_create_new.10
  '''
  SELECT "posthog_team"."id",
         "posthog_team"."uuid",
         "posthog_team"."organization_id",
         "posthog_team"."parent_team_id",
         "posthog_team"."project_id",
         "posthog_team"."api_token",
         "posthog_team"."app_urls",
         "posthog_team"."name",
         "posthog_team"."slack_incoming_webhook",
         "posthog_team"."created_at",
         "posthog_team"."updated_at",
         "posthog_team"."anonymize_ips",
         "posthog_team"."completed_snippet_onboarding",
         "posthog_team"."has_completed_onboarding_for",
         "posthog_team"."onboarding_tasks",
         "posthog_team"."ingested_event",
         "posthog_team"."autocapture_opt_out",
         "posthog_team"."autocapture_web_vitals_opt_in",
         "posthog_team"."autocapture_web_vitals_allowed_metrics",
         "posthog_team"."autocapture_exceptions_opt_in",
         "posthog_team"."autocapture_exceptions_errors_to_ignore",
         "posthog_team"."person_processing_opt_out",
         "posthog_team"."secret_api_token",
         "posthog_team"."secret_api_token_backup",
         "posthog_team"."session_recording_opt_in",
         "posthog_team"."session_recording_sample_rate",
         "posthog_team"."session_recording_minimum_duration_milliseconds",
         "posthog_team"."session_recording_linked_flag",
         "posthog_team"."session_recording_network_payload_capture_config",
         "posthog_team"."session_recording_masking_config",
         "posthog_team"."session_recording_url_trigger_config",
         "posthog_team"."session_recording_url_blocklist_config",
         "posthog_team"."session_recording_event_trigger_config",
         "posthog_team"."session_recording_trigger_match_type_config",
         "posthog_team"."session_replay_config",
         "posthog_team"."survey_config",
         "posthog_team"."capture_console_log_opt_in",
         "posthog_team"."capture_performance_opt_in",
         "posthog_team"."capture_dead_clicks",
         "posthog_team"."surveys_opt_in",
         "posthog_team"."heatmaps_opt_in",
         "posthog_team"."flags_persistence_default",
         "posthog_team"."feature_flag_confirmation_enabled",
         "posthog_team"."feature_flag_confirmation_message",
         "posthog_team"."session_recording_version",
         "posthog_team"."signup_token",
         "posthog_team"."is_demo",
         "posthog_team"."access_control",
         "posthog_team"."week_start_day",
         "posthog_team"."inject_web_apps",
         "posthog_team"."test_account_filters",
         "posthog_team"."test_account_filters_default_checked",
         "posthog_team"."path_cleaning_filters",
         "posthog_team"."timezone",
         "posthog_team"."data_attributes",
         "posthog_team"."person_display_name_properties",
         "posthog_team"."live_events_columns",
         "posthog_team"."recording_domains",
         "posthog_team"."human_friendly_comparison_periods",
         "posthog_team"."cookieless_server_hash_mode",
         "posthog_team"."primary_dashboard_id",
         "posthog_team"."default_data_theme",
         "posthog_team"."extra_settings",
         "posthog_team"."modifiers",
         "posthog_team"."correlation_config",
         "posthog_team"."session_recording_retention_period_days",
         "posthog_team"."plugins_opt_in",
         "posthog_team"."opt_out_capture",
         "posthog_team"."event_names",
         "posthog_team"."event_names_with_usage",
         "posthog_team"."event_properties",
         "posthog_team"."event_properties_with_usage",
         "posthog_team"."event_properties_numerical",
         "posthog_team"."external_data_workspace_id",
         "posthog_team"."external_data_workspace_last_synced_at",
         "posthog_team"."api_query_rate_limit",
         "posthog_team"."revenue_tracking_config",
         "posthog_team"."drop_events_older_than",
         "posthog_team"."base_currency"
  FROM "posthog_team"
  WHERE "posthog_team"."id" = 99999
  LIMIT 21
  '''
# ---
# name: TestOrganizationFeatureFlagCopy.test_copy_feature_flag_create_new.11
  '''
  SELECT "posthog_filesystem"."team_id",
         "posthog_filesystem"."id",
         "posthog_filesystem"."path",
         "posthog_filesystem"."depth",
         "posthog_filesystem"."type",
         "posthog_filesystem"."ref",
         "posthog_filesystem"."href",
         "posthog_filesystem"."shortcut",
         "posthog_filesystem"."meta",
         "posthog_filesystem"."created_at",
         "posthog_filesystem"."created_by_id",
         "posthog_filesystem"."project_id"
  FROM "posthog_filesystem"
  WHERE ("posthog_filesystem"."ref" = '0001'
         AND "posthog_filesystem"."team_id" = 99999
         AND "posthog_filesystem"."type" = 'feature_flag'
         AND NOT ("posthog_filesystem"."shortcut"
                  AND "posthog_filesystem"."shortcut" IS NOT NULL))
  '''
# ---
# name: TestOrganizationFeatureFlagCopy.test_copy_feature_flag_create_new.12
  '''
  SELECT "posthog_featureflag"."id",
         "posthog_featureflag"."key",
         "posthog_featureflag"."name",
         "posthog_featureflag"."filters",
         "posthog_featureflag"."rollout_percentage",
         "posthog_featureflag"."team_id",
         "posthog_featureflag"."created_by_id",
         "posthog_featureflag"."created_at",
         "posthog_featureflag"."deleted",
         "posthog_featureflag"."active",
         "posthog_featureflag"."version",
         "posthog_featureflag"."last_modified_by_id",
         "posthog_featureflag"."rollback_conditions",
         "posthog_featureflag"."performed_rollback",
         "posthog_featureflag"."ensure_experience_continuity",
         "posthog_featureflag"."usage_dashboard_id",
         "posthog_featureflag"."has_enriched_analytics",
         "posthog_featureflag"."is_remote_configuration",
         "posthog_featureflag"."has_encrypted_payloads",
         "posthog_featureflag"."evaluation_runtime"
  FROM "posthog_featureflag"
  INNER JOIN "posthog_team" ON ("posthog_featureflag"."team_id" = "posthog_team"."id")
  WHERE ("posthog_featureflag"."active"
         AND NOT "posthog_featureflag"."deleted"
         AND "posthog_team"."project_id" = 99999)
  '''
# ---
# name: TestOrganizationFeatureFlagCopy.test_copy_feature_flag_create_new.13
  '''
  SELECT "posthog_team"."id",
         "posthog_team"."uuid",
         "posthog_team"."organization_id",
         "posthog_team"."parent_team_id",
         "posthog_team"."project_id",
         "posthog_team"."api_token",
         "posthog_team"."app_urls",
         "posthog_team"."name",
         "posthog_team"."slack_incoming_webhook",
         "posthog_team"."created_at",
         "posthog_team"."updated_at",
         "posthog_team"."anonymize_ips",
         "posthog_team"."completed_snippet_onboarding",
         "posthog_team"."has_completed_onboarding_for",
         "posthog_team"."onboarding_tasks",
         "posthog_team"."ingested_event",
         "posthog_team"."autocapture_opt_out",
         "posthog_team"."autocapture_web_vitals_opt_in",
         "posthog_team"."autocapture_web_vitals_allowed_metrics",
         "posthog_team"."autocapture_exceptions_opt_in",
         "posthog_team"."autocapture_exceptions_errors_to_ignore",
         "posthog_team"."person_processing_opt_out",
         "posthog_team"."secret_api_token",
         "posthog_team"."secret_api_token_backup",
         "posthog_team"."session_recording_opt_in",
         "posthog_team"."session_recording_sample_rate",
         "posthog_team"."session_recording_minimum_duration_milliseconds",
         "posthog_team"."session_recording_linked_flag",
         "posthog_team"."session_recording_network_payload_capture_config",
         "posthog_team"."session_recording_masking_config",
         "posthog_team"."session_recording_url_trigger_config",
         "posthog_team"."session_recording_url_blocklist_config",
         "posthog_team"."session_recording_event_trigger_config",
         "posthog_team"."session_recording_trigger_match_type_config",
         "posthog_team"."session_replay_config",
         "posthog_team"."survey_config",
         "posthog_team"."capture_console_log_opt_in",
         "posthog_team"."capture_performance_opt_in",
         "posthog_team"."capture_dead_clicks",
         "posthog_team"."surveys_opt_in",
         "posthog_team"."heatmaps_opt_in",
         "posthog_team"."flags_persistence_default",
         "posthog_team"."feature_flag_confirmation_enabled",
         "posthog_team"."feature_flag_confirmation_message",
         "posthog_team"."session_recording_version",
         "posthog_team"."signup_token",
         "posthog_team"."is_demo",
         "posthog_team"."access_control",
         "posthog_team"."week_start_day",
         "posthog_team"."inject_web_apps",
         "posthog_team"."test_account_filters",
         "posthog_team"."test_account_filters_default_checked",
         "posthog_team"."path_cleaning_filters",
         "posthog_team"."timezone",
         "posthog_team"."data_attributes",
         "posthog_team"."person_display_name_properties",
         "posthog_team"."live_events_columns",
         "posthog_team"."recording_domains",
         "posthog_team"."human_friendly_comparison_periods",
         "posthog_team"."cookieless_server_hash_mode",
         "posthog_team"."primary_dashboard_id",
         "posthog_team"."default_data_theme",
         "posthog_team"."extra_settings",
         "posthog_team"."modifiers",
         "posthog_team"."correlation_config",
         "posthog_team"."session_recording_retention_period_days",
         "posthog_team"."external_data_workspace_id",
         "posthog_team"."external_data_workspace_last_synced_at",
         "posthog_team"."api_query_rate_limit",
         "posthog_team"."revenue_tracking_config",
         "posthog_team"."drop_events_older_than",
         "posthog_team"."base_currency"
  FROM "posthog_team"
  WHERE "posthog_team"."id" = 99999
  LIMIT 21
  '''
# ---
# name: TestOrganizationFeatureFlagCopy.test_copy_feature_flag_create_new.14
  '''
  SELECT "posthog_remoteconfig"."id",
         "posthog_remoteconfig"."team_id",
         "posthog_remoteconfig"."config",
         "posthog_remoteconfig"."updated_at",
         "posthog_remoteconfig"."synced_at"
  FROM "posthog_remoteconfig"
  WHERE "posthog_remoteconfig"."team_id" = 99999
  LIMIT 21
  '''
# ---
# name: TestOrganizationFeatureFlagCopy.test_copy_feature_flag_create_new.15
  '''
  SELECT "posthog_team"."id",
         "posthog_team"."uuid",
         "posthog_team"."organization_id",
         "posthog_team"."parent_team_id",
         "posthog_team"."project_id",
         "posthog_team"."api_token",
         "posthog_team"."app_urls",
         "posthog_team"."name",
         "posthog_team"."slack_incoming_webhook",
         "posthog_team"."created_at",
         "posthog_team"."updated_at",
         "posthog_team"."anonymize_ips",
         "posthog_team"."completed_snippet_onboarding",
         "posthog_team"."has_completed_onboarding_for",
         "posthog_team"."onboarding_tasks",
         "posthog_team"."ingested_event",
         "posthog_team"."autocapture_opt_out",
         "posthog_team"."autocapture_web_vitals_opt_in",
         "posthog_team"."autocapture_web_vitals_allowed_metrics",
         "posthog_team"."autocapture_exceptions_opt_in",
         "posthog_team"."autocapture_exceptions_errors_to_ignore",
         "posthog_team"."person_processing_opt_out",
         "posthog_team"."secret_api_token",
         "posthog_team"."secret_api_token_backup",
         "posthog_team"."session_recording_opt_in",
         "posthog_team"."session_recording_sample_rate",
         "posthog_team"."session_recording_minimum_duration_milliseconds",
         "posthog_team"."session_recording_linked_flag",
         "posthog_team"."session_recording_network_payload_capture_config",
         "posthog_team"."session_recording_masking_config",
         "posthog_team"."session_recording_url_trigger_config",
         "posthog_team"."session_recording_url_blocklist_config",
         "posthog_team"."session_recording_event_trigger_config",
         "posthog_team"."session_recording_trigger_match_type_config",
         "posthog_team"."session_replay_config",
         "posthog_team"."survey_config",
         "posthog_team"."capture_console_log_opt_in",
         "posthog_team"."capture_performance_opt_in",
         "posthog_team"."capture_dead_clicks",
         "posthog_team"."surveys_opt_in",
         "posthog_team"."heatmaps_opt_in",
         "posthog_team"."flags_persistence_default",
         "posthog_team"."feature_flag_confirmation_enabled",
         "posthog_team"."feature_flag_confirmation_message",
         "posthog_team"."session_recording_version",
         "posthog_team"."signup_token",
         "posthog_team"."is_demo",
         "posthog_team"."access_control",
         "posthog_team"."week_start_day",
         "posthog_team"."inject_web_apps",
         "posthog_team"."test_account_filters",
         "posthog_team"."test_account_filters_default_checked",
         "posthog_team"."path_cleaning_filters",
         "posthog_team"."timezone",
         "posthog_team"."data_attributes",
         "posthog_team"."person_display_name_properties",
         "posthog_team"."live_events_columns",
         "posthog_team"."recording_domains",
         "posthog_team"."human_friendly_comparison_periods",
         "posthog_team"."cookieless_server_hash_mode",
         "posthog_team"."primary_dashboard_id",
         "posthog_team"."default_data_theme",
         "posthog_team"."extra_settings",
         "posthog_team"."modifiers",
         "posthog_team"."correlation_config",
         "posthog_team"."session_recording_retention_period_days",
         "posthog_team"."plugins_opt_in",
         "posthog_team"."opt_out_capture",
         "posthog_team"."event_names",
         "posthog_team"."event_names_with_usage",
         "posthog_team"."event_properties",
         "posthog_team"."event_properties_with_usage",
         "posthog_team"."event_properties_numerical",
         "posthog_team"."external_data_workspace_id",
         "posthog_team"."external_data_workspace_last_synced_at",
         "posthog_team"."api_query_rate_limit",
         "posthog_team"."revenue_tracking_config",
         "posthog_team"."drop_events_older_than",
         "posthog_team"."base_currency"
  FROM "posthog_team"
  WHERE "posthog_team"."id" = 99999
  LIMIT 21
  '''
# ---
# name: TestOrganizationFeatureFlagCopy.test_copy_feature_flag_create_new.16
  '''
  SELECT COUNT(*) AS "__count"
  FROM "posthog_featureflag"
  WHERE ("posthog_featureflag"."active"
         AND NOT "posthog_featureflag"."deleted"
         AND "posthog_featureflag"."team_id" = 99999)
  '''
# ---
# name: TestOrganizationFeatureFlagCopy.test_copy_feature_flag_create_new.17
  '''
  SELECT "posthog_pluginconfig"."id",
         "posthog_pluginsourcefile"."transpiled",
         "posthog_pluginconfig"."web_token",
         "posthog_plugin"."config_schema",
         "posthog_pluginconfig"."config"
  FROM "posthog_pluginconfig"
  INNER JOIN "posthog_plugin" ON ("posthog_pluginconfig"."plugin_id" = "posthog_plugin"."id")
  INNER JOIN "posthog_pluginsourcefile" ON ("posthog_plugin"."id" = "posthog_pluginsourcefile"."plugin_id")
  WHERE ("posthog_pluginconfig"."enabled"
         AND "posthog_pluginsourcefile"."filename" = 'site.ts'
         AND "posthog_pluginsourcefile"."status" = 'TRANSPILED'
         AND "posthog_pluginconfig"."team_id" = 99999)
  '''
# ---
# name: TestOrganizationFeatureFlagCopy.test_copy_feature_flag_create_new.18
  '''
  SELECT "posthog_hogfunction"."id",
         "posthog_hogfunction"."team_id",
         "posthog_hogfunction"."name",
         "posthog_hogfunction"."description",
         "posthog_hogfunction"."created_at",
         "posthog_hogfunction"."created_by_id",
         "posthog_hogfunction"."deleted",
         "posthog_hogfunction"."updated_at",
         "posthog_hogfunction"."enabled",
         "posthog_hogfunction"."type",
         "posthog_hogfunction"."kind",
         "posthog_hogfunction"."icon_url",
         "posthog_hogfunction"."hog",
         "posthog_hogfunction"."bytecode",
         "posthog_hogfunction"."transpiled",
         "posthog_hogfunction"."inputs_schema",
         "posthog_hogfunction"."inputs",
         "posthog_hogfunction"."encrypted_inputs",
         "posthog_hogfunction"."filters",
         "posthog_hogfunction"."mappings",
         "posthog_hogfunction"."masking",
         "posthog_hogfunction"."template_id",
         "posthog_hogfunction"."hog_function_template_id",
         "posthog_hogfunction"."execution_order",
         "posthog_team"."id",
         "posthog_team"."uuid",
         "posthog_team"."organization_id",
         "posthog_team"."parent_team_id",
         "posthog_team"."project_id",
         "posthog_team"."api_token",
         "posthog_team"."app_urls",
         "posthog_team"."name",
         "posthog_team"."slack_incoming_webhook",
         "posthog_team"."created_at",
         "posthog_team"."updated_at",
         "posthog_team"."anonymize_ips",
         "posthog_team"."completed_snippet_onboarding",
         "posthog_team"."has_completed_onboarding_for",
         "posthog_team"."onboarding_tasks",
         "posthog_team"."ingested_event",
         "posthog_team"."autocapture_opt_out",
         "posthog_team"."autocapture_web_vitals_opt_in",
         "posthog_team"."autocapture_web_vitals_allowed_metrics",
         "posthog_team"."autocapture_exceptions_opt_in",
         "posthog_team"."autocapture_exceptions_errors_to_ignore",
         "posthog_team"."person_processing_opt_out",
         "posthog_team"."secret_api_token",
         "posthog_team"."secret_api_token_backup",
         "posthog_team"."session_recording_opt_in",
         "posthog_team"."session_recording_sample_rate",
         "posthog_team"."session_recording_minimum_duration_milliseconds",
         "posthog_team"."session_recording_linked_flag",
         "posthog_team"."session_recording_network_payload_capture_config",
         "posthog_team"."session_recording_masking_config",
         "posthog_team"."session_recording_url_trigger_config",
         "posthog_team"."session_recording_url_blocklist_config",
         "posthog_team"."session_recording_event_trigger_config",
         "posthog_team"."session_recording_trigger_match_type_config",
         "posthog_team"."session_replay_config",
         "posthog_team"."survey_config",
         "posthog_team"."capture_console_log_opt_in",
         "posthog_team"."capture_performance_opt_in",
         "posthog_team"."capture_dead_clicks",
         "posthog_team"."surveys_opt_in",
         "posthog_team"."heatmaps_opt_in",
         "posthog_team"."flags_persistence_default",
         "posthog_team"."feature_flag_confirmation_enabled",
         "posthog_team"."feature_flag_confirmation_message",
         "posthog_team"."session_recording_version",
         "posthog_team"."signup_token",
         "posthog_team"."is_demo",
         "posthog_team"."access_control",
         "posthog_team"."week_start_day",
         "posthog_team"."inject_web_apps",
         "posthog_team"."test_account_filters",
         "posthog_team"."test_account_filters_default_checked",
         "posthog_team"."path_cleaning_filters",
         "posthog_team"."timezone",
         "posthog_team"."data_attributes",
         "posthog_team"."person_display_name_properties",
         "posthog_team"."live_events_columns",
         "posthog_team"."recording_domains",
         "posthog_team"."human_friendly_comparison_periods",
         "posthog_team"."cookieless_server_hash_mode",
         "posthog_team"."primary_dashboard_id",
         "posthog_team"."default_data_theme",
         "posthog_team"."extra_settings",
         "posthog_team"."modifiers",
         "posthog_team"."correlation_config",
         "posthog_team"."session_recording_retention_period_days",
         "posthog_team"."plugins_opt_in",
         "posthog_team"."opt_out_capture",
         "posthog_team"."event_names",
         "posthog_team"."event_names_with_usage",
         "posthog_team"."event_properties",
         "posthog_team"."event_properties_with_usage",
         "posthog_team"."event_properties_numerical",
         "posthog_team"."external_data_workspace_id",
         "posthog_team"."external_data_workspace_last_synced_at",
         "posthog_team"."api_query_rate_limit",
         "posthog_team"."revenue_tracking_config",
         "posthog_team"."drop_events_older_than",
         "posthog_team"."base_currency"
  FROM "posthog_hogfunction"
  INNER JOIN "posthog_team" ON ("posthog_hogfunction"."team_id" = "posthog_team"."id")
  WHERE (NOT "posthog_hogfunction"."deleted"
         AND "posthog_hogfunction"."enabled"
         AND "posthog_hogfunction"."team_id" = 99999
         AND "posthog_hogfunction"."type" IN ('site_destination',
                                              'site_app'))
  '''
# ---
# name: TestOrganizationFeatureFlagCopy.test_copy_feature_flag_create_new.19
  '''
  SELECT "posthog_team"."id",
         "posthog_team"."uuid",
         "posthog_team"."organization_id",
         "posthog_team"."parent_team_id",
         "posthog_team"."project_id",
         "posthog_team"."api_token",
         "posthog_team"."app_urls",
         "posthog_team"."name",
         "posthog_team"."slack_incoming_webhook",
         "posthog_team"."created_at",
         "posthog_team"."updated_at",
         "posthog_team"."anonymize_ips",
         "posthog_team"."completed_snippet_onboarding",
         "posthog_team"."has_completed_onboarding_for",
         "posthog_team"."onboarding_tasks",
         "posthog_team"."ingested_event",
         "posthog_team"."autocapture_opt_out",
         "posthog_team"."autocapture_web_vitals_opt_in",
         "posthog_team"."autocapture_web_vitals_allowed_metrics",
         "posthog_team"."autocapture_exceptions_opt_in",
         "posthog_team"."autocapture_exceptions_errors_to_ignore",
         "posthog_team"."person_processing_opt_out",
         "posthog_team"."secret_api_token",
         "posthog_team"."secret_api_token_backup",
         "posthog_team"."session_recording_opt_in",
         "posthog_team"."session_recording_sample_rate",
         "posthog_team"."session_recording_minimum_duration_milliseconds",
         "posthog_team"."session_recording_linked_flag",
         "posthog_team"."session_recording_network_payload_capture_config",
         "posthog_team"."session_recording_masking_config",
         "posthog_team"."session_recording_url_trigger_config",
         "posthog_team"."session_recording_url_blocklist_config",
         "posthog_team"."session_recording_event_trigger_config",
         "posthog_team"."session_recording_trigger_match_type_config",
         "posthog_team"."session_replay_config",
         "posthog_team"."survey_config",
         "posthog_team"."capture_console_log_opt_in",
         "posthog_team"."capture_performance_opt_in",
         "posthog_team"."capture_dead_clicks",
         "posthog_team"."surveys_opt_in",
         "posthog_team"."heatmaps_opt_in",
         "posthog_team"."flags_persistence_default",
         "posthog_team"."feature_flag_confirmation_enabled",
         "posthog_team"."feature_flag_confirmation_message",
         "posthog_team"."session_recording_version",
         "posthog_team"."signup_token",
         "posthog_team"."is_demo",
         "posthog_team"."access_control",
         "posthog_team"."week_start_day",
         "posthog_team"."inject_web_apps",
         "posthog_team"."test_account_filters",
         "posthog_team"."test_account_filters_default_checked",
         "posthog_team"."path_cleaning_filters",
         "posthog_team"."timezone",
         "posthog_team"."data_attributes",
         "posthog_team"."person_display_name_properties",
         "posthog_team"."live_events_columns",
         "posthog_team"."recording_domains",
         "posthog_team"."human_friendly_comparison_periods",
         "posthog_team"."cookieless_server_hash_mode",
         "posthog_team"."primary_dashboard_id",
         "posthog_team"."default_data_theme",
         "posthog_team"."extra_settings",
         "posthog_team"."modifiers",
         "posthog_team"."correlation_config",
         "posthog_team"."session_recording_retention_period_days",
         "posthog_team"."external_data_workspace_id",
         "posthog_team"."external_data_workspace_last_synced_at",
         "posthog_team"."api_query_rate_limit",
         "posthog_team"."revenue_tracking_config",
         "posthog_team"."drop_events_older_than",
         "posthog_team"."base_currency"
  FROM "posthog_team"
  WHERE "posthog_team"."id" = 99999
  LIMIT 21
  '''
# ---
# name: TestOrganizationFeatureFlagCopy.test_copy_feature_flag_create_new.2
  '''
  SELECT 1 AS "a"
  FROM "posthog_organizationmembership"
  WHERE ("posthog_organizationmembership"."organization_id" = '00000000-0000-0000-0000-000000000000'::uuid
         AND "posthog_organizationmembership"."user_id" = 99999)
  LIMIT 1
  '''
# ---
# name: TestOrganizationFeatureFlagCopy.test_copy_feature_flag_create_new.20
  '''
  SELECT "posthog_featureflag"."id",
         "posthog_featureflag"."key",
         "posthog_featureflag"."name",
         "posthog_featureflag"."filters",
         "posthog_featureflag"."rollout_percentage",
         "posthog_featureflag"."team_id",
         "posthog_featureflag"."created_by_id",
         "posthog_featureflag"."created_at",
         "posthog_featureflag"."deleted",
         "posthog_featureflag"."active",
         "posthog_featureflag"."version",
         "posthog_featureflag"."last_modified_by_id",
         "posthog_featureflag"."rollback_conditions",
         "posthog_featureflag"."performed_rollback",
         "posthog_featureflag"."ensure_experience_continuity",
         "posthog_featureflag"."usage_dashboard_id",
         "posthog_featureflag"."has_enriched_analytics",
         "posthog_featureflag"."is_remote_configuration",
         "posthog_featureflag"."has_encrypted_payloads",
         "posthog_featureflag"."evaluation_runtime"
  FROM "posthog_featureflag"
  INNER JOIN "posthog_team" ON ("posthog_featureflag"."team_id" = "posthog_team"."id")
  WHERE (NOT ("posthog_featureflag"."is_remote_configuration"
              AND "posthog_featureflag"."is_remote_configuration" IS NOT NULL)
         AND NOT "posthog_featureflag"."deleted"
         AND "posthog_team"."project_id" = 99999)
  '''
# ---
# name: TestOrganizationFeatureFlagCopy.test_copy_feature_flag_create_new.21
  '''
  SELECT "posthog_grouptypemapping"."id",
         "posthog_grouptypemapping"."team_id",
         "posthog_grouptypemapping"."project_id",
         "posthog_grouptypemapping"."group_type",
         "posthog_grouptypemapping"."group_type_index",
         "posthog_grouptypemapping"."name_singular",
         "posthog_grouptypemapping"."name_plural",
         "posthog_grouptypemapping"."default_columns",
         "posthog_grouptypemapping"."detail_dashboard_id"
  FROM "posthog_grouptypemapping"
  WHERE "posthog_grouptypemapping"."project_id" = 99999
  '''
# ---
# name: TestOrganizationFeatureFlagCopy.test_copy_feature_flag_create_new.22
  '''
  SELECT "posthog_cohort"."id",
         "posthog_cohort"."name",
         "posthog_cohort"."description",
         "posthog_cohort"."team_id",
         "posthog_cohort"."deleted",
         "posthog_cohort"."filters",
         "posthog_cohort"."query",
         "posthog_cohort"."version",
         "posthog_cohort"."pending_version",
         "posthog_cohort"."count",
         "posthog_cohort"."created_by_id",
         "posthog_cohort"."created_at",
         "posthog_cohort"."is_calculating",
         "posthog_cohort"."last_calculation",
         "posthog_cohort"."errors_calculating",
         "posthog_cohort"."last_error_at",
         "posthog_cohort"."is_static",
         "posthog_cohort"."groups"
  FROM "posthog_cohort"
  INNER JOIN "posthog_team" ON ("posthog_cohort"."team_id" = "posthog_team"."id")
  WHERE (NOT "posthog_cohort"."deleted"
         AND "posthog_team"."project_id" = 99999)
  '''
# ---
# name: TestOrganizationFeatureFlagCopy.test_copy_feature_flag_create_new.23
  '''
  SELECT "posthog_featureflag"."id",
         "posthog_featureflag"."key",
         "posthog_featureflag"."name",
         "posthog_featureflag"."filters",
         "posthog_featureflag"."rollout_percentage",
         "posthog_featureflag"."team_id",
         "posthog_featureflag"."created_by_id",
         "posthog_featureflag"."created_at",
         "posthog_featureflag"."deleted",
         "posthog_featureflag"."active",
         "posthog_featureflag"."version",
         "posthog_featureflag"."last_modified_by_id",
         "posthog_featureflag"."rollback_conditions",
         "posthog_featureflag"."performed_rollback",
         "posthog_featureflag"."ensure_experience_continuity",
         "posthog_featureflag"."usage_dashboard_id",
         "posthog_featureflag"."has_enriched_analytics",
         "posthog_featureflag"."is_remote_configuration",
         "posthog_featureflag"."has_encrypted_payloads",
         "posthog_featureflag"."evaluation_runtime"
  FROM "posthog_featureflag"
  INNER JOIN "posthog_team" ON ("posthog_featureflag"."team_id" = "posthog_team"."id")
  WHERE (NOT ("posthog_featureflag"."is_remote_configuration"
              AND "posthog_featureflag"."is_remote_configuration" IS NOT NULL)
         AND NOT "posthog_featureflag"."deleted"
         AND "posthog_team"."project_id" = 99999)
  '''
# ---
# name: TestOrganizationFeatureFlagCopy.test_copy_feature_flag_create_new.24
  '''
  SELECT "posthog_grouptypemapping"."id",
         "posthog_grouptypemapping"."team_id",
         "posthog_grouptypemapping"."project_id",
         "posthog_grouptypemapping"."group_type",
         "posthog_grouptypemapping"."group_type_index",
         "posthog_grouptypemapping"."name_singular",
         "posthog_grouptypemapping"."name_plural",
         "posthog_grouptypemapping"."default_columns",
         "posthog_grouptypemapping"."detail_dashboard_id"
  FROM "posthog_grouptypemapping"
  WHERE "posthog_grouptypemapping"."project_id" = 99999
  '''
# ---
# name: TestOrganizationFeatureFlagCopy.test_copy_feature_flag_create_new.25
  '''
  SELECT "posthog_dashboardtile"."id"
  FROM "posthog_dashboardtile"
  INNER JOIN "posthog_dashboard" ON ("posthog_dashboardtile"."dashboard_id" = "posthog_dashboard"."id")
  WHERE (NOT ("posthog_dashboardtile"."deleted"
              AND "posthog_dashboardtile"."deleted" IS NOT NULL)
         AND NOT ("posthog_dashboard"."deleted")
         AND "posthog_dashboardtile"."dashboard_id" = 99999)
  '''
# ---
# name: TestOrganizationFeatureFlagCopy.test_copy_feature_flag_create_new.26
  '''
  SELECT "posthog_organization"."id",
         "posthog_organization"."name",
         "posthog_organization"."slug",
         "posthog_organization"."logo_media_id",
         "posthog_organization"."created_at",
         "posthog_organization"."updated_at",
         "posthog_organization"."session_cookie_age",
         "posthog_organization"."is_member_join_email_enabled",
         "posthog_organization"."is_ai_data_processing_approved",
         "posthog_organization"."enforce_2fa",
         "posthog_organization"."members_can_invite",
         "posthog_organization"."members_can_use_personal_api_keys",
         "posthog_organization"."allow_publicly_shared_resources",
         "posthog_organization"."plugins_access_level",
         "posthog_organization"."for_internal_metrics",
         "posthog_organization"."default_experiment_stats_method",
         "posthog_organization"."is_hipaa",
         "posthog_organization"."customer_id",
         "posthog_organization"."available_product_features",
         "posthog_organization"."usage",
         "posthog_organization"."never_drop_data",
         "posthog_organization"."customer_trust_scores",
         "posthog_organization"."setup_section_2_completed",
         "posthog_organization"."personalization",
         "posthog_organization"."domain_whitelist",
         "posthog_organization"."is_platform"
  FROM "posthog_organization"
  WHERE "posthog_organization"."id" = '00000000-0000-0000-0000-000000000000'::uuid
  LIMIT 21
  '''
# ---
# name: TestOrganizationFeatureFlagCopy.test_copy_feature_flag_create_new.27
  '''
  SELECT "posthog_dashboardtile"."id"
  FROM "posthog_dashboardtile"
  INNER JOIN "posthog_dashboard" ON ("posthog_dashboardtile"."dashboard_id" = "posthog_dashboard"."id")
  WHERE (NOT ("posthog_dashboardtile"."deleted"
              AND "posthog_dashboardtile"."deleted" IS NOT NULL)
         AND NOT ("posthog_dashboard"."deleted")
         AND "posthog_dashboardtile"."dashboard_id" = 99999)
  '''
# ---
# name: TestOrganizationFeatureFlagCopy.test_copy_feature_flag_create_new.28
  '''
  SELECT "posthog_team"."id",
         "posthog_team"."uuid",
         "posthog_team"."organization_id",
         "posthog_team"."parent_team_id",
         "posthog_team"."project_id",
         "posthog_team"."api_token",
         "posthog_team"."app_urls",
         "posthog_team"."name",
         "posthog_team"."slack_incoming_webhook",
         "posthog_team"."created_at",
         "posthog_team"."updated_at",
         "posthog_team"."anonymize_ips",
         "posthog_team"."completed_snippet_onboarding",
         "posthog_team"."has_completed_onboarding_for",
         "posthog_team"."onboarding_tasks",
         "posthog_team"."ingested_event",
         "posthog_team"."autocapture_opt_out",
         "posthog_team"."autocapture_web_vitals_opt_in",
         "posthog_team"."autocapture_web_vitals_allowed_metrics",
         "posthog_team"."autocapture_exceptions_opt_in",
         "posthog_team"."autocapture_exceptions_errors_to_ignore",
         "posthog_team"."person_processing_opt_out",
         "posthog_team"."secret_api_token",
         "posthog_team"."secret_api_token_backup",
         "posthog_team"."session_recording_opt_in",
         "posthog_team"."session_recording_sample_rate",
         "posthog_team"."session_recording_minimum_duration_milliseconds",
         "posthog_team"."session_recording_linked_flag",
         "posthog_team"."session_recording_network_payload_capture_config",
         "posthog_team"."session_recording_masking_config",
         "posthog_team"."session_recording_url_trigger_config",
         "posthog_team"."session_recording_url_blocklist_config",
         "posthog_team"."session_recording_event_trigger_config",
         "posthog_team"."session_recording_trigger_match_type_config",
         "posthog_team"."session_replay_config",
         "posthog_team"."survey_config",
         "posthog_team"."capture_console_log_opt_in",
         "posthog_team"."capture_performance_opt_in",
         "posthog_team"."capture_dead_clicks",
         "posthog_team"."surveys_opt_in",
         "posthog_team"."heatmaps_opt_in",
         "posthog_team"."flags_persistence_default",
         "posthog_team"."feature_flag_confirmation_enabled",
         "posthog_team"."feature_flag_confirmation_message",
         "posthog_team"."session_recording_version",
         "posthog_team"."signup_token",
         "posthog_team"."is_demo",
         "posthog_team"."access_control",
         "posthog_team"."week_start_day",
         "posthog_team"."inject_web_apps",
         "posthog_team"."test_account_filters",
         "posthog_team"."test_account_filters_default_checked",
         "posthog_team"."path_cleaning_filters",
         "posthog_team"."timezone",
         "posthog_team"."data_attributes",
         "posthog_team"."person_display_name_properties",
         "posthog_team"."live_events_columns",
         "posthog_team"."recording_domains",
         "posthog_team"."human_friendly_comparison_periods",
         "posthog_team"."cookieless_server_hash_mode",
         "posthog_team"."primary_dashboard_id",
         "posthog_team"."default_data_theme",
         "posthog_team"."extra_settings",
         "posthog_team"."modifiers",
         "posthog_team"."correlation_config",
         "posthog_team"."session_recording_retention_period_days",
         "posthog_team"."external_data_workspace_id",
         "posthog_team"."external_data_workspace_last_synced_at",
         "posthog_team"."api_query_rate_limit",
         "posthog_team"."revenue_tracking_config",
         "posthog_team"."drop_events_older_than",
         "posthog_team"."base_currency"
  FROM "posthog_team"
  WHERE "posthog_team"."id" = 99999
  LIMIT 21
  '''
# ---
# name: TestOrganizationFeatureFlagCopy.test_copy_feature_flag_create_new.29
  '''
  SELECT "posthog_dashboarditem"."id",
         "posthog_dashboarditem"."name",
         "posthog_dashboarditem"."derived_name",
         "posthog_dashboarditem"."description",
         "posthog_dashboarditem"."team_id",
         "posthog_dashboarditem"."filters",
         "posthog_dashboarditem"."filters_hash",
         "posthog_dashboarditem"."query",
         "posthog_dashboarditem"."query_metadata",
         "posthog_dashboarditem"."order",
         "posthog_dashboarditem"."deleted",
         "posthog_dashboarditem"."saved",
         "posthog_dashboarditem"."created_at",
         "posthog_dashboarditem"."refreshing",
         "posthog_dashboarditem"."created_by_id",
         "posthog_dashboarditem"."is_sample",
         "posthog_dashboarditem"."short_id",
         "posthog_dashboarditem"."favorited",
         "posthog_dashboarditem"."refresh_attempt",
         "posthog_dashboarditem"."last_modified_at",
         "posthog_dashboarditem"."last_modified_by_id",
         "posthog_dashboarditem"."dashboard_id",
         "posthog_dashboarditem"."last_refresh",
         "posthog_dashboarditem"."layouts",
         "posthog_dashboarditem"."color",
         "posthog_dashboarditem"."dive_dashboard_id",
         "posthog_dashboarditem"."updated_at",
         "posthog_dashboarditem"."deprecated_tags",
         "posthog_dashboarditem"."tags"
  FROM "posthog_dashboarditem"
  WHERE "posthog_dashboarditem"."id" = 99999
  LIMIT 21
  '''
# ---
# name: TestOrganizationFeatureFlagCopy.test_copy_feature_flag_create_new.3
  '''
  SELECT "posthog_featureflag"."id",
         "posthog_featureflag"."key",
         "posthog_featureflag"."name",
         "posthog_featureflag"."filters",
         "posthog_featureflag"."rollout_percentage",
         "posthog_featureflag"."team_id",
         "posthog_featureflag"."created_by_id",
         "posthog_featureflag"."created_at",
         "posthog_featureflag"."deleted",
         "posthog_featureflag"."active",
         "posthog_featureflag"."version",
         "posthog_featureflag"."last_modified_by_id",
         "posthog_featureflag"."rollback_conditions",
         "posthog_featureflag"."performed_rollback",
         "posthog_featureflag"."ensure_experience_continuity",
         "posthog_featureflag"."usage_dashboard_id",
         "posthog_featureflag"."has_enriched_analytics",
         "posthog_featureflag"."is_remote_configuration",
         "posthog_featureflag"."has_encrypted_payloads",
         "posthog_featureflag"."evaluation_runtime"
  FROM "posthog_featureflag"
  INNER JOIN "posthog_team" ON ("posthog_featureflag"."team_id" = "posthog_team"."id")
  WHERE ("posthog_featureflag"."key" = 'copied-flag-key'
         AND "posthog_team"."project_id" = 99999)
  LIMIT 21
  '''
# ---
# name: TestOrganizationFeatureFlagCopy.test_copy_feature_flag_create_new.30
  '''
  SELECT "posthog_team"."id",
         "posthog_team"."uuid",
         "posthog_team"."organization_id",
         "posthog_team"."parent_team_id",
         "posthog_team"."project_id",
         "posthog_team"."api_token",
         "posthog_team"."app_urls",
         "posthog_team"."name",
         "posthog_team"."slack_incoming_webhook",
         "posthog_team"."created_at",
         "posthog_team"."updated_at",
         "posthog_team"."anonymize_ips",
         "posthog_team"."completed_snippet_onboarding",
         "posthog_team"."has_completed_onboarding_for",
         "posthog_team"."onboarding_tasks",
         "posthog_team"."ingested_event",
         "posthog_team"."autocapture_opt_out",
         "posthog_team"."autocapture_web_vitals_opt_in",
         "posthog_team"."autocapture_web_vitals_allowed_metrics",
         "posthog_team"."autocapture_exceptions_opt_in",
         "posthog_team"."autocapture_exceptions_errors_to_ignore",
         "posthog_team"."person_processing_opt_out",
         "posthog_team"."secret_api_token",
         "posthog_team"."secret_api_token_backup",
         "posthog_team"."session_recording_opt_in",
         "posthog_team"."session_recording_sample_rate",
         "posthog_team"."session_recording_minimum_duration_milliseconds",
         "posthog_team"."session_recording_linked_flag",
         "posthog_team"."session_recording_network_payload_capture_config",
         "posthog_team"."session_recording_masking_config",
         "posthog_team"."session_recording_url_trigger_config",
         "posthog_team"."session_recording_url_blocklist_config",
         "posthog_team"."session_recording_event_trigger_config",
         "posthog_team"."session_recording_trigger_match_type_config",
         "posthog_team"."session_replay_config",
         "posthog_team"."survey_config",
         "posthog_team"."capture_console_log_opt_in",
         "posthog_team"."capture_performance_opt_in",
         "posthog_team"."capture_dead_clicks",
         "posthog_team"."surveys_opt_in",
         "posthog_team"."heatmaps_opt_in",
         "posthog_team"."flags_persistence_default",
         "posthog_team"."feature_flag_confirmation_enabled",
         "posthog_team"."feature_flag_confirmation_message",
         "posthog_team"."session_recording_version",
         "posthog_team"."signup_token",
         "posthog_team"."is_demo",
         "posthog_team"."access_control",
         "posthog_team"."week_start_day",
         "posthog_team"."inject_web_apps",
         "posthog_team"."test_account_filters",
         "posthog_team"."test_account_filters_default_checked",
         "posthog_team"."path_cleaning_filters",
         "posthog_team"."timezone",
         "posthog_team"."data_attributes",
         "posthog_team"."person_display_name_properties",
         "posthog_team"."live_events_columns",
         "posthog_team"."recording_domains",
         "posthog_team"."human_friendly_comparison_periods",
         "posthog_team"."cookieless_server_hash_mode",
         "posthog_team"."primary_dashboard_id",
         "posthog_team"."default_data_theme",
         "posthog_team"."extra_settings",
         "posthog_team"."modifiers",
         "posthog_team"."correlation_config",
         "posthog_team"."session_recording_retention_period_days",
         "posthog_team"."plugins_opt_in",
         "posthog_team"."opt_out_capture",
         "posthog_team"."event_names",
         "posthog_team"."event_names_with_usage",
         "posthog_team"."event_properties",
         "posthog_team"."event_properties_with_usage",
         "posthog_team"."event_properties_numerical",
         "posthog_team"."external_data_workspace_id",
         "posthog_team"."external_data_workspace_last_synced_at",
         "posthog_team"."api_query_rate_limit",
         "posthog_team"."revenue_tracking_config",
         "posthog_team"."drop_events_older_than",
         "posthog_team"."base_currency"
  FROM "posthog_team"
  WHERE "posthog_team"."id" = 99999
  LIMIT 21
  '''
# ---
# name: TestOrganizationFeatureFlagCopy.test_copy_feature_flag_create_new.31
  '''
  SELECT "posthog_dashboarditem"."id",
         "posthog_dashboarditem"."team_id",
         "posthog_dashboarditem"."query",
         "posthog_dashboarditem"."query_metadata",
         "posthog_team"."id",
         "posthog_team"."uuid",
         "posthog_team"."organization_id",
         "posthog_team"."parent_team_id",
         "posthog_team"."project_id",
         "posthog_team"."api_token",
         "posthog_team"."app_urls",
         "posthog_team"."name",
         "posthog_team"."slack_incoming_webhook",
         "posthog_team"."created_at",
         "posthog_team"."updated_at",
         "posthog_team"."anonymize_ips",
         "posthog_team"."completed_snippet_onboarding",
         "posthog_team"."has_completed_onboarding_for",
         "posthog_team"."onboarding_tasks",
         "posthog_team"."ingested_event",
         "posthog_team"."autocapture_opt_out",
         "posthog_team"."autocapture_web_vitals_opt_in",
         "posthog_team"."autocapture_web_vitals_allowed_metrics",
         "posthog_team"."autocapture_exceptions_opt_in",
         "posthog_team"."autocapture_exceptions_errors_to_ignore",
         "posthog_team"."person_processing_opt_out",
         "posthog_team"."secret_api_token",
         "posthog_team"."secret_api_token_backup",
         "posthog_team"."session_recording_opt_in",
         "posthog_team"."session_recording_sample_rate",
         "posthog_team"."session_recording_minimum_duration_milliseconds",
         "posthog_team"."session_recording_linked_flag",
         "posthog_team"."session_recording_network_payload_capture_config",
         "posthog_team"."session_recording_masking_config",
         "posthog_team"."session_recording_url_trigger_config",
         "posthog_team"."session_recording_url_blocklist_config",
         "posthog_team"."session_recording_event_trigger_config",
         "posthog_team"."session_recording_trigger_match_type_config",
         "posthog_team"."session_replay_config",
         "posthog_team"."survey_config",
         "posthog_team"."capture_console_log_opt_in",
         "posthog_team"."capture_performance_opt_in",
         "posthog_team"."capture_dead_clicks",
         "posthog_team"."surveys_opt_in",
         "posthog_team"."heatmaps_opt_in",
         "posthog_team"."flags_persistence_default",
         "posthog_team"."feature_flag_confirmation_enabled",
         "posthog_team"."feature_flag_confirmation_message",
         "posthog_team"."session_recording_version",
         "posthog_team"."signup_token",
         "posthog_team"."is_demo",
         "posthog_team"."access_control",
         "posthog_team"."week_start_day",
         "posthog_team"."inject_web_apps",
         "posthog_team"."test_account_filters",
         "posthog_team"."test_account_filters_default_checked",
         "posthog_team"."path_cleaning_filters",
         "posthog_team"."timezone",
         "posthog_team"."data_attributes",
         "posthog_team"."person_display_name_properties",
         "posthog_team"."live_events_columns",
         "posthog_team"."recording_domains",
         "posthog_team"."human_friendly_comparison_periods",
         "posthog_team"."cookieless_server_hash_mode",
         "posthog_team"."primary_dashboard_id",
         "posthog_team"."default_data_theme",
         "posthog_team"."extra_settings",
         "posthog_team"."modifiers",
         "posthog_team"."correlation_config",
         "posthog_team"."session_recording_retention_period_days",
         "posthog_team"."plugins_opt_in",
         "posthog_team"."opt_out_capture",
         "posthog_team"."event_names",
         "posthog_team"."event_names_with_usage",
         "posthog_team"."event_properties",
         "posthog_team"."event_properties_with_usage",
         "posthog_team"."event_properties_numerical",
         "posthog_team"."external_data_workspace_id",
         "posthog_team"."external_data_workspace_last_synced_at",
         "posthog_team"."api_query_rate_limit",
         "posthog_team"."revenue_tracking_config",
         "posthog_team"."drop_events_older_than",
         "posthog_team"."base_currency"
  FROM "posthog_dashboarditem"
  INNER JOIN "posthog_team" ON ("posthog_dashboarditem"."team_id" = "posthog_team"."id")
  WHERE (NOT ("posthog_dashboarditem"."deleted")
         AND "posthog_dashboarditem"."id" = 99999)
  LIMIT 21
  FOR
  UPDATE OF "posthog_dashboarditem"
  '''
# ---
# name: TestOrganizationFeatureFlagCopy.test_copy_feature_flag_create_new.32
  '''
  SELECT "posthog_dashboarditem"."id",
         "posthog_dashboarditem"."deleted"
  FROM "posthog_dashboarditem"
  WHERE "posthog_dashboarditem"."id" = 99999
  LIMIT 21
  '''
# ---
# name: TestOrganizationFeatureFlagCopy.test_copy_feature_flag_create_new.33
<<<<<<< HEAD
=======
  '''
  SELECT "posthog_dashboarditem"."id",
         "posthog_dashboarditem"."saved"
  FROM "posthog_dashboarditem"
  WHERE "posthog_dashboarditem"."id" = 99999
  LIMIT 21
  '''
# ---
# name: TestOrganizationFeatureFlagCopy.test_copy_feature_flag_create_new.28
  '''
  SELECT "posthog_dashboarditem"."id",
         "posthog_dashboarditem"."short_id"
  FROM "posthog_dashboarditem"
  WHERE "posthog_dashboarditem"."id" = 99999
  LIMIT 21
  '''
# ---
# name: TestOrganizationFeatureFlagCopy.test_copy_feature_flag_create_new.29
  '''
  SELECT "posthog_dashboarditem"."id",
         "posthog_dashboarditem"."name"
  FROM "posthog_dashboarditem"
  WHERE "posthog_dashboarditem"."id" = 99999
  LIMIT 21
  '''
# ---
# name: TestOrganizationFeatureFlagCopy.test_copy_feature_flag_create_new.3
  '''
  SELECT "posthog_featureflag"."id",
         "posthog_featureflag"."key",
         "posthog_featureflag"."name",
         "posthog_featureflag"."filters",
         "posthog_featureflag"."rollout_percentage",
         "posthog_featureflag"."team_id",
         "posthog_featureflag"."created_by_id",
         "posthog_featureflag"."created_at",
         "posthog_featureflag"."deleted",
         "posthog_featureflag"."active",
         "posthog_featureflag"."version",
         "posthog_featureflag"."last_modified_by_id",
         "posthog_featureflag"."rollback_conditions",
         "posthog_featureflag"."performed_rollback",
         "posthog_featureflag"."ensure_experience_continuity",
         "posthog_featureflag"."usage_dashboard_id",
         "posthog_featureflag"."has_enriched_analytics",
         "posthog_featureflag"."is_remote_configuration",
         "posthog_featureflag"."has_encrypted_payloads",
         "posthog_featureflag"."evaluation_runtime"
  FROM "posthog_featureflag"
  INNER JOIN "posthog_team" ON ("posthog_featureflag"."team_id" = "posthog_team"."id")
  WHERE ("posthog_featureflag"."key" = 'copied-flag-key'
         AND "posthog_team"."project_id" = 99999)
  LIMIT 21
  '''
# ---
# name: TestOrganizationFeatureFlagCopy.test_copy_feature_flag_create_new.30
  '''
  SELECT "posthog_dashboarditem"."id",
         "posthog_dashboarditem"."created_at"
  FROM "posthog_dashboarditem"
  WHERE "posthog_dashboarditem"."id" = 99999
  LIMIT 21
  '''
# ---
# name: TestOrganizationFeatureFlagCopy.test_copy_feature_flag_create_new.31
  '''
  SELECT "posthog_dashboarditem"."id",
         "posthog_dashboarditem"."created_by_id"
  FROM "posthog_dashboarditem"
  WHERE "posthog_dashboarditem"."id" = 99999
  LIMIT 21
  '''
# ---
# name: TestOrganizationFeatureFlagCopy.test_copy_feature_flag_create_new.32
  '''
  SELECT "posthog_team"."id",
         "posthog_team"."uuid",
         "posthog_team"."organization_id",
         "posthog_team"."parent_team_id",
         "posthog_team"."project_id",
         "posthog_team"."api_token",
         "posthog_team"."app_urls",
         "posthog_team"."name",
         "posthog_team"."slack_incoming_webhook",
         "posthog_team"."created_at",
         "posthog_team"."updated_at",
         "posthog_team"."anonymize_ips",
         "posthog_team"."completed_snippet_onboarding",
         "posthog_team"."has_completed_onboarding_for",
         "posthog_team"."onboarding_tasks",
         "posthog_team"."ingested_event",
         "posthog_team"."autocapture_opt_out",
         "posthog_team"."autocapture_web_vitals_opt_in",
         "posthog_team"."autocapture_web_vitals_allowed_metrics",
         "posthog_team"."autocapture_exceptions_opt_in",
         "posthog_team"."autocapture_exceptions_errors_to_ignore",
         "posthog_team"."person_processing_opt_out",
         "posthog_team"."secret_api_token",
         "posthog_team"."secret_api_token_backup",
         "posthog_team"."session_recording_opt_in",
         "posthog_team"."session_recording_sample_rate",
         "posthog_team"."session_recording_minimum_duration_milliseconds",
         "posthog_team"."session_recording_linked_flag",
         "posthog_team"."session_recording_network_payload_capture_config",
         "posthog_team"."session_recording_masking_config",
         "posthog_team"."session_recording_url_trigger_config",
         "posthog_team"."session_recording_url_blocklist_config",
         "posthog_team"."session_recording_event_trigger_config",
         "posthog_team"."session_recording_trigger_match_type_config",
         "posthog_team"."session_replay_config",
         "posthog_team"."survey_config",
         "posthog_team"."capture_console_log_opt_in",
         "posthog_team"."capture_performance_opt_in",
         "posthog_team"."capture_dead_clicks",
         "posthog_team"."surveys_opt_in",
         "posthog_team"."heatmaps_opt_in",
         "posthog_team"."flags_persistence_default",
         "posthog_team"."feature_flag_confirmation_enabled",
         "posthog_team"."feature_flag_confirmation_message",
         "posthog_team"."session_recording_version",
         "posthog_team"."signup_token",
         "posthog_team"."is_demo",
         "posthog_team"."access_control",
         "posthog_team"."week_start_day",
         "posthog_team"."inject_web_apps",
         "posthog_team"."test_account_filters",
         "posthog_team"."test_account_filters_default_checked",
         "posthog_team"."path_cleaning_filters",
         "posthog_team"."timezone",
         "posthog_team"."data_attributes",
         "posthog_team"."person_display_name_properties",
         "posthog_team"."live_events_columns",
         "posthog_team"."recording_domains",
         "posthog_team"."human_friendly_comparison_periods",
         "posthog_team"."cookieless_server_hash_mode",
         "posthog_team"."primary_dashboard_id",
         "posthog_team"."default_data_theme",
         "posthog_team"."extra_settings",
         "posthog_team"."modifiers",
         "posthog_team"."correlation_config",
         "posthog_team"."session_recording_retention_period_days",
         "posthog_team"."external_data_workspace_id",
         "posthog_team"."external_data_workspace_last_synced_at",
         "posthog_team"."api_query_rate_limit",
         "posthog_team"."revenue_tracking_config",
         "posthog_team"."drop_events_older_than",
         "posthog_team"."base_currency"
  FROM "posthog_team"
  WHERE "posthog_team"."id" = 99999
  LIMIT 21
  '''
# ---
# name: TestOrganizationFeatureFlagCopy.test_copy_feature_flag_create_new.33
>>>>>>> 8912f3d8
  '''
  SELECT "posthog_dashboarditem"."id",
         "posthog_dashboarditem"."name",
         "posthog_dashboarditem"."derived_name",
         "posthog_dashboarditem"."description",
         "posthog_dashboarditem"."team_id",
         "posthog_dashboarditem"."filters",
         "posthog_dashboarditem"."filters_hash",
         "posthog_dashboarditem"."query",
         "posthog_dashboarditem"."query_metadata",
         "posthog_dashboarditem"."order",
         "posthog_dashboarditem"."deleted",
         "posthog_dashboarditem"."saved",
         "posthog_dashboarditem"."created_at",
         "posthog_dashboarditem"."refreshing",
         "posthog_dashboarditem"."created_by_id",
         "posthog_dashboarditem"."is_sample",
         "posthog_dashboarditem"."short_id",
         "posthog_dashboarditem"."favorited",
         "posthog_dashboarditem"."refresh_attempt",
         "posthog_dashboarditem"."last_modified_at",
         "posthog_dashboarditem"."last_modified_by_id",
         "posthog_dashboarditem"."dashboard_id",
         "posthog_dashboarditem"."last_refresh",
         "posthog_dashboarditem"."layouts",
         "posthog_dashboarditem"."color",
         "posthog_dashboarditem"."dive_dashboard_id",
         "posthog_dashboarditem"."updated_at",
         "posthog_dashboarditem"."deprecated_tags",
         "posthog_dashboarditem"."tags"
  FROM "posthog_dashboarditem"
  WHERE "posthog_dashboarditem"."id" = 99999
  LIMIT 21
  '''
# ---
# name: TestOrganizationFeatureFlagCopy.test_copy_feature_flag_create_new.34
  '''
  SELECT "posthog_dashboard"."id",
         "posthog_dashboard"."name",
         "posthog_dashboard"."description",
         "posthog_dashboard"."team_id",
         "posthog_dashboard"."pinned",
         "posthog_dashboard"."created_at",
         "posthog_dashboard"."created_by_id",
         "posthog_dashboard"."deleted",
         "posthog_dashboard"."last_accessed_at",
         "posthog_dashboard"."last_refresh",
         "posthog_dashboard"."filters",
         "posthog_dashboard"."variables",
         "posthog_dashboard"."breakdown_colors",
         "posthog_dashboard"."data_color_theme_id",
         "posthog_dashboard"."creation_mode",
         "posthog_dashboard"."restriction_level",
         "posthog_dashboard"."deprecated_tags",
         "posthog_dashboard"."tags",
         "posthog_dashboard"."share_token",
         "posthog_dashboard"."is_shared"
  FROM "posthog_dashboard"
  WHERE "posthog_dashboard"."id" = 99999
  LIMIT 21
  '''
# ---
# name: TestOrganizationFeatureFlagCopy.test_copy_feature_flag_create_new.35
  '''
  SELECT "posthog_team"."id",
         "posthog_team"."uuid",
         "posthog_team"."organization_id",
         "posthog_team"."parent_team_id",
         "posthog_team"."project_id",
         "posthog_team"."api_token",
         "posthog_team"."app_urls",
         "posthog_team"."name",
         "posthog_team"."slack_incoming_webhook",
         "posthog_team"."created_at",
         "posthog_team"."updated_at",
         "posthog_team"."anonymize_ips",
         "posthog_team"."completed_snippet_onboarding",
         "posthog_team"."has_completed_onboarding_for",
         "posthog_team"."onboarding_tasks",
         "posthog_team"."ingested_event",
         "posthog_team"."autocapture_opt_out",
         "posthog_team"."autocapture_web_vitals_opt_in",
         "posthog_team"."autocapture_web_vitals_allowed_metrics",
         "posthog_team"."autocapture_exceptions_opt_in",
         "posthog_team"."autocapture_exceptions_errors_to_ignore",
         "posthog_team"."person_processing_opt_out",
         "posthog_team"."secret_api_token",
         "posthog_team"."secret_api_token_backup",
         "posthog_team"."session_recording_opt_in",
         "posthog_team"."session_recording_sample_rate",
         "posthog_team"."session_recording_minimum_duration_milliseconds",
         "posthog_team"."session_recording_linked_flag",
         "posthog_team"."session_recording_network_payload_capture_config",
         "posthog_team"."session_recording_masking_config",
         "posthog_team"."session_recording_url_trigger_config",
         "posthog_team"."session_recording_url_blocklist_config",
         "posthog_team"."session_recording_event_trigger_config",
         "posthog_team"."session_recording_trigger_match_type_config",
         "posthog_team"."session_replay_config",
         "posthog_team"."survey_config",
         "posthog_team"."capture_console_log_opt_in",
         "posthog_team"."capture_performance_opt_in",
         "posthog_team"."capture_dead_clicks",
         "posthog_team"."surveys_opt_in",
         "posthog_team"."heatmaps_opt_in",
         "posthog_team"."flags_persistence_default",
         "posthog_team"."feature_flag_confirmation_enabled",
         "posthog_team"."feature_flag_confirmation_message",
         "posthog_team"."session_recording_version",
         "posthog_team"."signup_token",
         "posthog_team"."is_demo",
         "posthog_team"."access_control",
         "posthog_team"."week_start_day",
         "posthog_team"."inject_web_apps",
         "posthog_team"."test_account_filters",
         "posthog_team"."test_account_filters_default_checked",
         "posthog_team"."path_cleaning_filters",
         "posthog_team"."timezone",
         "posthog_team"."data_attributes",
         "posthog_team"."person_display_name_properties",
         "posthog_team"."live_events_columns",
         "posthog_team"."recording_domains",
         "posthog_team"."human_friendly_comparison_periods",
         "posthog_team"."cookieless_server_hash_mode",
         "posthog_team"."primary_dashboard_id",
         "posthog_team"."default_data_theme",
         "posthog_team"."extra_settings",
         "posthog_team"."modifiers",
         "posthog_team"."correlation_config",
         "posthog_team"."session_recording_retention_period_days",
         "posthog_team"."plugins_opt_in",
         "posthog_team"."opt_out_capture",
         "posthog_team"."event_names",
         "posthog_team"."event_names_with_usage",
         "posthog_team"."event_properties",
         "posthog_team"."event_properties_with_usage",
         "posthog_team"."event_properties_numerical",
         "posthog_team"."external_data_workspace_id",
         "posthog_team"."external_data_workspace_last_synced_at",
         "posthog_team"."api_query_rate_limit",
         "posthog_team"."revenue_tracking_config",
         "posthog_team"."drop_events_older_than",
         "posthog_team"."base_currency"
  FROM "posthog_team"
  WHERE "posthog_team"."id" = 99999
  LIMIT 21
  '''
# ---
# name: TestOrganizationFeatureFlagCopy.test_copy_feature_flag_create_new.36
  '''
  SELECT "posthog_team"."id",
         "posthog_team"."uuid",
         "posthog_team"."organization_id",
         "posthog_team"."parent_team_id",
         "posthog_team"."project_id",
         "posthog_team"."api_token",
         "posthog_team"."app_urls",
         "posthog_team"."name",
         "posthog_team"."slack_incoming_webhook",
         "posthog_team"."created_at",
         "posthog_team"."updated_at",
         "posthog_team"."anonymize_ips",
         "posthog_team"."completed_snippet_onboarding",
         "posthog_team"."has_completed_onboarding_for",
         "posthog_team"."onboarding_tasks",
         "posthog_team"."ingested_event",
         "posthog_team"."autocapture_opt_out",
         "posthog_team"."autocapture_web_vitals_opt_in",
         "posthog_team"."autocapture_web_vitals_allowed_metrics",
         "posthog_team"."autocapture_exceptions_opt_in",
         "posthog_team"."autocapture_exceptions_errors_to_ignore",
         "posthog_team"."person_processing_opt_out",
         "posthog_team"."secret_api_token",
         "posthog_team"."secret_api_token_backup",
         "posthog_team"."session_recording_opt_in",
         "posthog_team"."session_recording_sample_rate",
         "posthog_team"."session_recording_minimum_duration_milliseconds",
         "posthog_team"."session_recording_linked_flag",
         "posthog_team"."session_recording_network_payload_capture_config",
         "posthog_team"."session_recording_masking_config",
         "posthog_team"."session_recording_url_trigger_config",
         "posthog_team"."session_recording_url_blocklist_config",
         "posthog_team"."session_recording_event_trigger_config",
         "posthog_team"."session_recording_trigger_match_type_config",
         "posthog_team"."session_replay_config",
         "posthog_team"."survey_config",
         "posthog_team"."capture_console_log_opt_in",
         "posthog_team"."capture_performance_opt_in",
         "posthog_team"."capture_dead_clicks",
         "posthog_team"."surveys_opt_in",
         "posthog_team"."heatmaps_opt_in",
         "posthog_team"."flags_persistence_default",
         "posthog_team"."feature_flag_confirmation_enabled",
         "posthog_team"."feature_flag_confirmation_message",
         "posthog_team"."session_recording_version",
         "posthog_team"."signup_token",
         "posthog_team"."is_demo",
         "posthog_team"."access_control",
         "posthog_team"."week_start_day",
         "posthog_team"."inject_web_apps",
         "posthog_team"."test_account_filters",
         "posthog_team"."test_account_filters_default_checked",
         "posthog_team"."path_cleaning_filters",
         "posthog_team"."timezone",
         "posthog_team"."data_attributes",
         "posthog_team"."person_display_name_properties",
         "posthog_team"."live_events_columns",
         "posthog_team"."recording_domains",
         "posthog_team"."human_friendly_comparison_periods",
         "posthog_team"."cookieless_server_hash_mode",
         "posthog_team"."primary_dashboard_id",
         "posthog_team"."default_data_theme",
         "posthog_team"."extra_settings",
         "posthog_team"."modifiers",
         "posthog_team"."correlation_config",
         "posthog_team"."session_recording_retention_period_days",
         "posthog_team"."external_data_workspace_id",
         "posthog_team"."external_data_workspace_last_synced_at",
         "posthog_team"."api_query_rate_limit",
         "posthog_team"."revenue_tracking_config",
         "posthog_team"."drop_events_older_than",
         "posthog_team"."base_currency"
  FROM "posthog_team"
  WHERE "posthog_team"."id" = 99999
  LIMIT 21
  '''
# ---
# name: TestOrganizationFeatureFlagCopy.test_copy_feature_flag_create_new.37
  '''
  SELECT "posthog_dashboarditem"."id",
         "posthog_dashboarditem"."name",
         "posthog_dashboarditem"."derived_name",
         "posthog_dashboarditem"."description",
         "posthog_dashboarditem"."team_id",
         "posthog_dashboarditem"."filters",
         "posthog_dashboarditem"."filters_hash",
         "posthog_dashboarditem"."query",
         "posthog_dashboarditem"."query_metadata",
         "posthog_dashboarditem"."order",
         "posthog_dashboarditem"."deleted",
         "posthog_dashboarditem"."saved",
         "posthog_dashboarditem"."created_at",
         "posthog_dashboarditem"."refreshing",
         "posthog_dashboarditem"."created_by_id",
         "posthog_dashboarditem"."is_sample",
         "posthog_dashboarditem"."short_id",
         "posthog_dashboarditem"."favorited",
         "posthog_dashboarditem"."refresh_attempt",
         "posthog_dashboarditem"."last_modified_at",
         "posthog_dashboarditem"."last_modified_by_id",
         "posthog_dashboarditem"."dashboard_id",
         "posthog_dashboarditem"."last_refresh",
         "posthog_dashboarditem"."layouts",
         "posthog_dashboarditem"."color",
         "posthog_dashboarditem"."dive_dashboard_id",
         "posthog_dashboarditem"."updated_at",
         "posthog_dashboarditem"."deprecated_tags",
         "posthog_dashboarditem"."tags"
  FROM "posthog_dashboarditem"
  WHERE "posthog_dashboarditem"."id" = 99999
  LIMIT 21
  '''
# ---
# name: TestOrganizationFeatureFlagCopy.test_copy_feature_flag_create_new.38
  '''
  SELECT "posthog_team"."id",
         "posthog_team"."uuid",
         "posthog_team"."organization_id",
         "posthog_team"."parent_team_id",
         "posthog_team"."project_id",
         "posthog_team"."api_token",
         "posthog_team"."app_urls",
         "posthog_team"."name",
         "posthog_team"."slack_incoming_webhook",
         "posthog_team"."created_at",
         "posthog_team"."updated_at",
         "posthog_team"."anonymize_ips",
         "posthog_team"."completed_snippet_onboarding",
         "posthog_team"."has_completed_onboarding_for",
         "posthog_team"."onboarding_tasks",
         "posthog_team"."ingested_event",
         "posthog_team"."autocapture_opt_out",
         "posthog_team"."autocapture_web_vitals_opt_in",
         "posthog_team"."autocapture_web_vitals_allowed_metrics",
         "posthog_team"."autocapture_exceptions_opt_in",
         "posthog_team"."autocapture_exceptions_errors_to_ignore",
         "posthog_team"."person_processing_opt_out",
         "posthog_team"."secret_api_token",
         "posthog_team"."secret_api_token_backup",
         "posthog_team"."session_recording_opt_in",
         "posthog_team"."session_recording_sample_rate",
         "posthog_team"."session_recording_minimum_duration_milliseconds",
         "posthog_team"."session_recording_linked_flag",
         "posthog_team"."session_recording_network_payload_capture_config",
         "posthog_team"."session_recording_masking_config",
         "posthog_team"."session_recording_url_trigger_config",
         "posthog_team"."session_recording_url_blocklist_config",
         "posthog_team"."session_recording_event_trigger_config",
         "posthog_team"."session_recording_trigger_match_type_config",
         "posthog_team"."session_replay_config",
         "posthog_team"."survey_config",
         "posthog_team"."capture_console_log_opt_in",
         "posthog_team"."capture_performance_opt_in",
         "posthog_team"."capture_dead_clicks",
         "posthog_team"."surveys_opt_in",
         "posthog_team"."heatmaps_opt_in",
         "posthog_team"."flags_persistence_default",
         "posthog_team"."feature_flag_confirmation_enabled",
         "posthog_team"."feature_flag_confirmation_message",
         "posthog_team"."session_recording_version",
         "posthog_team"."signup_token",
         "posthog_team"."is_demo",
         "posthog_team"."access_control",
         "posthog_team"."week_start_day",
         "posthog_team"."inject_web_apps",
         "posthog_team"."test_account_filters",
         "posthog_team"."test_account_filters_default_checked",
         "posthog_team"."path_cleaning_filters",
         "posthog_team"."timezone",
         "posthog_team"."data_attributes",
         "posthog_team"."person_display_name_properties",
         "posthog_team"."live_events_columns",
         "posthog_team"."recording_domains",
         "posthog_team"."human_friendly_comparison_periods",
         "posthog_team"."cookieless_server_hash_mode",
         "posthog_team"."primary_dashboard_id",
         "posthog_team"."default_data_theme",
         "posthog_team"."extra_settings",
         "posthog_team"."modifiers",
         "posthog_team"."correlation_config",
         "posthog_team"."session_recording_retention_period_days",
         "posthog_team"."plugins_opt_in",
         "posthog_team"."opt_out_capture",
         "posthog_team"."event_names",
         "posthog_team"."event_names_with_usage",
         "posthog_team"."event_properties",
         "posthog_team"."event_properties_with_usage",
         "posthog_team"."event_properties_numerical",
         "posthog_team"."external_data_workspace_id",
         "posthog_team"."external_data_workspace_last_synced_at",
         "posthog_team"."api_query_rate_limit",
         "posthog_team"."revenue_tracking_config",
         "posthog_team"."drop_events_older_than",
         "posthog_team"."base_currency"
  FROM "posthog_team"
  WHERE "posthog_team"."id" = 99999
  LIMIT 21
  '''
# ---
# name: TestOrganizationFeatureFlagCopy.test_copy_feature_flag_create_new.39
  '''
  SELECT "posthog_team"."id",
         "posthog_team"."uuid",
         "posthog_team"."organization_id",
         "posthog_team"."parent_team_id",
         "posthog_team"."project_id",
         "posthog_team"."api_token",
         "posthog_team"."app_urls",
         "posthog_team"."name",
         "posthog_team"."slack_incoming_webhook",
         "posthog_team"."created_at",
         "posthog_team"."updated_at",
         "posthog_team"."anonymize_ips",
         "posthog_team"."completed_snippet_onboarding",
         "posthog_team"."has_completed_onboarding_for",
         "posthog_team"."onboarding_tasks",
         "posthog_team"."ingested_event",
         "posthog_team"."autocapture_opt_out",
         "posthog_team"."autocapture_web_vitals_opt_in",
         "posthog_team"."autocapture_web_vitals_allowed_metrics",
         "posthog_team"."autocapture_exceptions_opt_in",
         "posthog_team"."autocapture_exceptions_errors_to_ignore",
         "posthog_team"."person_processing_opt_out",
         "posthog_team"."secret_api_token",
         "posthog_team"."secret_api_token_backup",
         "posthog_team"."session_recording_opt_in",
         "posthog_team"."session_recording_sample_rate",
         "posthog_team"."session_recording_minimum_duration_milliseconds",
         "posthog_team"."session_recording_linked_flag",
         "posthog_team"."session_recording_network_payload_capture_config",
         "posthog_team"."session_recording_masking_config",
         "posthog_team"."session_recording_url_trigger_config",
         "posthog_team"."session_recording_url_blocklist_config",
         "posthog_team"."session_recording_event_trigger_config",
         "posthog_team"."session_recording_trigger_match_type_config",
         "posthog_team"."session_replay_config",
         "posthog_team"."survey_config",
         "posthog_team"."capture_console_log_opt_in",
         "posthog_team"."capture_performance_opt_in",
         "posthog_team"."capture_dead_clicks",
         "posthog_team"."surveys_opt_in",
         "posthog_team"."heatmaps_opt_in",
         "posthog_team"."flags_persistence_default",
         "posthog_team"."feature_flag_confirmation_enabled",
         "posthog_team"."feature_flag_confirmation_message",
         "posthog_team"."session_recording_version",
         "posthog_team"."signup_token",
         "posthog_team"."is_demo",
         "posthog_team"."access_control",
         "posthog_team"."week_start_day",
         "posthog_team"."inject_web_apps",
         "posthog_team"."test_account_filters",
         "posthog_team"."test_account_filters_default_checked",
         "posthog_team"."path_cleaning_filters",
         "posthog_team"."timezone",
         "posthog_team"."data_attributes",
         "posthog_team"."person_display_name_properties",
         "posthog_team"."live_events_columns",
         "posthog_team"."recording_domains",
         "posthog_team"."human_friendly_comparison_periods",
         "posthog_team"."cookieless_server_hash_mode",
         "posthog_team"."primary_dashboard_id",
         "posthog_team"."default_data_theme",
         "posthog_team"."extra_settings",
         "posthog_team"."modifiers",
         "posthog_team"."correlation_config",
         "posthog_team"."session_recording_retention_period_days",
         "posthog_team"."external_data_workspace_id",
         "posthog_team"."external_data_workspace_last_synced_at",
         "posthog_team"."api_query_rate_limit",
         "posthog_team"."revenue_tracking_config",
         "posthog_team"."drop_events_older_than",
         "posthog_team"."base_currency"
  FROM "posthog_team"
  WHERE "posthog_team"."id" = 99999
  LIMIT 21
  '''
# ---
# name: TestOrganizationFeatureFlagCopy.test_copy_feature_flag_create_new.4
<<<<<<< HEAD
=======
  '''
  SELECT "posthog_organization"."id",
         "posthog_organization"."name",
         "posthog_organization"."slug",
         "posthog_organization"."logo_media_id",
         "posthog_organization"."created_at",
         "posthog_organization"."updated_at",
         "posthog_organization"."session_cookie_age",
         "posthog_organization"."is_member_join_email_enabled",
         "posthog_organization"."is_ai_data_processing_approved",
         "posthog_organization"."enforce_2fa",
         "posthog_organization"."members_can_invite",
         "posthog_organization"."members_can_use_personal_api_keys",
         "posthog_organization"."allow_publicly_shared_resources",
         "posthog_organization"."plugins_access_level",
         "posthog_organization"."for_internal_metrics",
         "posthog_organization"."default_experiment_stats_method",
         "posthog_organization"."is_hipaa",
         "posthog_organization"."customer_id",
         "posthog_organization"."available_product_features",
         "posthog_organization"."usage",
         "posthog_organization"."never_drop_data",
         "posthog_organization"."customer_trust_scores",
         "posthog_organization"."setup_section_2_completed",
         "posthog_organization"."personalization",
         "posthog_organization"."domain_whitelist",
         "posthog_organization"."is_platform"
  FROM "posthog_organization"
  WHERE "posthog_organization"."id" = '00000000-0000-0000-0000-000000000000'::uuid
  LIMIT 21
  '''
# ---
# name: TestOrganizationFeatureFlagCopy.test_copy_feature_flag_create_new.40
>>>>>>> 8912f3d8
  '''
  SELECT "posthog_organization"."id",
         "posthog_organization"."name",
         "posthog_organization"."slug",
         "posthog_organization"."logo_media_id",
         "posthog_organization"."created_at",
         "posthog_organization"."updated_at",
         "posthog_organization"."session_cookie_age",
         "posthog_organization"."is_member_join_email_enabled",
         "posthog_organization"."is_ai_data_processing_approved",
         "posthog_organization"."enforce_2fa",
         "posthog_organization"."members_can_invite",
         "posthog_organization"."members_can_use_personal_api_keys",
         "posthog_organization"."allow_publicly_shared_resources",
         "posthog_organization"."plugins_access_level",
         "posthog_organization"."for_internal_metrics",
         "posthog_organization"."default_experiment_stats_method",
         "posthog_organization"."is_hipaa",
         "posthog_organization"."customer_id",
         "posthog_organization"."available_product_features",
         "posthog_organization"."usage",
         "posthog_organization"."never_drop_data",
         "posthog_organization"."customer_trust_scores",
         "posthog_organization"."setup_section_2_completed",
         "posthog_organization"."personalization",
         "posthog_organization"."domain_whitelist",
         "posthog_organization"."is_platform"
  FROM "posthog_organization"
  WHERE "posthog_organization"."id" = '00000000-0000-0000-0000-000000000000'::uuid
  LIMIT 21
  '''
# ---
# name: TestOrganizationFeatureFlagCopy.test_copy_feature_flag_create_new.40
  '''
  SELECT "posthog_dashboardtile"."id",
         "posthog_dashboardtile"."dashboard_id",
         "posthog_dashboardtile"."insight_id",
         "posthog_dashboardtile"."text_id",
         "posthog_dashboardtile"."layouts",
         "posthog_dashboardtile"."color",
         "posthog_dashboardtile"."filters_hash",
         "posthog_dashboardtile"."last_refresh",
         "posthog_dashboardtile"."refreshing",
         "posthog_dashboardtile"."refresh_attempt",
         "posthog_dashboardtile"."deleted"
  FROM "posthog_dashboardtile"
  WHERE "posthog_dashboardtile"."id" = 99999
  LIMIT 21
  '''
# ---
# name: TestOrganizationFeatureFlagCopy.test_copy_feature_flag_create_new.41
  '''
  SELECT "posthog_dashboarditem"."id",
         "posthog_dashboarditem"."name",
         "posthog_dashboarditem"."derived_name",
         "posthog_dashboarditem"."description",
         "posthog_dashboarditem"."team_id",
         "posthog_dashboarditem"."filters",
         "posthog_dashboarditem"."filters_hash",
         "posthog_dashboarditem"."query",
         "posthog_dashboarditem"."query_metadata",
         "posthog_dashboarditem"."order",
         "posthog_dashboarditem"."deleted",
         "posthog_dashboarditem"."saved",
         "posthog_dashboarditem"."created_at",
         "posthog_dashboarditem"."refreshing",
         "posthog_dashboarditem"."created_by_id",
         "posthog_dashboarditem"."is_sample",
         "posthog_dashboarditem"."short_id",
         "posthog_dashboarditem"."favorited",
         "posthog_dashboarditem"."refresh_attempt",
         "posthog_dashboarditem"."last_modified_at",
         "posthog_dashboarditem"."last_modified_by_id",
         "posthog_dashboarditem"."dashboard_id",
         "posthog_dashboarditem"."last_refresh",
         "posthog_dashboarditem"."layouts",
         "posthog_dashboarditem"."color",
         "posthog_dashboarditem"."dive_dashboard_id",
         "posthog_dashboarditem"."updated_at",
         "posthog_dashboarditem"."deprecated_tags",
         "posthog_dashboarditem"."tags"
  FROM "posthog_dashboarditem"
  WHERE "posthog_dashboarditem"."id" = 99999
  LIMIT 21
  '''
# ---
# name: TestOrganizationFeatureFlagCopy.test_copy_feature_flag_create_new.42
  '''
  SELECT "posthog_dashboard"."id",
         "posthog_dashboard"."name",
         "posthog_dashboard"."description",
         "posthog_dashboard"."team_id",
         "posthog_dashboard"."pinned",
         "posthog_dashboard"."created_at",
         "posthog_dashboard"."created_by_id",
         "posthog_dashboard"."deleted",
         "posthog_dashboard"."last_accessed_at",
         "posthog_dashboard"."last_refresh",
         "posthog_dashboard"."filters",
         "posthog_dashboard"."variables",
         "posthog_dashboard"."breakdown_colors",
         "posthog_dashboard"."data_color_theme_id",
         "posthog_dashboard"."creation_mode",
         "posthog_dashboard"."restriction_level",
         "posthog_dashboard"."deprecated_tags",
         "posthog_dashboard"."tags",
         "posthog_dashboard"."share_token",
         "posthog_dashboard"."is_shared"
  FROM "posthog_dashboard"
  WHERE "posthog_dashboard"."id" = 99999
  LIMIT 21
  '''
# ---
# name: TestOrganizationFeatureFlagCopy.test_copy_feature_flag_create_new.43
  '''
  SELECT "posthog_team"."id",
         "posthog_team"."uuid",
         "posthog_team"."organization_id",
         "posthog_team"."parent_team_id",
         "posthog_team"."project_id",
         "posthog_team"."api_token",
         "posthog_team"."app_urls",
         "posthog_team"."name",
         "posthog_team"."slack_incoming_webhook",
         "posthog_team"."created_at",
         "posthog_team"."updated_at",
         "posthog_team"."anonymize_ips",
         "posthog_team"."completed_snippet_onboarding",
         "posthog_team"."has_completed_onboarding_for",
         "posthog_team"."onboarding_tasks",
         "posthog_team"."ingested_event",
         "posthog_team"."autocapture_opt_out",
         "posthog_team"."autocapture_web_vitals_opt_in",
         "posthog_team"."autocapture_web_vitals_allowed_metrics",
         "posthog_team"."autocapture_exceptions_opt_in",
         "posthog_team"."autocapture_exceptions_errors_to_ignore",
         "posthog_team"."person_processing_opt_out",
         "posthog_team"."secret_api_token",
         "posthog_team"."secret_api_token_backup",
         "posthog_team"."session_recording_opt_in",
         "posthog_team"."session_recording_sample_rate",
         "posthog_team"."session_recording_minimum_duration_milliseconds",
         "posthog_team"."session_recording_linked_flag",
         "posthog_team"."session_recording_network_payload_capture_config",
         "posthog_team"."session_recording_masking_config",
         "posthog_team"."session_recording_url_trigger_config",
         "posthog_team"."session_recording_url_blocklist_config",
         "posthog_team"."session_recording_event_trigger_config",
         "posthog_team"."session_recording_trigger_match_type_config",
         "posthog_team"."session_replay_config",
         "posthog_team"."survey_config",
         "posthog_team"."capture_console_log_opt_in",
         "posthog_team"."capture_performance_opt_in",
         "posthog_team"."capture_dead_clicks",
         "posthog_team"."surveys_opt_in",
         "posthog_team"."heatmaps_opt_in",
         "posthog_team"."flags_persistence_default",
         "posthog_team"."feature_flag_confirmation_enabled",
         "posthog_team"."feature_flag_confirmation_message",
         "posthog_team"."session_recording_version",
         "posthog_team"."signup_token",
         "posthog_team"."is_demo",
         "posthog_team"."access_control",
         "posthog_team"."week_start_day",
         "posthog_team"."inject_web_apps",
         "posthog_team"."test_account_filters",
         "posthog_team"."test_account_filters_default_checked",
         "posthog_team"."path_cleaning_filters",
         "posthog_team"."timezone",
         "posthog_team"."data_attributes",
         "posthog_team"."person_display_name_properties",
         "posthog_team"."live_events_columns",
         "posthog_team"."recording_domains",
         "posthog_team"."human_friendly_comparison_periods",
         "posthog_team"."cookieless_server_hash_mode",
         "posthog_team"."primary_dashboard_id",
         "posthog_team"."default_data_theme",
         "posthog_team"."extra_settings",
         "posthog_team"."modifiers",
         "posthog_team"."correlation_config",
         "posthog_team"."session_recording_retention_period_days",
         "posthog_team"."plugins_opt_in",
         "posthog_team"."opt_out_capture",
         "posthog_team"."event_names",
         "posthog_team"."event_names_with_usage",
         "posthog_team"."event_properties",
         "posthog_team"."event_properties_with_usage",
         "posthog_team"."event_properties_numerical",
         "posthog_team"."external_data_workspace_id",
         "posthog_team"."external_data_workspace_last_synced_at",
         "posthog_team"."api_query_rate_limit",
         "posthog_team"."revenue_tracking_config",
         "posthog_team"."drop_events_older_than",
         "posthog_team"."base_currency"
  FROM "posthog_team"
  WHERE "posthog_team"."id" = 99999
  LIMIT 21
  '''
# ---
# name: TestOrganizationFeatureFlagCopy.test_copy_feature_flag_create_new.44
  '''
  SELECT "posthog_featureflag"."id",
         "posthog_featureflag"."key",
         "posthog_featureflag"."name",
         "posthog_featureflag"."filters",
         "posthog_featureflag"."rollout_percentage",
         "posthog_featureflag"."team_id",
         "posthog_featureflag"."created_by_id",
         "posthog_featureflag"."created_at",
         "posthog_featureflag"."deleted",
         "posthog_featureflag"."active",
         "posthog_featureflag"."version",
         "posthog_featureflag"."last_modified_by_id",
         "posthog_featureflag"."rollback_conditions",
         "posthog_featureflag"."performed_rollback",
         "posthog_featureflag"."ensure_experience_continuity",
         "posthog_featureflag"."usage_dashboard_id",
         "posthog_featureflag"."has_enriched_analytics",
         "posthog_featureflag"."is_remote_configuration",
         "posthog_featureflag"."has_encrypted_payloads",
         "posthog_featureflag"."evaluation_runtime"
  FROM "posthog_featureflag"
  WHERE "posthog_featureflag"."id" = 99999
  ORDER BY "posthog_featureflag"."id" ASC
  LIMIT 1
  '''
# ---
# name: TestOrganizationFeatureFlagCopy.test_copy_feature_flag_create_new.45
  '''
  SELECT "posthog_filesystem"."team_id",
         "posthog_filesystem"."id",
         "posthog_filesystem"."path",
         "posthog_filesystem"."depth",
         "posthog_filesystem"."type",
         "posthog_filesystem"."ref",
         "posthog_filesystem"."href",
         "posthog_filesystem"."shortcut",
         "posthog_filesystem"."meta",
         "posthog_filesystem"."created_at",
         "posthog_filesystem"."created_by_id",
         "posthog_filesystem"."project_id"
  FROM "posthog_filesystem"
  WHERE ("posthog_filesystem"."ref" = '0001'
         AND "posthog_filesystem"."team_id" = 99999
         AND "posthog_filesystem"."type" = 'feature_flag'
         AND NOT ("posthog_filesystem"."shortcut"
                  AND "posthog_filesystem"."shortcut" IS NOT NULL))
  '''
# ---
# name: TestOrganizationFeatureFlagCopy.test_copy_feature_flag_create_new.46
  '''
  SELECT "posthog_filesystemshortcut"."id",
         "posthog_filesystemshortcut"."team_id",
         "posthog_filesystemshortcut"."user_id",
         "posthog_filesystemshortcut"."path",
         "posthog_filesystemshortcut"."type",
         "posthog_filesystemshortcut"."ref",
         "posthog_filesystemshortcut"."href",
         "posthog_filesystemshortcut"."created_at"
  FROM "posthog_filesystemshortcut"
  WHERE ("posthog_filesystemshortcut"."ref" = '0001'
         AND "posthog_filesystemshortcut"."team_id" = 99999
         AND "posthog_filesystemshortcut"."type" = 'feature_flag'
         AND NOT ("posthog_filesystemshortcut"."path" = 'copied-flag-key'
                  AND "posthog_filesystemshortcut"."href" = '__skipped__'
                  AND "posthog_filesystemshortcut"."href" IS NOT NULL))
  '''
# ---
# name: TestOrganizationFeatureFlagCopy.test_copy_feature_flag_create_new.47
  '''
  SELECT "posthog_featureflag"."id",
         "posthog_featureflag"."key",
         "posthog_featureflag"."name",
         "posthog_featureflag"."filters",
         "posthog_featureflag"."rollout_percentage",
         "posthog_featureflag"."team_id",
         "posthog_featureflag"."created_by_id",
         "posthog_featureflag"."created_at",
         "posthog_featureflag"."deleted",
         "posthog_featureflag"."active",
         "posthog_featureflag"."version",
         "posthog_featureflag"."last_modified_by_id",
         "posthog_featureflag"."rollback_conditions",
         "posthog_featureflag"."performed_rollback",
         "posthog_featureflag"."ensure_experience_continuity",
         "posthog_featureflag"."usage_dashboard_id",
         "posthog_featureflag"."has_enriched_analytics",
         "posthog_featureflag"."is_remote_configuration",
         "posthog_featureflag"."has_encrypted_payloads",
         "posthog_featureflag"."evaluation_runtime"
  FROM "posthog_featureflag"
  INNER JOIN "posthog_team" ON ("posthog_featureflag"."team_id" = "posthog_team"."id")
  WHERE ("posthog_featureflag"."active"
         AND NOT "posthog_featureflag"."deleted"
         AND "posthog_team"."project_id" = 99999)
  '''
# ---
# name: TestOrganizationFeatureFlagCopy.test_copy_feature_flag_create_new.48
  '''
  SELECT "posthog_team"."id",
         "posthog_team"."uuid",
         "posthog_team"."organization_id",
         "posthog_team"."parent_team_id",
         "posthog_team"."project_id",
         "posthog_team"."api_token",
         "posthog_team"."app_urls",
         "posthog_team"."name",
         "posthog_team"."slack_incoming_webhook",
         "posthog_team"."created_at",
         "posthog_team"."updated_at",
         "posthog_team"."anonymize_ips",
         "posthog_team"."completed_snippet_onboarding",
         "posthog_team"."has_completed_onboarding_for",
         "posthog_team"."onboarding_tasks",
         "posthog_team"."ingested_event",
         "posthog_team"."autocapture_opt_out",
         "posthog_team"."autocapture_web_vitals_opt_in",
         "posthog_team"."autocapture_web_vitals_allowed_metrics",
         "posthog_team"."autocapture_exceptions_opt_in",
         "posthog_team"."autocapture_exceptions_errors_to_ignore",
         "posthog_team"."person_processing_opt_out",
         "posthog_team"."secret_api_token",
         "posthog_team"."secret_api_token_backup",
         "posthog_team"."session_recording_opt_in",
         "posthog_team"."session_recording_sample_rate",
         "posthog_team"."session_recording_minimum_duration_milliseconds",
         "posthog_team"."session_recording_linked_flag",
         "posthog_team"."session_recording_network_payload_capture_config",
         "posthog_team"."session_recording_masking_config",
         "posthog_team"."session_recording_url_trigger_config",
         "posthog_team"."session_recording_url_blocklist_config",
         "posthog_team"."session_recording_event_trigger_config",
         "posthog_team"."session_recording_trigger_match_type_config",
         "posthog_team"."session_replay_config",
         "posthog_team"."survey_config",
         "posthog_team"."capture_console_log_opt_in",
         "posthog_team"."capture_performance_opt_in",
         "posthog_team"."capture_dead_clicks",
         "posthog_team"."surveys_opt_in",
         "posthog_team"."heatmaps_opt_in",
         "posthog_team"."flags_persistence_default",
         "posthog_team"."feature_flag_confirmation_enabled",
         "posthog_team"."feature_flag_confirmation_message",
         "posthog_team"."session_recording_version",
         "posthog_team"."signup_token",
         "posthog_team"."is_demo",
         "posthog_team"."access_control",
         "posthog_team"."week_start_day",
         "posthog_team"."inject_web_apps",
         "posthog_team"."test_account_filters",
         "posthog_team"."test_account_filters_default_checked",
         "posthog_team"."path_cleaning_filters",
         "posthog_team"."timezone",
         "posthog_team"."data_attributes",
         "posthog_team"."person_display_name_properties",
         "posthog_team"."live_events_columns",
         "posthog_team"."recording_domains",
         "posthog_team"."human_friendly_comparison_periods",
         "posthog_team"."cookieless_server_hash_mode",
         "posthog_team"."primary_dashboard_id",
         "posthog_team"."default_data_theme",
         "posthog_team"."extra_settings",
         "posthog_team"."modifiers",
         "posthog_team"."correlation_config",
         "posthog_team"."session_recording_retention_period_days",
         "posthog_team"."external_data_workspace_id",
         "posthog_team"."external_data_workspace_last_synced_at",
         "posthog_team"."api_query_rate_limit",
         "posthog_team"."revenue_tracking_config",
         "posthog_team"."drop_events_older_than",
         "posthog_team"."base_currency"
  FROM "posthog_team"
  WHERE "posthog_team"."id" = 99999
  LIMIT 21
  '''
# ---
# name: TestOrganizationFeatureFlagCopy.test_copy_feature_flag_create_new.49
  '''
  SELECT "posthog_remoteconfig"."id",
         "posthog_remoteconfig"."team_id",
         "posthog_remoteconfig"."config",
         "posthog_remoteconfig"."updated_at",
         "posthog_remoteconfig"."synced_at"
  FROM "posthog_remoteconfig"
  WHERE "posthog_remoteconfig"."team_id" = 99999
  LIMIT 21
  '''
# ---
# name: TestOrganizationFeatureFlagCopy.test_copy_feature_flag_create_new.5
  '''
  SELECT "posthog_team"."id",
         "posthog_team"."uuid",
         "posthog_team"."organization_id",
         "posthog_team"."parent_team_id",
         "posthog_team"."project_id",
         "posthog_team"."api_token",
         "posthog_team"."app_urls",
         "posthog_team"."name",
         "posthog_team"."slack_incoming_webhook",
         "posthog_team"."created_at",
         "posthog_team"."updated_at",
         "posthog_team"."anonymize_ips",
         "posthog_team"."completed_snippet_onboarding",
         "posthog_team"."has_completed_onboarding_for",
         "posthog_team"."onboarding_tasks",
         "posthog_team"."ingested_event",
         "posthog_team"."autocapture_opt_out",
         "posthog_team"."autocapture_web_vitals_opt_in",
         "posthog_team"."autocapture_web_vitals_allowed_metrics",
         "posthog_team"."autocapture_exceptions_opt_in",
         "posthog_team"."autocapture_exceptions_errors_to_ignore",
         "posthog_team"."person_processing_opt_out",
         "posthog_team"."secret_api_token",
         "posthog_team"."secret_api_token_backup",
         "posthog_team"."session_recording_opt_in",
         "posthog_team"."session_recording_sample_rate",
         "posthog_team"."session_recording_minimum_duration_milliseconds",
         "posthog_team"."session_recording_linked_flag",
         "posthog_team"."session_recording_network_payload_capture_config",
         "posthog_team"."session_recording_masking_config",
         "posthog_team"."session_recording_url_trigger_config",
         "posthog_team"."session_recording_url_blocklist_config",
         "posthog_team"."session_recording_event_trigger_config",
         "posthog_team"."session_recording_trigger_match_type_config",
         "posthog_team"."session_replay_config",
         "posthog_team"."survey_config",
         "posthog_team"."capture_console_log_opt_in",
         "posthog_team"."capture_performance_opt_in",
         "posthog_team"."capture_dead_clicks",
         "posthog_team"."surveys_opt_in",
         "posthog_team"."heatmaps_opt_in",
         "posthog_team"."flags_persistence_default",
         "posthog_team"."feature_flag_confirmation_enabled",
         "posthog_team"."feature_flag_confirmation_message",
         "posthog_team"."session_recording_version",
         "posthog_team"."signup_token",
         "posthog_team"."is_demo",
         "posthog_team"."access_control",
         "posthog_team"."week_start_day",
         "posthog_team"."inject_web_apps",
         "posthog_team"."test_account_filters",
         "posthog_team"."test_account_filters_default_checked",
         "posthog_team"."path_cleaning_filters",
         "posthog_team"."timezone",
         "posthog_team"."data_attributes",
         "posthog_team"."person_display_name_properties",
         "posthog_team"."live_events_columns",
         "posthog_team"."recording_domains",
         "posthog_team"."human_friendly_comparison_periods",
         "posthog_team"."cookieless_server_hash_mode",
         "posthog_team"."primary_dashboard_id",
         "posthog_team"."default_data_theme",
         "posthog_team"."extra_settings",
         "posthog_team"."modifiers",
         "posthog_team"."correlation_config",
         "posthog_team"."session_recording_retention_period_days",
         "posthog_team"."external_data_workspace_id",
         "posthog_team"."external_data_workspace_last_synced_at",
         "posthog_team"."api_query_rate_limit",
         "posthog_team"."revenue_tracking_config",
         "posthog_team"."drop_events_older_than",
         "posthog_team"."base_currency"
  FROM "posthog_team"
  WHERE "posthog_team"."project_id" = 99999
  ORDER BY "posthog_team"."id" ASC
  LIMIT 1
  '''
# ---
# name: TestOrganizationFeatureFlagCopy.test_copy_feature_flag_create_new.50
  '''
  SELECT "posthog_team"."id",
         "posthog_team"."uuid",
         "posthog_team"."organization_id",
         "posthog_team"."parent_team_id",
         "posthog_team"."project_id",
         "posthog_team"."api_token",
         "posthog_team"."app_urls",
         "posthog_team"."name",
         "posthog_team"."slack_incoming_webhook",
         "posthog_team"."created_at",
         "posthog_team"."updated_at",
         "posthog_team"."anonymize_ips",
         "posthog_team"."completed_snippet_onboarding",
         "posthog_team"."has_completed_onboarding_for",
         "posthog_team"."onboarding_tasks",
         "posthog_team"."ingested_event",
         "posthog_team"."autocapture_opt_out",
         "posthog_team"."autocapture_web_vitals_opt_in",
         "posthog_team"."autocapture_web_vitals_allowed_metrics",
         "posthog_team"."autocapture_exceptions_opt_in",
         "posthog_team"."autocapture_exceptions_errors_to_ignore",
         "posthog_team"."person_processing_opt_out",
         "posthog_team"."secret_api_token",
         "posthog_team"."secret_api_token_backup",
         "posthog_team"."session_recording_opt_in",
         "posthog_team"."session_recording_sample_rate",
         "posthog_team"."session_recording_minimum_duration_milliseconds",
         "posthog_team"."session_recording_linked_flag",
         "posthog_team"."session_recording_network_payload_capture_config",
         "posthog_team"."session_recording_masking_config",
         "posthog_team"."session_recording_url_trigger_config",
         "posthog_team"."session_recording_url_blocklist_config",
         "posthog_team"."session_recording_event_trigger_config",
         "posthog_team"."session_recording_trigger_match_type_config",
         "posthog_team"."session_replay_config",
         "posthog_team"."survey_config",
         "posthog_team"."capture_console_log_opt_in",
         "posthog_team"."capture_performance_opt_in",
         "posthog_team"."capture_dead_clicks",
         "posthog_team"."surveys_opt_in",
         "posthog_team"."heatmaps_opt_in",
         "posthog_team"."flags_persistence_default",
         "posthog_team"."feature_flag_confirmation_enabled",
         "posthog_team"."feature_flag_confirmation_message",
         "posthog_team"."session_recording_version",
         "posthog_team"."signup_token",
         "posthog_team"."is_demo",
         "posthog_team"."access_control",
         "posthog_team"."week_start_day",
         "posthog_team"."inject_web_apps",
         "posthog_team"."test_account_filters",
         "posthog_team"."test_account_filters_default_checked",
         "posthog_team"."path_cleaning_filters",
         "posthog_team"."timezone",
         "posthog_team"."data_attributes",
         "posthog_team"."person_display_name_properties",
         "posthog_team"."live_events_columns",
         "posthog_team"."recording_domains",
         "posthog_team"."human_friendly_comparison_periods",
         "posthog_team"."cookieless_server_hash_mode",
         "posthog_team"."primary_dashboard_id",
         "posthog_team"."default_data_theme",
         "posthog_team"."extra_settings",
         "posthog_team"."modifiers",
         "posthog_team"."correlation_config",
         "posthog_team"."session_recording_retention_period_days",
         "posthog_team"."plugins_opt_in",
         "posthog_team"."opt_out_capture",
         "posthog_team"."event_names",
         "posthog_team"."event_names_with_usage",
         "posthog_team"."event_properties",
         "posthog_team"."event_properties_with_usage",
         "posthog_team"."event_properties_numerical",
         "posthog_team"."external_data_workspace_id",
         "posthog_team"."external_data_workspace_last_synced_at",
         "posthog_team"."api_query_rate_limit",
         "posthog_team"."revenue_tracking_config",
         "posthog_team"."drop_events_older_than",
         "posthog_team"."base_currency"
  FROM "posthog_team"
  WHERE "posthog_team"."id" = 99999
  LIMIT 21
  '''
# ---
# name: TestOrganizationFeatureFlagCopy.test_copy_feature_flag_create_new.51
  '''
  SELECT COUNT(*) AS "__count"
  FROM "posthog_featureflag"
  WHERE ("posthog_featureflag"."active"
         AND NOT "posthog_featureflag"."deleted"
         AND "posthog_featureflag"."team_id" = 99999)
  '''
# ---
# name: TestOrganizationFeatureFlagCopy.test_copy_feature_flag_create_new.52
  '''
  SELECT "posthog_pluginconfig"."id",
         "posthog_pluginsourcefile"."transpiled",
         "posthog_pluginconfig"."web_token",
         "posthog_plugin"."config_schema",
         "posthog_pluginconfig"."config"
  FROM "posthog_pluginconfig"
  INNER JOIN "posthog_plugin" ON ("posthog_pluginconfig"."plugin_id" = "posthog_plugin"."id")
  INNER JOIN "posthog_pluginsourcefile" ON ("posthog_plugin"."id" = "posthog_pluginsourcefile"."plugin_id")
  WHERE ("posthog_pluginconfig"."enabled"
         AND "posthog_pluginsourcefile"."filename" = 'site.ts'
         AND "posthog_pluginsourcefile"."status" = 'TRANSPILED'
         AND "posthog_pluginconfig"."team_id" = 99999)
  '''
# ---
# name: TestOrganizationFeatureFlagCopy.test_copy_feature_flag_create_new.53
  '''
  SELECT "posthog_hogfunction"."id",
         "posthog_hogfunction"."team_id",
         "posthog_hogfunction"."name",
         "posthog_hogfunction"."description",
         "posthog_hogfunction"."created_at",
         "posthog_hogfunction"."created_by_id",
         "posthog_hogfunction"."deleted",
         "posthog_hogfunction"."updated_at",
         "posthog_hogfunction"."enabled",
         "posthog_hogfunction"."type",
         "posthog_hogfunction"."kind",
         "posthog_hogfunction"."icon_url",
         "posthog_hogfunction"."hog",
         "posthog_hogfunction"."bytecode",
         "posthog_hogfunction"."transpiled",
         "posthog_hogfunction"."inputs_schema",
         "posthog_hogfunction"."inputs",
         "posthog_hogfunction"."encrypted_inputs",
         "posthog_hogfunction"."filters",
         "posthog_hogfunction"."mappings",
         "posthog_hogfunction"."masking",
         "posthog_hogfunction"."template_id",
         "posthog_hogfunction"."hog_function_template_id",
         "posthog_hogfunction"."execution_order",
         "posthog_team"."id",
         "posthog_team"."uuid",
         "posthog_team"."organization_id",
         "posthog_team"."parent_team_id",
         "posthog_team"."project_id",
         "posthog_team"."api_token",
         "posthog_team"."app_urls",
         "posthog_team"."name",
         "posthog_team"."slack_incoming_webhook",
         "posthog_team"."created_at",
         "posthog_team"."updated_at",
         "posthog_team"."anonymize_ips",
         "posthog_team"."completed_snippet_onboarding",
         "posthog_team"."has_completed_onboarding_for",
         "posthog_team"."onboarding_tasks",
         "posthog_team"."ingested_event",
         "posthog_team"."autocapture_opt_out",
         "posthog_team"."autocapture_web_vitals_opt_in",
         "posthog_team"."autocapture_web_vitals_allowed_metrics",
         "posthog_team"."autocapture_exceptions_opt_in",
         "posthog_team"."autocapture_exceptions_errors_to_ignore",
         "posthog_team"."person_processing_opt_out",
         "posthog_team"."secret_api_token",
         "posthog_team"."secret_api_token_backup",
         "posthog_team"."session_recording_opt_in",
         "posthog_team"."session_recording_sample_rate",
         "posthog_team"."session_recording_minimum_duration_milliseconds",
         "posthog_team"."session_recording_linked_flag",
         "posthog_team"."session_recording_network_payload_capture_config",
         "posthog_team"."session_recording_masking_config",
         "posthog_team"."session_recording_url_trigger_config",
         "posthog_team"."session_recording_url_blocklist_config",
         "posthog_team"."session_recording_event_trigger_config",
         "posthog_team"."session_recording_trigger_match_type_config",
         "posthog_team"."session_replay_config",
         "posthog_team"."survey_config",
         "posthog_team"."capture_console_log_opt_in",
         "posthog_team"."capture_performance_opt_in",
         "posthog_team"."capture_dead_clicks",
         "posthog_team"."surveys_opt_in",
         "posthog_team"."heatmaps_opt_in",
         "posthog_team"."flags_persistence_default",
         "posthog_team"."feature_flag_confirmation_enabled",
         "posthog_team"."feature_flag_confirmation_message",
         "posthog_team"."session_recording_version",
         "posthog_team"."signup_token",
         "posthog_team"."is_demo",
         "posthog_team"."access_control",
         "posthog_team"."week_start_day",
         "posthog_team"."inject_web_apps",
         "posthog_team"."test_account_filters",
         "posthog_team"."test_account_filters_default_checked",
         "posthog_team"."path_cleaning_filters",
         "posthog_team"."timezone",
         "posthog_team"."data_attributes",
         "posthog_team"."person_display_name_properties",
         "posthog_team"."live_events_columns",
         "posthog_team"."recording_domains",
         "posthog_team"."human_friendly_comparison_periods",
         "posthog_team"."cookieless_server_hash_mode",
         "posthog_team"."primary_dashboard_id",
         "posthog_team"."default_data_theme",
         "posthog_team"."extra_settings",
         "posthog_team"."modifiers",
         "posthog_team"."correlation_config",
         "posthog_team"."session_recording_retention_period_days",
         "posthog_team"."plugins_opt_in",
         "posthog_team"."opt_out_capture",
         "posthog_team"."event_names",
         "posthog_team"."event_names_with_usage",
         "posthog_team"."event_properties",
         "posthog_team"."event_properties_with_usage",
         "posthog_team"."event_properties_numerical",
         "posthog_team"."external_data_workspace_id",
         "posthog_team"."external_data_workspace_last_synced_at",
         "posthog_team"."api_query_rate_limit",
         "posthog_team"."revenue_tracking_config",
         "posthog_team"."drop_events_older_than",
         "posthog_team"."base_currency"
  FROM "posthog_hogfunction"
  INNER JOIN "posthog_team" ON ("posthog_hogfunction"."team_id" = "posthog_team"."id")
  WHERE (NOT "posthog_hogfunction"."deleted"
         AND "posthog_hogfunction"."enabled"
         AND "posthog_hogfunction"."team_id" = 99999
         AND "posthog_hogfunction"."type" IN ('site_destination',
                                              'site_app'))
  '''
# ---
# name: TestOrganizationFeatureFlagCopy.test_copy_feature_flag_create_new.54
  '''
  SELECT "posthog_team"."id",
         "posthog_team"."uuid",
         "posthog_team"."organization_id",
         "posthog_team"."parent_team_id",
         "posthog_team"."project_id",
         "posthog_team"."api_token",
         "posthog_team"."app_urls",
         "posthog_team"."name",
         "posthog_team"."slack_incoming_webhook",
         "posthog_team"."created_at",
         "posthog_team"."updated_at",
         "posthog_team"."anonymize_ips",
         "posthog_team"."completed_snippet_onboarding",
         "posthog_team"."has_completed_onboarding_for",
         "posthog_team"."onboarding_tasks",
         "posthog_team"."ingested_event",
         "posthog_team"."autocapture_opt_out",
         "posthog_team"."autocapture_web_vitals_opt_in",
         "posthog_team"."autocapture_web_vitals_allowed_metrics",
         "posthog_team"."autocapture_exceptions_opt_in",
         "posthog_team"."autocapture_exceptions_errors_to_ignore",
         "posthog_team"."person_processing_opt_out",
         "posthog_team"."secret_api_token",
         "posthog_team"."secret_api_token_backup",
         "posthog_team"."session_recording_opt_in",
         "posthog_team"."session_recording_sample_rate",
         "posthog_team"."session_recording_minimum_duration_milliseconds",
         "posthog_team"."session_recording_linked_flag",
         "posthog_team"."session_recording_network_payload_capture_config",
         "posthog_team"."session_recording_masking_config",
         "posthog_team"."session_recording_url_trigger_config",
         "posthog_team"."session_recording_url_blocklist_config",
         "posthog_team"."session_recording_event_trigger_config",
         "posthog_team"."session_recording_trigger_match_type_config",
         "posthog_team"."session_replay_config",
         "posthog_team"."survey_config",
         "posthog_team"."capture_console_log_opt_in",
         "posthog_team"."capture_performance_opt_in",
         "posthog_team"."capture_dead_clicks",
         "posthog_team"."surveys_opt_in",
         "posthog_team"."heatmaps_opt_in",
         "posthog_team"."flags_persistence_default",
         "posthog_team"."feature_flag_confirmation_enabled",
         "posthog_team"."feature_flag_confirmation_message",
         "posthog_team"."session_recording_version",
         "posthog_team"."signup_token",
         "posthog_team"."is_demo",
         "posthog_team"."access_control",
         "posthog_team"."week_start_day",
         "posthog_team"."inject_web_apps",
         "posthog_team"."test_account_filters",
         "posthog_team"."test_account_filters_default_checked",
         "posthog_team"."path_cleaning_filters",
         "posthog_team"."timezone",
         "posthog_team"."data_attributes",
         "posthog_team"."person_display_name_properties",
         "posthog_team"."live_events_columns",
         "posthog_team"."recording_domains",
         "posthog_team"."human_friendly_comparison_periods",
         "posthog_team"."cookieless_server_hash_mode",
         "posthog_team"."primary_dashboard_id",
         "posthog_team"."default_data_theme",
         "posthog_team"."extra_settings",
         "posthog_team"."modifiers",
         "posthog_team"."correlation_config",
         "posthog_team"."session_recording_retention_period_days",
         "posthog_team"."external_data_workspace_id",
         "posthog_team"."external_data_workspace_last_synced_at",
         "posthog_team"."api_query_rate_limit",
         "posthog_team"."revenue_tracking_config",
         "posthog_team"."drop_events_older_than",
         "posthog_team"."base_currency"
  FROM "posthog_team"
  WHERE "posthog_team"."id" = 99999
  LIMIT 21
  '''
# ---
# name: TestOrganizationFeatureFlagCopy.test_copy_feature_flag_create_new.55
  '''
  SELECT "posthog_featureflag"."id",
         "posthog_featureflag"."key",
         "posthog_featureflag"."name",
         "posthog_featureflag"."filters",
         "posthog_featureflag"."rollout_percentage",
         "posthog_featureflag"."team_id",
         "posthog_featureflag"."created_by_id",
         "posthog_featureflag"."created_at",
         "posthog_featureflag"."deleted",
         "posthog_featureflag"."active",
         "posthog_featureflag"."version",
         "posthog_featureflag"."last_modified_by_id",
         "posthog_featureflag"."rollback_conditions",
         "posthog_featureflag"."performed_rollback",
         "posthog_featureflag"."ensure_experience_continuity",
         "posthog_featureflag"."usage_dashboard_id",
         "posthog_featureflag"."has_enriched_analytics",
         "posthog_featureflag"."is_remote_configuration",
         "posthog_featureflag"."has_encrypted_payloads",
         "posthog_featureflag"."evaluation_runtime"
  FROM "posthog_featureflag"
  INNER JOIN "posthog_team" ON ("posthog_featureflag"."team_id" = "posthog_team"."id")
  WHERE (NOT ("posthog_featureflag"."is_remote_configuration"
              AND "posthog_featureflag"."is_remote_configuration" IS NOT NULL)
         AND NOT "posthog_featureflag"."deleted"
         AND "posthog_team"."project_id" = 99999)
  '''
# ---
# name: TestOrganizationFeatureFlagCopy.test_copy_feature_flag_create_new.56
  '''
  SELECT "posthog_grouptypemapping"."id",
         "posthog_grouptypemapping"."team_id",
         "posthog_grouptypemapping"."project_id",
         "posthog_grouptypemapping"."group_type",
         "posthog_grouptypemapping"."group_type_index",
         "posthog_grouptypemapping"."name_singular",
         "posthog_grouptypemapping"."name_plural",
         "posthog_grouptypemapping"."default_columns",
         "posthog_grouptypemapping"."detail_dashboard_id"
  FROM "posthog_grouptypemapping"
  WHERE "posthog_grouptypemapping"."project_id" = 99999
  '''
# ---
# name: TestOrganizationFeatureFlagCopy.test_copy_feature_flag_create_new.57
  '''
  SELECT "posthog_cohort"."id",
         "posthog_cohort"."name",
         "posthog_cohort"."description",
         "posthog_cohort"."team_id",
         "posthog_cohort"."deleted",
         "posthog_cohort"."filters",
         "posthog_cohort"."query",
         "posthog_cohort"."version",
         "posthog_cohort"."pending_version",
         "posthog_cohort"."count",
         "posthog_cohort"."created_by_id",
         "posthog_cohort"."created_at",
         "posthog_cohort"."is_calculating",
         "posthog_cohort"."last_calculation",
         "posthog_cohort"."errors_calculating",
         "posthog_cohort"."last_error_at",
         "posthog_cohort"."is_static",
         "posthog_cohort"."groups"
  FROM "posthog_cohort"
  INNER JOIN "posthog_team" ON ("posthog_cohort"."team_id" = "posthog_team"."id")
  WHERE (NOT "posthog_cohort"."deleted"
         AND "posthog_team"."project_id" = 99999)
  '''
# ---
# name: TestOrganizationFeatureFlagCopy.test_copy_feature_flag_create_new.58
  '''
  SELECT "posthog_featureflag"."id",
         "posthog_featureflag"."key",
         "posthog_featureflag"."name",
         "posthog_featureflag"."filters",
         "posthog_featureflag"."rollout_percentage",
         "posthog_featureflag"."team_id",
         "posthog_featureflag"."created_by_id",
         "posthog_featureflag"."created_at",
         "posthog_featureflag"."deleted",
         "posthog_featureflag"."active",
         "posthog_featureflag"."version",
         "posthog_featureflag"."last_modified_by_id",
         "posthog_featureflag"."rollback_conditions",
         "posthog_featureflag"."performed_rollback",
         "posthog_featureflag"."ensure_experience_continuity",
         "posthog_featureflag"."usage_dashboard_id",
         "posthog_featureflag"."has_enriched_analytics",
         "posthog_featureflag"."is_remote_configuration",
         "posthog_featureflag"."has_encrypted_payloads",
         "posthog_featureflag"."evaluation_runtime"
  FROM "posthog_featureflag"
  INNER JOIN "posthog_team" ON ("posthog_featureflag"."team_id" = "posthog_team"."id")
  WHERE (NOT ("posthog_featureflag"."is_remote_configuration"
              AND "posthog_featureflag"."is_remote_configuration" IS NOT NULL)
         AND NOT "posthog_featureflag"."deleted"
         AND "posthog_team"."project_id" = 99999)
  '''
# ---
# name: TestOrganizationFeatureFlagCopy.test_copy_feature_flag_create_new.59
  '''
  SELECT "posthog_grouptypemapping"."id",
         "posthog_grouptypemapping"."team_id",
         "posthog_grouptypemapping"."project_id",
         "posthog_grouptypemapping"."group_type",
         "posthog_grouptypemapping"."group_type_index",
         "posthog_grouptypemapping"."name_singular",
         "posthog_grouptypemapping"."name_plural",
         "posthog_grouptypemapping"."default_columns",
         "posthog_grouptypemapping"."detail_dashboard_id"
  FROM "posthog_grouptypemapping"
  WHERE "posthog_grouptypemapping"."project_id" = 99999
  '''
# ---
# name: TestOrganizationFeatureFlagCopy.test_copy_feature_flag_create_new.6
  '''
  SELECT "posthog_featureflag"."id",
         "posthog_featureflag"."key",
         "posthog_featureflag"."name",
         "posthog_featureflag"."filters",
         "posthog_featureflag"."rollout_percentage",
         "posthog_featureflag"."team_id",
         "posthog_featureflag"."created_by_id",
         "posthog_featureflag"."created_at",
         "posthog_featureflag"."deleted",
         "posthog_featureflag"."active",
         "posthog_featureflag"."version",
         "posthog_featureflag"."last_modified_by_id",
         "posthog_featureflag"."rollback_conditions",
         "posthog_featureflag"."performed_rollback",
         "posthog_featureflag"."ensure_experience_continuity",
         "posthog_featureflag"."usage_dashboard_id",
         "posthog_featureflag"."has_enriched_analytics",
         "posthog_featureflag"."is_remote_configuration",
         "posthog_featureflag"."has_encrypted_payloads",
         "posthog_featureflag"."evaluation_runtime"
  FROM "posthog_featureflag"
  INNER JOIN "posthog_team" ON ("posthog_featureflag"."team_id" = "posthog_team"."id")
  WHERE (NOT "posthog_featureflag"."deleted"
         AND "posthog_featureflag"."key" = 'copied-flag-key'
         AND "posthog_team"."project_id" = 99999)
  ORDER BY "posthog_featureflag"."id" ASC
  LIMIT 1
  '''
# ---
# name: TestOrganizationFeatureFlagCopy.test_copy_feature_flag_create_new.60
  '''
  SELECT "posthog_survey"."id",
         "posthog_survey"."team_id",
         "posthog_survey"."name",
         "posthog_survey"."description",
         "posthog_survey"."linked_flag_id",
         "posthog_survey"."targeting_flag_id",
         "posthog_survey"."internal_targeting_flag_id",
         "posthog_survey"."internal_response_sampling_flag_id",
         "posthog_survey"."type",
         "posthog_survey"."conditions",
         "posthog_survey"."questions",
         "posthog_survey"."appearance",
         "posthog_survey"."created_at",
         "posthog_survey"."created_by_id",
         "posthog_survey"."start_date",
         "posthog_survey"."end_date",
         "posthog_survey"."updated_at",
         "posthog_survey"."archived",
         "posthog_survey"."responses_limit",
         "posthog_survey"."response_sampling_start_date",
         "posthog_survey"."response_sampling_interval_type",
         "posthog_survey"."response_sampling_interval",
         "posthog_survey"."response_sampling_limit",
         "posthog_survey"."response_sampling_daily_limits",
         "posthog_survey"."iteration_count",
         "posthog_survey"."iteration_frequency_days",
         "posthog_survey"."iteration_start_dates",
         "posthog_survey"."current_iteration",
         "posthog_survey"."current_iteration_start_date",
         "posthog_survey"."schedule",
         "posthog_survey"."enable_partial_responses"
  FROM "posthog_survey"
  WHERE "posthog_survey"."internal_response_sampling_flag_id" = 99999
  '''
# ---
# name: TestOrganizationFeatureFlagCopy.test_copy_feature_flag_create_new.61
  '''
  SELECT "posthog_survey"."id",
         "posthog_survey"."team_id",
         "posthog_survey"."name",
         "posthog_survey"."description",
         "posthog_survey"."linked_flag_id",
         "posthog_survey"."targeting_flag_id",
         "posthog_survey"."internal_targeting_flag_id",
         "posthog_survey"."internal_response_sampling_flag_id",
         "posthog_survey"."type",
         "posthog_survey"."conditions",
         "posthog_survey"."questions",
         "posthog_survey"."appearance",
         "posthog_survey"."created_at",
         "posthog_survey"."created_by_id",
         "posthog_survey"."start_date",
         "posthog_survey"."end_date",
         "posthog_survey"."updated_at",
         "posthog_survey"."archived",
         "posthog_survey"."responses_limit",
         "posthog_survey"."response_sampling_start_date",
         "posthog_survey"."response_sampling_interval_type",
         "posthog_survey"."response_sampling_interval",
         "posthog_survey"."response_sampling_limit",
         "posthog_survey"."response_sampling_daily_limits",
         "posthog_survey"."iteration_count",
         "posthog_survey"."iteration_frequency_days",
         "posthog_survey"."iteration_start_dates",
         "posthog_survey"."current_iteration",
         "posthog_survey"."current_iteration_start_date",
         "posthog_survey"."schedule",
         "posthog_survey"."enable_partial_responses"
  FROM "posthog_survey"
  WHERE "posthog_survey"."internal_response_sampling_flag_id" = 99999
  '''
# ---
# name: TestOrganizationFeatureFlagCopy.test_copy_feature_flag_create_new.62
  '''
  SELECT "posthog_taggeditem"."id",
         "posthog_taggeditem"."tag_id",
         "posthog_taggeditem"."dashboard_id",
         "posthog_taggeditem"."insight_id",
         "posthog_taggeditem"."event_definition_id",
         "posthog_taggeditem"."property_definition_id",
         "posthog_taggeditem"."action_id",
         "posthog_taggeditem"."feature_flag_id",
         "posthog_taggeditem"."experiment_saved_metric_id"
  FROM "posthog_taggeditem"
  WHERE "posthog_taggeditem"."feature_flag_id" = 99999
  '''
# ---
# name: TestOrganizationFeatureFlagCopy.test_copy_feature_flag_create_new.63
  '''
  SELECT "posthog_taggeditem"."id",
         "posthog_taggeditem"."tag_id",
         "posthog_taggeditem"."dashboard_id",
         "posthog_taggeditem"."insight_id",
         "posthog_taggeditem"."event_definition_id",
         "posthog_taggeditem"."property_definition_id",
         "posthog_taggeditem"."action_id",
         "posthog_taggeditem"."feature_flag_id",
         "posthog_taggeditem"."experiment_saved_metric_id"
  FROM "posthog_taggeditem"
  WHERE "posthog_taggeditem"."feature_flag_id" = 99999
  '''
# ---
# name: TestOrganizationFeatureFlagCopy.test_copy_feature_flag_create_new.64
  '''
  SELECT "ee_featureflagroleaccess"."id",
         "ee_featureflagroleaccess"."feature_flag_id",
         "ee_featureflagroleaccess"."role_id",
         "ee_featureflagroleaccess"."added_at",
         "ee_featureflagroleaccess"."updated_at"
  FROM "ee_featureflagroleaccess"
  WHERE "ee_featureflagroleaccess"."feature_flag_id" = 99999
  '''
# ---
# name: TestOrganizationFeatureFlagCopy.test_copy_feature_flag_create_new.65
  '''
  SELECT "ee_featureflagroleaccess"."id",
         "ee_featureflagroleaccess"."feature_flag_id",
         "ee_featureflagroleaccess"."role_id",
         "ee_featureflagroleaccess"."added_at",
         "ee_featureflagroleaccess"."updated_at"
  FROM "ee_featureflagroleaccess"
  WHERE "ee_featureflagroleaccess"."feature_flag_id" = 99999
  '''
# ---
# name: TestOrganizationFeatureFlagCopy.test_copy_feature_flag_create_new.66
  '''
  SELECT "posthog_team"."id",
         "posthog_team"."uuid",
         "posthog_team"."organization_id",
         "posthog_team"."parent_team_id",
         "posthog_team"."project_id",
         "posthog_team"."api_token",
         "posthog_team"."app_urls",
         "posthog_team"."name",
         "posthog_team"."slack_incoming_webhook",
         "posthog_team"."created_at",
         "posthog_team"."updated_at",
         "posthog_team"."anonymize_ips",
         "posthog_team"."completed_snippet_onboarding",
         "posthog_team"."has_completed_onboarding_for",
         "posthog_team"."onboarding_tasks",
         "posthog_team"."ingested_event",
         "posthog_team"."autocapture_opt_out",
         "posthog_team"."autocapture_web_vitals_opt_in",
         "posthog_team"."autocapture_web_vitals_allowed_metrics",
         "posthog_team"."autocapture_exceptions_opt_in",
         "posthog_team"."autocapture_exceptions_errors_to_ignore",
         "posthog_team"."person_processing_opt_out",
         "posthog_team"."secret_api_token",
         "posthog_team"."secret_api_token_backup",
         "posthog_team"."session_recording_opt_in",
         "posthog_team"."session_recording_sample_rate",
         "posthog_team"."session_recording_minimum_duration_milliseconds",
         "posthog_team"."session_recording_linked_flag",
         "posthog_team"."session_recording_network_payload_capture_config",
         "posthog_team"."session_recording_masking_config",
         "posthog_team"."session_recording_url_trigger_config",
         "posthog_team"."session_recording_url_blocklist_config",
         "posthog_team"."session_recording_event_trigger_config",
         "posthog_team"."session_recording_trigger_match_type_config",
         "posthog_team"."session_replay_config",
         "posthog_team"."survey_config",
         "posthog_team"."capture_console_log_opt_in",
         "posthog_team"."capture_performance_opt_in",
         "posthog_team"."capture_dead_clicks",
         "posthog_team"."surveys_opt_in",
         "posthog_team"."heatmaps_opt_in",
         "posthog_team"."flags_persistence_default",
         "posthog_team"."feature_flag_confirmation_enabled",
         "posthog_team"."feature_flag_confirmation_message",
         "posthog_team"."session_recording_version",
         "posthog_team"."signup_token",
         "posthog_team"."is_demo",
         "posthog_team"."access_control",
         "posthog_team"."week_start_day",
         "posthog_team"."inject_web_apps",
         "posthog_team"."test_account_filters",
         "posthog_team"."test_account_filters_default_checked",
         "posthog_team"."path_cleaning_filters",
         "posthog_team"."timezone",
         "posthog_team"."data_attributes",
         "posthog_team"."person_display_name_properties",
         "posthog_team"."live_events_columns",
         "posthog_team"."recording_domains",
         "posthog_team"."human_friendly_comparison_periods",
         "posthog_team"."cookieless_server_hash_mode",
         "posthog_team"."primary_dashboard_id",
         "posthog_team"."default_data_theme",
         "posthog_team"."extra_settings",
         "posthog_team"."modifiers",
         "posthog_team"."correlation_config",
         "posthog_team"."session_recording_retention_period_days",
         "posthog_team"."plugins_opt_in",
         "posthog_team"."opt_out_capture",
         "posthog_team"."event_names",
         "posthog_team"."event_names_with_usage",
         "posthog_team"."event_properties",
         "posthog_team"."event_properties_with_usage",
         "posthog_team"."event_properties_numerical",
         "posthog_team"."external_data_workspace_id",
         "posthog_team"."external_data_workspace_last_synced_at",
         "posthog_team"."api_query_rate_limit",
         "posthog_team"."revenue_tracking_config",
         "posthog_team"."drop_events_older_than",
         "posthog_team"."base_currency"
  FROM "posthog_team"
  WHERE "posthog_team"."id" = 99999
  LIMIT 21
  '''
# ---
# name: TestOrganizationFeatureFlagCopy.test_copy_feature_flag_create_new.67
  '''
  SELECT "posthog_experiment"."id",
         "posthog_experiment"."name",
         "posthog_experiment"."description",
         "posthog_experiment"."team_id",
         "posthog_experiment"."filters",
         "posthog_experiment"."parameters",
         "posthog_experiment"."secondary_metrics",
         "posthog_experiment"."created_by_id",
         "posthog_experiment"."feature_flag_id",
         "posthog_experiment"."exposure_cohort_id",
         "posthog_experiment"."holdout_id",
         "posthog_experiment"."start_date",
         "posthog_experiment"."end_date",
         "posthog_experiment"."created_at",
         "posthog_experiment"."updated_at",
         "posthog_experiment"."archived",
         "posthog_experiment"."deleted",
         "posthog_experiment"."type",
         "posthog_experiment"."variants",
         "posthog_experiment"."exposure_criteria",
         "posthog_experiment"."metrics",
         "posthog_experiment"."metrics_secondary",
         "posthog_experiment"."stats_config",
         "posthog_experiment"."conclusion",
         "posthog_experiment"."conclusion_comment"
  FROM "posthog_experiment"
  WHERE ("posthog_experiment"."feature_flag_id" = 99999
         AND NOT "posthog_experiment"."deleted")
  '''
# ---
# name: TestOrganizationFeatureFlagCopy.test_copy_feature_flag_create_new.68
  '''
  SELECT "posthog_survey"."id",
         "posthog_survey"."team_id",
         "posthog_survey"."name",
         "posthog_survey"."description",
         "posthog_survey"."linked_flag_id",
         "posthog_survey"."targeting_flag_id",
         "posthog_survey"."internal_targeting_flag_id",
         "posthog_survey"."internal_response_sampling_flag_id",
         "posthog_survey"."type",
         "posthog_survey"."conditions",
         "posthog_survey"."questions",
         "posthog_survey"."appearance",
         "posthog_survey"."created_at",
         "posthog_survey"."created_by_id",
         "posthog_survey"."start_date",
         "posthog_survey"."end_date",
         "posthog_survey"."updated_at",
         "posthog_survey"."archived",
         "posthog_survey"."responses_limit",
         "posthog_survey"."response_sampling_start_date",
         "posthog_survey"."response_sampling_interval_type",
         "posthog_survey"."response_sampling_interval",
         "posthog_survey"."response_sampling_limit",
         "posthog_survey"."response_sampling_daily_limits",
         "posthog_survey"."iteration_count",
         "posthog_survey"."iteration_frequency_days",
         "posthog_survey"."iteration_start_dates",
         "posthog_survey"."current_iteration",
         "posthog_survey"."current_iteration_start_date",
         "posthog_survey"."schedule",
         "posthog_survey"."enable_partial_responses"
  FROM "posthog_survey"
  WHERE "posthog_survey"."linked_flag_id" = 99999
  '''
# ---
# name: TestOrganizationFeatureFlagCopy.test_copy_feature_flag_create_new.69
  '''
  SELECT "posthog_earlyaccessfeature"."id",
         "posthog_earlyaccessfeature"."team_id",
         "posthog_earlyaccessfeature"."feature_flag_id",
         "posthog_earlyaccessfeature"."name",
         "posthog_earlyaccessfeature"."description",
         "posthog_earlyaccessfeature"."stage",
         "posthog_earlyaccessfeature"."documentation_url",
         "posthog_earlyaccessfeature"."created_at"
  FROM "posthog_earlyaccessfeature"
  WHERE "posthog_earlyaccessfeature"."feature_flag_id" = 99999
  '''
# ---
# name: TestOrganizationFeatureFlagCopy.test_copy_feature_flag_create_new.7
  '''
  SELECT 1 AS "a"
  FROM "posthog_featureflag"
  INNER JOIN "posthog_team" ON ("posthog_featureflag"."team_id" = "posthog_team"."id")
  WHERE (NOT "posthog_featureflag"."deleted"
         AND "posthog_featureflag"."key" = 'copied-flag-key'
         AND "posthog_team"."project_id" = 99999)
  LIMIT 1
  '''
# ---
# name: TestOrganizationFeatureFlagCopy.test_copy_feature_flag_create_new.70
  '''
  SELECT "posthog_dashboard"."id",
         "posthog_dashboard"."name",
         "posthog_dashboard"."description",
         "posthog_dashboard"."team_id",
         "posthog_dashboard"."pinned",
         "posthog_dashboard"."created_at",
         "posthog_dashboard"."created_by_id",
         "posthog_dashboard"."deleted",
         "posthog_dashboard"."last_accessed_at",
         "posthog_dashboard"."last_refresh",
         "posthog_dashboard"."filters",
         "posthog_dashboard"."variables",
         "posthog_dashboard"."breakdown_colors",
         "posthog_dashboard"."data_color_theme_id",
         "posthog_dashboard"."creation_mode",
         "posthog_dashboard"."restriction_level",
         "posthog_dashboard"."deprecated_tags",
         "posthog_dashboard"."tags",
         "posthog_dashboard"."share_token",
         "posthog_dashboard"."is_shared"
  FROM "posthog_dashboard"
  INNER JOIN "posthog_featureflagdashboards" ON ("posthog_dashboard"."id" = "posthog_featureflagdashboards"."dashboard_id")
  WHERE (NOT ("posthog_dashboard"."deleted")
         AND "posthog_featureflagdashboards"."feature_flag_id" = 99999)
  '''
# ---
# name: TestOrganizationFeatureFlagCopy.test_copy_feature_flag_create_new.71
  '''
  SELECT "posthog_organizationmembership"."id",
         "posthog_organizationmembership"."organization_id",
         "posthog_organizationmembership"."user_id",
         "posthog_organizationmembership"."level",
         "posthog_organizationmembership"."joined_at",
         "posthog_organizationmembership"."updated_at",
         "posthog_organization"."id",
         "posthog_organization"."name",
         "posthog_organization"."slug",
         "posthog_organization"."logo_media_id",
         "posthog_organization"."created_at",
         "posthog_organization"."updated_at",
         "posthog_organization"."session_cookie_age",
         "posthog_organization"."is_member_join_email_enabled",
         "posthog_organization"."is_ai_data_processing_approved",
         "posthog_organization"."enforce_2fa",
         "posthog_organization"."members_can_invite",
         "posthog_organization"."members_can_use_personal_api_keys",
         "posthog_organization"."allow_publicly_shared_resources",
         "posthog_organization"."plugins_access_level",
         "posthog_organization"."for_internal_metrics",
         "posthog_organization"."default_experiment_stats_method",
         "posthog_organization"."is_hipaa",
         "posthog_organization"."customer_id",
         "posthog_organization"."available_product_features",
         "posthog_organization"."usage",
         "posthog_organization"."never_drop_data",
         "posthog_organization"."customer_trust_scores",
         "posthog_organization"."setup_section_2_completed",
         "posthog_organization"."personalization",
         "posthog_organization"."domain_whitelist",
         "posthog_organization"."is_platform"
  FROM "posthog_organizationmembership"
  INNER JOIN "posthog_organization" ON ("posthog_organizationmembership"."organization_id" = "posthog_organization"."id")
  WHERE ("posthog_organizationmembership"."organization_id" = '00000000-0000-0000-0000-000000000000'::uuid
         AND "posthog_organizationmembership"."user_id" = 99999)
  LIMIT 21
  '''
# ---
# name: TestOrganizationFeatureFlagCopy.test_copy_feature_flag_create_new.8
  '''
  SELECT "posthog_featureflag"."id",
         "posthog_featureflag"."key",
         "posthog_featureflag"."name",
         "posthog_featureflag"."filters",
         "posthog_featureflag"."rollout_percentage",
         "posthog_featureflag"."team_id",
         "posthog_featureflag"."created_by_id",
         "posthog_featureflag"."created_at",
         "posthog_featureflag"."deleted",
         "posthog_featureflag"."active",
         "posthog_featureflag"."version",
         "posthog_featureflag"."last_modified_by_id",
         "posthog_featureflag"."rollback_conditions",
         "posthog_featureflag"."performed_rollback",
         "posthog_featureflag"."ensure_experience_continuity",
         "posthog_featureflag"."usage_dashboard_id",
         "posthog_featureflag"."has_enriched_analytics",
         "posthog_featureflag"."is_remote_configuration",
         "posthog_featureflag"."has_encrypted_payloads",
         "posthog_featureflag"."evaluation_runtime"
  FROM "posthog_featureflag"
  INNER JOIN "posthog_team" ON ("posthog_featureflag"."team_id" = "posthog_team"."id")
  WHERE ("posthog_featureflag"."deleted"
         AND "posthog_featureflag"."key" = 'copied-flag-key'
         AND "posthog_team"."project_id" = 99999)
  '''
# ---
# name: TestOrganizationFeatureFlagCopy.test_copy_feature_flag_create_new.9
  '''
  SELECT (true) AS "flag_X_condition_0"
  FROM "posthog_person"
  INNER JOIN "posthog_team" ON ("posthog_person"."team_id" = "posthog_team"."id")
  WHERE "posthog_team"."project_id" = 99999
  LIMIT 10
  '''
# ---
# name: TestOrganizationFeatureFlagGet.test_get_feature_flag_success
  '''
  SELECT "posthog_user"."id",
         "posthog_user"."password",
         "posthog_user"."last_login",
         "posthog_user"."first_name",
         "posthog_user"."last_name",
         "posthog_user"."is_staff",
         "posthog_user"."date_joined",
         "posthog_user"."uuid",
         "posthog_user"."current_organization_id",
         "posthog_user"."current_team_id",
         "posthog_user"."email",
         "posthog_user"."pending_email",
         "posthog_user"."temporary_token",
         "posthog_user"."distinct_id",
         "posthog_user"."is_email_verified",
         "posthog_user"."has_seen_product_intro_for",
         "posthog_user"."strapi_id",
         "posthog_user"."is_active",
         "posthog_user"."role_at_organization",
         "posthog_user"."theme_mode",
         "posthog_user"."partial_notification_settings",
         "posthog_user"."anonymize_data",
         "posthog_user"."toolbar_mode",
         "posthog_user"."hedgehog_config",
         "posthog_user"."events_column_config",
         "posthog_user"."email_opt_in"
  FROM "posthog_user"
  WHERE "posthog_user"."id" = 99999
  LIMIT 21
  '''
# ---
# name: TestOrganizationFeatureFlagGet.test_get_feature_flag_success.1
  '''
  SELECT "posthog_organization"."id",
         "posthog_organization"."name",
         "posthog_organization"."slug",
         "posthog_organization"."logo_media_id",
         "posthog_organization"."created_at",
         "posthog_organization"."updated_at",
         "posthog_organization"."session_cookie_age",
         "posthog_organization"."is_member_join_email_enabled",
         "posthog_organization"."is_ai_data_processing_approved",
         "posthog_organization"."enforce_2fa",
         "posthog_organization"."members_can_invite",
         "posthog_organization"."members_can_use_personal_api_keys",
         "posthog_organization"."allow_publicly_shared_resources",
         "posthog_organization"."plugins_access_level",
         "posthog_organization"."for_internal_metrics",
         "posthog_organization"."default_experiment_stats_method",
         "posthog_organization"."is_hipaa",
         "posthog_organization"."customer_id",
         "posthog_organization"."available_product_features",
         "posthog_organization"."usage",
         "posthog_organization"."never_drop_data",
         "posthog_organization"."customer_trust_scores",
         "posthog_organization"."setup_section_2_completed",
         "posthog_organization"."personalization",
         "posthog_organization"."domain_whitelist",
         "posthog_organization"."is_platform"
  FROM "posthog_organization"
  WHERE "posthog_organization"."id" = '00000000-0000-0000-0000-000000000000'::uuid
  LIMIT 21
  '''
# ---
# name: TestOrganizationFeatureFlagGet.test_get_feature_flag_success.2
  '''
  SELECT 1 AS "a"
  FROM "posthog_organizationmembership"
  WHERE ("posthog_organizationmembership"."organization_id" = '00000000-0000-0000-0000-000000000000'::uuid
         AND "posthog_organizationmembership"."user_id" = 99999)
  LIMIT 1
  '''
# ---
# name: TestOrganizationFeatureFlagGet.test_get_feature_flag_success.3
  '''
  SELECT "posthog_team"."id",
         "posthog_team"."uuid",
         "posthog_team"."organization_id",
         "posthog_team"."parent_team_id",
         "posthog_team"."project_id",
         "posthog_team"."api_token",
         "posthog_team"."app_urls",
         "posthog_team"."name",
         "posthog_team"."slack_incoming_webhook",
         "posthog_team"."created_at",
         "posthog_team"."updated_at",
         "posthog_team"."anonymize_ips",
         "posthog_team"."completed_snippet_onboarding",
         "posthog_team"."has_completed_onboarding_for",
         "posthog_team"."onboarding_tasks",
         "posthog_team"."ingested_event",
         "posthog_team"."autocapture_opt_out",
         "posthog_team"."autocapture_web_vitals_opt_in",
         "posthog_team"."autocapture_web_vitals_allowed_metrics",
         "posthog_team"."autocapture_exceptions_opt_in",
         "posthog_team"."autocapture_exceptions_errors_to_ignore",
         "posthog_team"."person_processing_opt_out",
         "posthog_team"."secret_api_token",
         "posthog_team"."secret_api_token_backup",
         "posthog_team"."session_recording_opt_in",
         "posthog_team"."session_recording_sample_rate",
         "posthog_team"."session_recording_minimum_duration_milliseconds",
         "posthog_team"."session_recording_linked_flag",
         "posthog_team"."session_recording_network_payload_capture_config",
         "posthog_team"."session_recording_masking_config",
         "posthog_team"."session_recording_url_trigger_config",
         "posthog_team"."session_recording_url_blocklist_config",
         "posthog_team"."session_recording_event_trigger_config",
         "posthog_team"."session_recording_trigger_match_type_config",
         "posthog_team"."session_replay_config",
         "posthog_team"."survey_config",
         "posthog_team"."capture_console_log_opt_in",
         "posthog_team"."capture_performance_opt_in",
         "posthog_team"."capture_dead_clicks",
         "posthog_team"."surveys_opt_in",
         "posthog_team"."heatmaps_opt_in",
         "posthog_team"."flags_persistence_default",
         "posthog_team"."feature_flag_confirmation_enabled",
         "posthog_team"."feature_flag_confirmation_message",
         "posthog_team"."session_recording_version",
         "posthog_team"."signup_token",
         "posthog_team"."is_demo",
         "posthog_team"."access_control",
         "posthog_team"."week_start_day",
         "posthog_team"."inject_web_apps",
         "posthog_team"."test_account_filters",
         "posthog_team"."test_account_filters_default_checked",
         "posthog_team"."path_cleaning_filters",
         "posthog_team"."timezone",
         "posthog_team"."data_attributes",
         "posthog_team"."person_display_name_properties",
         "posthog_team"."live_events_columns",
         "posthog_team"."recording_domains",
         "posthog_team"."human_friendly_comparison_periods",
         "posthog_team"."cookieless_server_hash_mode",
         "posthog_team"."primary_dashboard_id",
         "posthog_team"."default_data_theme",
         "posthog_team"."extra_settings",
         "posthog_team"."modifiers",
         "posthog_team"."correlation_config",
         "posthog_team"."session_recording_retention_period_days",
         "posthog_team"."external_data_workspace_id",
         "posthog_team"."external_data_workspace_last_synced_at",
         "posthog_team"."api_query_rate_limit",
         "posthog_team"."revenue_tracking_config",
         "posthog_team"."drop_events_older_than",
         "posthog_team"."base_currency"
  FROM "posthog_team"
  WHERE "posthog_team"."organization_id" = '00000000-0000-0000-0000-000000000000'::uuid
  '''
# ---
# name: TestOrganizationFeatureFlagGet.test_get_feature_flag_success.4
  '''
  SELECT "posthog_featureflag"."id",
         "posthog_featureflag"."key",
         "posthog_featureflag"."name",
         "posthog_featureflag"."filters",
         "posthog_featureflag"."rollout_percentage",
         "posthog_featureflag"."team_id",
         "posthog_featureflag"."created_by_id",
         "posthog_featureflag"."created_at",
         "posthog_featureflag"."deleted",
         "posthog_featureflag"."active",
         "posthog_featureflag"."version",
         "posthog_featureflag"."last_modified_by_id",
         "posthog_featureflag"."rollback_conditions",
         "posthog_featureflag"."performed_rollback",
         "posthog_featureflag"."ensure_experience_continuity",
         "posthog_featureflag"."usage_dashboard_id",
         "posthog_featureflag"."has_enriched_analytics",
         "posthog_featureflag"."is_remote_configuration",
         "posthog_featureflag"."has_encrypted_payloads",
         "posthog_featureflag"."evaluation_runtime"
  FROM "posthog_featureflag"
  WHERE (NOT "posthog_featureflag"."deleted"
         AND "posthog_featureflag"."key" = 'key-1'
         AND "posthog_featureflag"."team_id" IN (1,
                                                 2,
                                                 3,
                                                 4,
                                                 5 /* ... */))
  '''
# ---
# name: TestOrganizationFeatureFlagGet.test_get_feature_flag_success.5
  '''
  SELECT "posthog_user"."id",
         "posthog_user"."password",
         "posthog_user"."last_login",
         "posthog_user"."first_name",
         "posthog_user"."last_name",
         "posthog_user"."is_staff",
         "posthog_user"."date_joined",
         "posthog_user"."uuid",
         "posthog_user"."current_organization_id",
         "posthog_user"."current_team_id",
         "posthog_user"."email",
         "posthog_user"."pending_email",
         "posthog_user"."temporary_token",
         "posthog_user"."distinct_id",
         "posthog_user"."is_email_verified",
         "posthog_user"."requested_password_reset_at",
         "posthog_user"."has_seen_product_intro_for",
         "posthog_user"."strapi_id",
         "posthog_user"."is_active",
         "posthog_user"."role_at_organization",
         "posthog_user"."theme_mode",
         "posthog_user"."partial_notification_settings",
         "posthog_user"."anonymize_data",
         "posthog_user"."toolbar_mode",
         "posthog_user"."hedgehog_config",
         "posthog_user"."events_column_config",
         "posthog_user"."email_opt_in"
  FROM "posthog_user"
  WHERE "posthog_user"."id" = 99999
  LIMIT 21
  '''
# ---
# name: TestOrganizationFeatureFlagGet.test_get_feature_flag_success.6
  '''
  SELECT "posthog_user"."id",
         "posthog_user"."password",
         "posthog_user"."last_login",
         "posthog_user"."first_name",
         "posthog_user"."last_name",
         "posthog_user"."is_staff",
         "posthog_user"."date_joined",
         "posthog_user"."uuid",
         "posthog_user"."current_organization_id",
         "posthog_user"."current_team_id",
         "posthog_user"."email",
         "posthog_user"."pending_email",
         "posthog_user"."temporary_token",
         "posthog_user"."distinct_id",
         "posthog_user"."is_email_verified",
         "posthog_user"."requested_password_reset_at",
         "posthog_user"."has_seen_product_intro_for",
         "posthog_user"."strapi_id",
         "posthog_user"."is_active",
         "posthog_user"."role_at_organization",
         "posthog_user"."theme_mode",
         "posthog_user"."partial_notification_settings",
         "posthog_user"."anonymize_data",
         "posthog_user"."toolbar_mode",
         "posthog_user"."hedgehog_config",
         "posthog_user"."events_column_config",
         "posthog_user"."email_opt_in"
  FROM "posthog_user"
  WHERE "posthog_user"."id" = 99999
  LIMIT 21
  '''
# ---<|MERGE_RESOLUTION|>--- conflicted
+++ resolved
@@ -1111,162 +1111,6 @@
   '''
 # ---
 # name: TestOrganizationFeatureFlagCopy.test_copy_feature_flag_create_new.33
-<<<<<<< HEAD
-=======
-  '''
-  SELECT "posthog_dashboarditem"."id",
-         "posthog_dashboarditem"."saved"
-  FROM "posthog_dashboarditem"
-  WHERE "posthog_dashboarditem"."id" = 99999
-  LIMIT 21
-  '''
-# ---
-# name: TestOrganizationFeatureFlagCopy.test_copy_feature_flag_create_new.28
-  '''
-  SELECT "posthog_dashboarditem"."id",
-         "posthog_dashboarditem"."short_id"
-  FROM "posthog_dashboarditem"
-  WHERE "posthog_dashboarditem"."id" = 99999
-  LIMIT 21
-  '''
-# ---
-# name: TestOrganizationFeatureFlagCopy.test_copy_feature_flag_create_new.29
-  '''
-  SELECT "posthog_dashboarditem"."id",
-         "posthog_dashboarditem"."name"
-  FROM "posthog_dashboarditem"
-  WHERE "posthog_dashboarditem"."id" = 99999
-  LIMIT 21
-  '''
-# ---
-# name: TestOrganizationFeatureFlagCopy.test_copy_feature_flag_create_new.3
-  '''
-  SELECT "posthog_featureflag"."id",
-         "posthog_featureflag"."key",
-         "posthog_featureflag"."name",
-         "posthog_featureflag"."filters",
-         "posthog_featureflag"."rollout_percentage",
-         "posthog_featureflag"."team_id",
-         "posthog_featureflag"."created_by_id",
-         "posthog_featureflag"."created_at",
-         "posthog_featureflag"."deleted",
-         "posthog_featureflag"."active",
-         "posthog_featureflag"."version",
-         "posthog_featureflag"."last_modified_by_id",
-         "posthog_featureflag"."rollback_conditions",
-         "posthog_featureflag"."performed_rollback",
-         "posthog_featureflag"."ensure_experience_continuity",
-         "posthog_featureflag"."usage_dashboard_id",
-         "posthog_featureflag"."has_enriched_analytics",
-         "posthog_featureflag"."is_remote_configuration",
-         "posthog_featureflag"."has_encrypted_payloads",
-         "posthog_featureflag"."evaluation_runtime"
-  FROM "posthog_featureflag"
-  INNER JOIN "posthog_team" ON ("posthog_featureflag"."team_id" = "posthog_team"."id")
-  WHERE ("posthog_featureflag"."key" = 'copied-flag-key'
-         AND "posthog_team"."project_id" = 99999)
-  LIMIT 21
-  '''
-# ---
-# name: TestOrganizationFeatureFlagCopy.test_copy_feature_flag_create_new.30
-  '''
-  SELECT "posthog_dashboarditem"."id",
-         "posthog_dashboarditem"."created_at"
-  FROM "posthog_dashboarditem"
-  WHERE "posthog_dashboarditem"."id" = 99999
-  LIMIT 21
-  '''
-# ---
-# name: TestOrganizationFeatureFlagCopy.test_copy_feature_flag_create_new.31
-  '''
-  SELECT "posthog_dashboarditem"."id",
-         "posthog_dashboarditem"."created_by_id"
-  FROM "posthog_dashboarditem"
-  WHERE "posthog_dashboarditem"."id" = 99999
-  LIMIT 21
-  '''
-# ---
-# name: TestOrganizationFeatureFlagCopy.test_copy_feature_flag_create_new.32
-  '''
-  SELECT "posthog_team"."id",
-         "posthog_team"."uuid",
-         "posthog_team"."organization_id",
-         "posthog_team"."parent_team_id",
-         "posthog_team"."project_id",
-         "posthog_team"."api_token",
-         "posthog_team"."app_urls",
-         "posthog_team"."name",
-         "posthog_team"."slack_incoming_webhook",
-         "posthog_team"."created_at",
-         "posthog_team"."updated_at",
-         "posthog_team"."anonymize_ips",
-         "posthog_team"."completed_snippet_onboarding",
-         "posthog_team"."has_completed_onboarding_for",
-         "posthog_team"."onboarding_tasks",
-         "posthog_team"."ingested_event",
-         "posthog_team"."autocapture_opt_out",
-         "posthog_team"."autocapture_web_vitals_opt_in",
-         "posthog_team"."autocapture_web_vitals_allowed_metrics",
-         "posthog_team"."autocapture_exceptions_opt_in",
-         "posthog_team"."autocapture_exceptions_errors_to_ignore",
-         "posthog_team"."person_processing_opt_out",
-         "posthog_team"."secret_api_token",
-         "posthog_team"."secret_api_token_backup",
-         "posthog_team"."session_recording_opt_in",
-         "posthog_team"."session_recording_sample_rate",
-         "posthog_team"."session_recording_minimum_duration_milliseconds",
-         "posthog_team"."session_recording_linked_flag",
-         "posthog_team"."session_recording_network_payload_capture_config",
-         "posthog_team"."session_recording_masking_config",
-         "posthog_team"."session_recording_url_trigger_config",
-         "posthog_team"."session_recording_url_blocklist_config",
-         "posthog_team"."session_recording_event_trigger_config",
-         "posthog_team"."session_recording_trigger_match_type_config",
-         "posthog_team"."session_replay_config",
-         "posthog_team"."survey_config",
-         "posthog_team"."capture_console_log_opt_in",
-         "posthog_team"."capture_performance_opt_in",
-         "posthog_team"."capture_dead_clicks",
-         "posthog_team"."surveys_opt_in",
-         "posthog_team"."heatmaps_opt_in",
-         "posthog_team"."flags_persistence_default",
-         "posthog_team"."feature_flag_confirmation_enabled",
-         "posthog_team"."feature_flag_confirmation_message",
-         "posthog_team"."session_recording_version",
-         "posthog_team"."signup_token",
-         "posthog_team"."is_demo",
-         "posthog_team"."access_control",
-         "posthog_team"."week_start_day",
-         "posthog_team"."inject_web_apps",
-         "posthog_team"."test_account_filters",
-         "posthog_team"."test_account_filters_default_checked",
-         "posthog_team"."path_cleaning_filters",
-         "posthog_team"."timezone",
-         "posthog_team"."data_attributes",
-         "posthog_team"."person_display_name_properties",
-         "posthog_team"."live_events_columns",
-         "posthog_team"."recording_domains",
-         "posthog_team"."human_friendly_comparison_periods",
-         "posthog_team"."cookieless_server_hash_mode",
-         "posthog_team"."primary_dashboard_id",
-         "posthog_team"."default_data_theme",
-         "posthog_team"."extra_settings",
-         "posthog_team"."modifiers",
-         "posthog_team"."correlation_config",
-         "posthog_team"."session_recording_retention_period_days",
-         "posthog_team"."external_data_workspace_id",
-         "posthog_team"."external_data_workspace_last_synced_at",
-         "posthog_team"."api_query_rate_limit",
-         "posthog_team"."revenue_tracking_config",
-         "posthog_team"."drop_events_older_than",
-         "posthog_team"."base_currency"
-  FROM "posthog_team"
-  WHERE "posthog_team"."id" = 99999
-  LIMIT 21
-  '''
-# ---
-# name: TestOrganizationFeatureFlagCopy.test_copy_feature_flag_create_new.33
->>>>>>> 8912f3d8
   '''
   SELECT "posthog_dashboarditem"."id",
          "posthog_dashboarditem"."name",
@@ -1696,42 +1540,6 @@
   '''
 # ---
 # name: TestOrganizationFeatureFlagCopy.test_copy_feature_flag_create_new.4
-<<<<<<< HEAD
-=======
-  '''
-  SELECT "posthog_organization"."id",
-         "posthog_organization"."name",
-         "posthog_organization"."slug",
-         "posthog_organization"."logo_media_id",
-         "posthog_organization"."created_at",
-         "posthog_organization"."updated_at",
-         "posthog_organization"."session_cookie_age",
-         "posthog_organization"."is_member_join_email_enabled",
-         "posthog_organization"."is_ai_data_processing_approved",
-         "posthog_organization"."enforce_2fa",
-         "posthog_organization"."members_can_invite",
-         "posthog_organization"."members_can_use_personal_api_keys",
-         "posthog_organization"."allow_publicly_shared_resources",
-         "posthog_organization"."plugins_access_level",
-         "posthog_organization"."for_internal_metrics",
-         "posthog_organization"."default_experiment_stats_method",
-         "posthog_organization"."is_hipaa",
-         "posthog_organization"."customer_id",
-         "posthog_organization"."available_product_features",
-         "posthog_organization"."usage",
-         "posthog_organization"."never_drop_data",
-         "posthog_organization"."customer_trust_scores",
-         "posthog_organization"."setup_section_2_completed",
-         "posthog_organization"."personalization",
-         "posthog_organization"."domain_whitelist",
-         "posthog_organization"."is_platform"
-  FROM "posthog_organization"
-  WHERE "posthog_organization"."id" = '00000000-0000-0000-0000-000000000000'::uuid
-  LIMIT 21
-  '''
-# ---
-# name: TestOrganizationFeatureFlagCopy.test_copy_feature_flag_create_new.40
->>>>>>> 8912f3d8
   '''
   SELECT "posthog_organization"."id",
          "posthog_organization"."name",
