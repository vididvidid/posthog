--- conflicted
+++ resolved
@@ -1613,22 +1613,7 @@
   LIMIT 21
   '''
 # ---
-<<<<<<< HEAD
-# name: TestOrganizationFeatureFlagCopy.test_copy_feature_flag_create_new.43
-  '''
-  SELECT "ee_featureflagroleaccess"."id",
-         "ee_featureflagroleaccess"."feature_flag_id",
-         "ee_featureflagroleaccess"."role_id",
-         "ee_featureflagroleaccess"."added_at",
-         "ee_featureflagroleaccess"."updated_at"
-  FROM "ee_featureflagroleaccess"
-  WHERE "ee_featureflagroleaccess"."feature_flag_id" = 99999
-  '''
-# ---
-# name: TestOrganizationFeatureFlagCopy.test_copy_feature_flag_create_new.44
-=======
 # name: TestOrganizationFeatureFlagCopy.test_copy_feature_flag_create_new.45
->>>>>>> 832a723c
   '''
   SELECT "posthog_team"."id",
          "posthog_team"."uuid",
@@ -1717,11 +1702,7 @@
   LIMIT 21
   '''
 # ---
-<<<<<<< HEAD
-# name: TestOrganizationFeatureFlagCopy.test_copy_feature_flag_create_new.45
-=======
 # name: TestOrganizationFeatureFlagCopy.test_copy_feature_flag_create_new.46
->>>>>>> 832a723c
   '''
   SELECT "posthog_featureflag"."id",
          "posthog_featureflag"."key",
@@ -1749,11 +1730,7 @@
   LIMIT 1
   '''
 # ---
-<<<<<<< HEAD
-# name: TestOrganizationFeatureFlagCopy.test_copy_feature_flag_create_new.46
-=======
 # name: TestOrganizationFeatureFlagCopy.test_copy_feature_flag_create_new.47
->>>>>>> 832a723c
   '''
   SELECT "posthog_filesystem"."team_id",
          "posthog_filesystem"."id",
@@ -2284,9 +2261,6 @@
   LIMIT 21
   '''
 # ---
-<<<<<<< HEAD
-# name: TestOrganizationFeatureFlagCopy.test_copy_feature_flag_create_new.7
-=======
 # name: TestOrganizationFeatureFlagCopy.test_copy_feature_flag_create_new.61
   '''
   SELECT "posthog_dashboard"."id",
@@ -2373,48 +2347,79 @@
   '''
 # ---
 # name: TestOrganizationFeatureFlagCopy.test_copy_feature_flag_create_new.66
->>>>>>> 832a723c
-  '''
-  SELECT 1 AS "a"
-  FROM "posthog_featureflag"
-  INNER JOIN "posthog_team" ON ("posthog_featureflag"."team_id" = "posthog_team"."id")
-  WHERE (NOT "posthog_featureflag"."deleted"
-         AND "posthog_featureflag"."key" = 'copied-flag-key'
-         AND "posthog_team"."project_id" = 99999)
-  LIMIT 1
-  '''
-# ---
-# name: TestOrganizationFeatureFlagCopy.test_copy_feature_flag_create_new.8
-  '''
-  SELECT "posthog_featureflag"."id",
-         "posthog_featureflag"."key",
-         "posthog_featureflag"."name",
-         "posthog_featureflag"."filters",
-         "posthog_featureflag"."rollout_percentage",
-         "posthog_featureflag"."team_id",
-         "posthog_featureflag"."created_by_id",
-         "posthog_featureflag"."created_at",
-         "posthog_featureflag"."deleted",
-         "posthog_featureflag"."active",
-         "posthog_featureflag"."version",
-         "posthog_featureflag"."last_modified_by_id",
-         "posthog_featureflag"."rollback_conditions",
-         "posthog_featureflag"."performed_rollback",
-         "posthog_featureflag"."ensure_experience_continuity",
-         "posthog_featureflag"."usage_dashboard_id",
-         "posthog_featureflag"."has_enriched_analytics",
-         "posthog_featureflag"."is_remote_configuration",
-         "posthog_featureflag"."has_encrypted_payloads",
-         "posthog_featureflag"."evaluation_runtime"
-  FROM "posthog_featureflag"
-  INNER JOIN "posthog_team" ON ("posthog_featureflag"."team_id" = "posthog_team"."id")
-  WHERE ("posthog_featureflag"."deleted"
-         AND "posthog_featureflag"."key" = 'copied-flag-key'
-         AND "posthog_team"."project_id" = 99999)
-  '''
-# ---
-<<<<<<< HEAD
-=======
+  '''
+  SELECT "posthog_survey"."id",
+         "posthog_survey"."team_id",
+         "posthog_survey"."name",
+         "posthog_survey"."description",
+         "posthog_survey"."linked_flag_id",
+         "posthog_survey"."targeting_flag_id",
+         "posthog_survey"."internal_targeting_flag_id",
+         "posthog_survey"."internal_response_sampling_flag_id",
+         "posthog_survey"."type",
+         "posthog_survey"."conditions",
+         "posthog_survey"."questions",
+         "posthog_survey"."appearance",
+         "posthog_survey"."created_at",
+         "posthog_survey"."created_by_id",
+         "posthog_survey"."start_date",
+         "posthog_survey"."end_date",
+         "posthog_survey"."updated_at",
+         "posthog_survey"."archived",
+         "posthog_survey"."responses_limit",
+         "posthog_survey"."response_sampling_start_date",
+         "posthog_survey"."response_sampling_interval_type",
+         "posthog_survey"."response_sampling_interval",
+         "posthog_survey"."response_sampling_limit",
+         "posthog_survey"."response_sampling_daily_limits",
+         "posthog_survey"."iteration_count",
+         "posthog_survey"."iteration_frequency_days",
+         "posthog_survey"."iteration_start_dates",
+         "posthog_survey"."current_iteration",
+         "posthog_survey"."current_iteration_start_date",
+         "posthog_survey"."schedule",
+         "posthog_survey"."enable_partial_responses"
+  FROM "posthog_survey"
+  WHERE "posthog_survey"."internal_response_sampling_flag_id" = 99999
+  '''
+# ---
+# name: TestOrganizationFeatureFlagCopy.test_copy_feature_flag_create_new.67
+  '''
+  SELECT "posthog_survey"."id",
+         "posthog_survey"."team_id",
+         "posthog_survey"."name",
+         "posthog_survey"."description",
+         "posthog_survey"."linked_flag_id",
+         "posthog_survey"."targeting_flag_id",
+         "posthog_survey"."internal_targeting_flag_id",
+         "posthog_survey"."internal_response_sampling_flag_id",
+         "posthog_survey"."type",
+         "posthog_survey"."conditions",
+         "posthog_survey"."questions",
+         "posthog_survey"."appearance",
+         "posthog_survey"."created_at",
+         "posthog_survey"."created_by_id",
+         "posthog_survey"."start_date",
+         "posthog_survey"."end_date",
+         "posthog_survey"."updated_at",
+         "posthog_survey"."archived",
+         "posthog_survey"."responses_limit",
+         "posthog_survey"."response_sampling_start_date",
+         "posthog_survey"."response_sampling_interval_type",
+         "posthog_survey"."response_sampling_interval",
+         "posthog_survey"."response_sampling_limit",
+         "posthog_survey"."response_sampling_daily_limits",
+         "posthog_survey"."iteration_count",
+         "posthog_survey"."iteration_frequency_days",
+         "posthog_survey"."iteration_start_dates",
+         "posthog_survey"."current_iteration",
+         "posthog_survey"."current_iteration_start_date",
+         "posthog_survey"."schedule",
+         "posthog_survey"."enable_partial_responses"
+  FROM "posthog_survey"
+  WHERE "posthog_survey"."internal_response_sampling_flag_id" = 99999
+  '''
+# ---
 # name: TestOrganizationFeatureFlagCopy.test_copy_feature_flag_create_new.68
   '''
   SELECT "posthog_organizationmembership"."id",
@@ -2604,301 +2609,6 @@
   LIMIT 21
   '''
 # ---
-# name: TestOrganizationFeatureFlagCopy.test_copy_feature_flag_create_new.70
-  '''
-  SELECT "posthog_survey"."id",
-         "posthog_survey"."team_id",
-         "posthog_survey"."name",
-         "posthog_survey"."description",
-         "posthog_survey"."linked_flag_id",
-         "posthog_survey"."targeting_flag_id",
-         "posthog_survey"."internal_targeting_flag_id",
-         "posthog_survey"."internal_response_sampling_flag_id",
-         "posthog_survey"."type",
-         "posthog_survey"."conditions",
-         "posthog_survey"."questions",
-         "posthog_survey"."appearance",
-         "posthog_survey"."created_at",
-         "posthog_survey"."created_by_id",
-         "posthog_survey"."start_date",
-         "posthog_survey"."end_date",
-         "posthog_survey"."updated_at",
-         "posthog_survey"."archived",
-         "posthog_survey"."responses_limit",
-         "posthog_survey"."response_sampling_start_date",
-         "posthog_survey"."response_sampling_interval_type",
-         "posthog_survey"."response_sampling_interval",
-         "posthog_survey"."response_sampling_limit",
-         "posthog_survey"."response_sampling_daily_limits",
-         "posthog_survey"."iteration_count",
-         "posthog_survey"."iteration_frequency_days",
-         "posthog_survey"."iteration_start_dates",
-         "posthog_survey"."current_iteration",
-         "posthog_survey"."current_iteration_start_date",
-         "posthog_survey"."schedule",
-         "posthog_survey"."enable_partial_responses"
-  FROM "posthog_survey"
-  WHERE "posthog_survey"."internal_response_sampling_flag_id" = 99999
-  '''
-# ---
-# name: TestOrganizationFeatureFlagCopy.test_copy_feature_flag_create_new.71
-  '''
-  SELECT "posthog_survey"."id",
-         "posthog_survey"."team_id",
-         "posthog_survey"."name",
-         "posthog_survey"."description",
-         "posthog_survey"."linked_flag_id",
-         "posthog_survey"."targeting_flag_id",
-         "posthog_survey"."internal_targeting_flag_id",
-         "posthog_survey"."internal_response_sampling_flag_id",
-         "posthog_survey"."type",
-         "posthog_survey"."conditions",
-         "posthog_survey"."questions",
-         "posthog_survey"."appearance",
-         "posthog_survey"."created_at",
-         "posthog_survey"."created_by_id",
-         "posthog_survey"."start_date",
-         "posthog_survey"."end_date",
-         "posthog_survey"."updated_at",
-         "posthog_survey"."archived",
-         "posthog_survey"."responses_limit",
-         "posthog_survey"."response_sampling_start_date",
-         "posthog_survey"."response_sampling_interval_type",
-         "posthog_survey"."response_sampling_interval",
-         "posthog_survey"."response_sampling_limit",
-         "posthog_survey"."response_sampling_daily_limits",
-         "posthog_survey"."iteration_count",
-         "posthog_survey"."iteration_frequency_days",
-         "posthog_survey"."iteration_start_dates",
-         "posthog_survey"."current_iteration",
-         "posthog_survey"."current_iteration_start_date",
-         "posthog_survey"."schedule",
-         "posthog_survey"."enable_partial_responses"
-  FROM "posthog_survey"
-  WHERE "posthog_survey"."internal_response_sampling_flag_id" = 99999
-  '''
-# ---
-# name: TestOrganizationFeatureFlagCopy.test_copy_feature_flag_create_new.72
-  '''
-  SELECT "posthog_taggeditem"."id",
-         "posthog_taggeditem"."tag_id",
-         "posthog_taggeditem"."dashboard_id",
-         "posthog_taggeditem"."insight_id",
-         "posthog_taggeditem"."event_definition_id",
-         "posthog_taggeditem"."property_definition_id",
-         "posthog_taggeditem"."action_id",
-         "posthog_taggeditem"."feature_flag_id",
-         "posthog_taggeditem"."experiment_saved_metric_id"
-  FROM "posthog_taggeditem"
-  WHERE "posthog_taggeditem"."feature_flag_id" = 99999
-  '''
-# ---
-# name: TestOrganizationFeatureFlagCopy.test_copy_feature_flag_create_new.73
-  '''
-  SELECT "posthog_taggeditem"."id",
-         "posthog_taggeditem"."tag_id",
-         "posthog_taggeditem"."dashboard_id",
-         "posthog_taggeditem"."insight_id",
-         "posthog_taggeditem"."event_definition_id",
-         "posthog_taggeditem"."property_definition_id",
-         "posthog_taggeditem"."action_id",
-         "posthog_taggeditem"."feature_flag_id",
-         "posthog_taggeditem"."experiment_saved_metric_id"
-  FROM "posthog_taggeditem"
-  WHERE "posthog_taggeditem"."feature_flag_id" = 99999
-  '''
-# ---
-# name: TestOrganizationFeatureFlagCopy.test_copy_feature_flag_create_new.74
-  '''
-  SELECT "ee_featureflagroleaccess"."id",
-         "ee_featureflagroleaccess"."feature_flag_id",
-         "ee_featureflagroleaccess"."role_id",
-         "ee_featureflagroleaccess"."added_at",
-         "ee_featureflagroleaccess"."updated_at"
-  FROM "ee_featureflagroleaccess"
-  WHERE "ee_featureflagroleaccess"."feature_flag_id" = 99999
-  '''
-# ---
-# name: TestOrganizationFeatureFlagCopy.test_copy_feature_flag_create_new.75
-  '''
-  SELECT "ee_featureflagroleaccess"."id",
-         "ee_featureflagroleaccess"."feature_flag_id",
-         "ee_featureflagroleaccess"."role_id",
-         "ee_featureflagroleaccess"."added_at",
-         "ee_featureflagroleaccess"."updated_at"
-  FROM "ee_featureflagroleaccess"
-  WHERE "ee_featureflagroleaccess"."feature_flag_id" = 99999
-  '''
-# ---
-# name: TestOrganizationFeatureFlagCopy.test_copy_feature_flag_create_new.76
-  '''
-  SELECT "posthog_team"."id",
-         "posthog_team"."uuid",
-         "posthog_team"."organization_id",
-         "posthog_team"."parent_team_id",
-         "posthog_team"."project_id",
-         "posthog_team"."api_token",
-         "posthog_team"."app_urls",
-         "posthog_team"."name",
-         "posthog_team"."slack_incoming_webhook",
-         "posthog_team"."created_at",
-         "posthog_team"."updated_at",
-         "posthog_team"."anonymize_ips",
-         "posthog_team"."completed_snippet_onboarding",
-         "posthog_team"."has_completed_onboarding_for",
-         "posthog_team"."onboarding_tasks",
-         "posthog_team"."ingested_event",
-         "posthog_team"."autocapture_opt_out",
-         "posthog_team"."autocapture_web_vitals_opt_in",
-         "posthog_team"."autocapture_web_vitals_allowed_metrics",
-         "posthog_team"."autocapture_exceptions_opt_in",
-         "posthog_team"."autocapture_exceptions_errors_to_ignore",
-         "posthog_team"."person_processing_opt_out",
-         "posthog_team"."secret_api_token",
-         "posthog_team"."secret_api_token_backup",
-         "posthog_team"."session_recording_opt_in",
-         "posthog_team"."session_recording_sample_rate",
-         "posthog_team"."session_recording_minimum_duration_milliseconds",
-         "posthog_team"."session_recording_linked_flag",
-         "posthog_team"."session_recording_network_payload_capture_config",
-         "posthog_team"."session_recording_masking_config",
-         "posthog_team"."session_recording_url_trigger_config",
-         "posthog_team"."session_recording_url_blocklist_config",
-         "posthog_team"."session_recording_event_trigger_config",
-         "posthog_team"."session_recording_trigger_match_type_config",
-         "posthog_team"."session_replay_config",
-         "posthog_team"."survey_config",
-         "posthog_team"."capture_console_log_opt_in",
-         "posthog_team"."capture_performance_opt_in",
-         "posthog_team"."capture_dead_clicks",
-         "posthog_team"."surveys_opt_in",
-         "posthog_team"."heatmaps_opt_in",
-         "posthog_team"."flags_persistence_default",
-         "posthog_team"."feature_flag_confirmation_enabled",
-         "posthog_team"."feature_flag_confirmation_message",
-         "posthog_team"."session_recording_version",
-         "posthog_team"."signup_token",
-         "posthog_team"."is_demo",
-         "posthog_team"."access_control",
-         "posthog_team"."week_start_day",
-         "posthog_team"."inject_web_apps",
-         "posthog_team"."test_account_filters",
-         "posthog_team"."test_account_filters_default_checked",
-         "posthog_team"."path_cleaning_filters",
-         "posthog_team"."timezone",
-         "posthog_team"."data_attributes",
-         "posthog_team"."person_display_name_properties",
-         "posthog_team"."live_events_columns",
-         "posthog_team"."recording_domains",
-         "posthog_team"."human_friendly_comparison_periods",
-         "posthog_team"."cookieless_server_hash_mode",
-         "posthog_team"."primary_dashboard_id",
-         "posthog_team"."default_data_theme",
-         "posthog_team"."extra_settings",
-         "posthog_team"."modifiers",
-         "posthog_team"."correlation_config",
-         "posthog_team"."session_recording_retention_period_days",
-         "posthog_team"."plugins_opt_in",
-         "posthog_team"."opt_out_capture",
-         "posthog_team"."event_names",
-         "posthog_team"."event_names_with_usage",
-         "posthog_team"."event_properties",
-         "posthog_team"."event_properties_with_usage",
-         "posthog_team"."event_properties_numerical",
-         "posthog_team"."external_data_workspace_id",
-         "posthog_team"."external_data_workspace_last_synced_at",
-         "posthog_team"."api_query_rate_limit",
-         "posthog_team"."revenue_tracking_config",
-         "posthog_team"."drop_events_older_than",
-         "posthog_team"."base_currency"
-  FROM "posthog_team"
-  WHERE "posthog_team"."id" = 99999
-  LIMIT 21
-  '''
-# ---
-# name: TestOrganizationFeatureFlagCopy.test_copy_feature_flag_create_new.77
-  '''
-  SELECT "posthog_experiment"."id",
-         "posthog_experiment"."name",
-         "posthog_experiment"."description",
-         "posthog_experiment"."team_id",
-         "posthog_experiment"."filters",
-         "posthog_experiment"."parameters",
-         "posthog_experiment"."secondary_metrics",
-         "posthog_experiment"."created_by_id",
-         "posthog_experiment"."feature_flag_id",
-         "posthog_experiment"."exposure_cohort_id",
-         "posthog_experiment"."holdout_id",
-         "posthog_experiment"."start_date",
-         "posthog_experiment"."end_date",
-         "posthog_experiment"."created_at",
-         "posthog_experiment"."updated_at",
-         "posthog_experiment"."archived",
-         "posthog_experiment"."deleted",
-         "posthog_experiment"."type",
-         "posthog_experiment"."variants",
-         "posthog_experiment"."exposure_criteria",
-         "posthog_experiment"."metrics",
-         "posthog_experiment"."metrics_secondary",
-         "posthog_experiment"."stats_config",
-         "posthog_experiment"."conclusion",
-         "posthog_experiment"."conclusion_comment"
-  FROM "posthog_experiment"
-  WHERE ("posthog_experiment"."feature_flag_id" = 99999
-         AND NOT "posthog_experiment"."deleted")
-  '''
-# ---
-# name: TestOrganizationFeatureFlagCopy.test_copy_feature_flag_create_new.78
-  '''
-  SELECT "posthog_survey"."id",
-         "posthog_survey"."team_id",
-         "posthog_survey"."name",
-         "posthog_survey"."description",
-         "posthog_survey"."linked_flag_id",
-         "posthog_survey"."targeting_flag_id",
-         "posthog_survey"."internal_targeting_flag_id",
-         "posthog_survey"."internal_response_sampling_flag_id",
-         "posthog_survey"."type",
-         "posthog_survey"."conditions",
-         "posthog_survey"."questions",
-         "posthog_survey"."appearance",
-         "posthog_survey"."created_at",
-         "posthog_survey"."created_by_id",
-         "posthog_survey"."start_date",
-         "posthog_survey"."end_date",
-         "posthog_survey"."updated_at",
-         "posthog_survey"."archived",
-         "posthog_survey"."responses_limit",
-         "posthog_survey"."response_sampling_start_date",
-         "posthog_survey"."response_sampling_interval_type",
-         "posthog_survey"."response_sampling_interval",
-         "posthog_survey"."response_sampling_limit",
-         "posthog_survey"."response_sampling_daily_limits",
-         "posthog_survey"."iteration_count",
-         "posthog_survey"."iteration_frequency_days",
-         "posthog_survey"."iteration_start_dates",
-         "posthog_survey"."current_iteration",
-         "posthog_survey"."current_iteration_start_date",
-         "posthog_survey"."schedule",
-         "posthog_survey"."enable_partial_responses"
-  FROM "posthog_survey"
-  WHERE "posthog_survey"."linked_flag_id" = 99999
-  '''
-# ---
-# name: TestOrganizationFeatureFlagCopy.test_copy_feature_flag_create_new.79
-  '''
-  SELECT "posthog_earlyaccessfeature"."id",
-         "posthog_earlyaccessfeature"."team_id",
-         "posthog_earlyaccessfeature"."feature_flag_id",
-         "posthog_earlyaccessfeature"."name",
-         "posthog_earlyaccessfeature"."description",
-         "posthog_earlyaccessfeature"."stage",
-         "posthog_earlyaccessfeature"."documentation_url",
-         "posthog_earlyaccessfeature"."created_at"
-  FROM "posthog_earlyaccessfeature"
-  WHERE "posthog_earlyaccessfeature"."feature_flag_id" = 99999
-  '''
-# ---
 # name: TestOrganizationFeatureFlagCopy.test_copy_feature_flag_create_new.8
   '''
   SELECT "posthog_team"."id",
@@ -2982,266 +2692,6 @@
   LIMIT 1
   '''
 # ---
-# name: TestOrganizationFeatureFlagCopy.test_copy_feature_flag_create_new.80
-  '''
-  SELECT "posthog_dashboard"."id",
-         "posthog_dashboard"."name",
-         "posthog_dashboard"."description",
-         "posthog_dashboard"."team_id",
-         "posthog_dashboard"."pinned",
-         "posthog_dashboard"."created_at",
-         "posthog_dashboard"."created_by_id",
-         "posthog_dashboard"."deleted",
-         "posthog_dashboard"."last_accessed_at",
-         "posthog_dashboard"."last_refresh",
-         "posthog_dashboard"."filters",
-         "posthog_dashboard"."variables",
-         "posthog_dashboard"."breakdown_colors",
-         "posthog_dashboard"."data_color_theme_id",
-         "posthog_dashboard"."creation_mode",
-         "posthog_dashboard"."restriction_level",
-         "posthog_dashboard"."deprecated_tags",
-         "posthog_dashboard"."tags",
-         "posthog_dashboard"."share_token",
-         "posthog_dashboard"."is_shared"
-  FROM "posthog_dashboard"
-  INNER JOIN "posthog_featureflagdashboards" ON ("posthog_dashboard"."id" = "posthog_featureflagdashboards"."dashboard_id")
-  WHERE (NOT ("posthog_dashboard"."deleted")
-         AND "posthog_featureflagdashboards"."feature_flag_id" = 99999)
-  '''
-# ---
-# name: TestOrganizationFeatureFlagCopy.test_copy_feature_flag_create_new.81
-  '''
-  SELECT "posthog_organizationmembership"."id",
-         "posthog_organizationmembership"."organization_id",
-         "posthog_organizationmembership"."user_id",
-         "posthog_organizationmembership"."level",
-         "posthog_organizationmembership"."joined_at",
-         "posthog_organizationmembership"."updated_at",
-         "posthog_organization"."id",
-         "posthog_organization"."name",
-         "posthog_organization"."slug",
-         "posthog_organization"."logo_media_id",
-         "posthog_organization"."created_at",
-         "posthog_organization"."updated_at",
-         "posthog_organization"."session_cookie_age",
-         "posthog_organization"."is_member_join_email_enabled",
-         "posthog_organization"."is_ai_data_processing_approved",
-         "posthog_organization"."enforce_2fa",
-         "posthog_organization"."members_can_invite",
-         "posthog_organization"."members_can_use_personal_api_keys",
-         "posthog_organization"."allow_publicly_shared_resources",
-         "posthog_organization"."plugins_access_level",
-         "posthog_organization"."for_internal_metrics",
-         "posthog_organization"."default_experiment_stats_method",
-         "posthog_organization"."is_hipaa",
-         "posthog_organization"."customer_id",
-         "posthog_organization"."available_product_features",
-         "posthog_organization"."usage",
-         "posthog_organization"."never_drop_data",
-         "posthog_organization"."customer_trust_scores",
-         "posthog_organization"."setup_section_2_completed",
-         "posthog_organization"."personalization",
-         "posthog_organization"."domain_whitelist",
-         "posthog_organization"."is_platform"
-  FROM "posthog_organizationmembership"
-  INNER JOIN "posthog_organization" ON ("posthog_organizationmembership"."organization_id" = "posthog_organization"."id")
-  WHERE ("posthog_organizationmembership"."organization_id" = '00000000-0000-0000-0000-000000000000'::uuid
-         AND "posthog_organizationmembership"."user_id" = 99999)
-  LIMIT 21
-  '''
-# ---
-# name: TestOrganizationFeatureFlagCopy.test_copy_feature_flag_create_new.82
-  '''
-  SELECT "posthog_grouptypemapping"."id",
-         "posthog_grouptypemapping"."team_id",
-         "posthog_grouptypemapping"."project_id",
-         "posthog_grouptypemapping"."group_type",
-         "posthog_grouptypemapping"."group_type_index",
-         "posthog_grouptypemapping"."name_singular",
-         "posthog_grouptypemapping"."name_plural",
-         "posthog_grouptypemapping"."default_columns",
-         "posthog_grouptypemapping"."detail_dashboard_id"
-  FROM "posthog_grouptypemapping"
-  WHERE "posthog_grouptypemapping"."project_id" = 99999
-  '''
-# ---
-# name: TestOrganizationFeatureFlagCopy.test_copy_feature_flag_create_new.83
-  '''
-  SELECT "posthog_cohort"."id",
-         "posthog_cohort"."name",
-         "posthog_cohort"."description",
-         "posthog_cohort"."team_id",
-         "posthog_cohort"."deleted",
-         "posthog_cohort"."filters",
-         "posthog_cohort"."query",
-         "posthog_cohort"."version",
-         "posthog_cohort"."pending_version",
-         "posthog_cohort"."count",
-         "posthog_cohort"."created_by_id",
-         "posthog_cohort"."created_at",
-         "posthog_cohort"."is_calculating",
-         "posthog_cohort"."last_calculation",
-         "posthog_cohort"."errors_calculating",
-         "posthog_cohort"."last_error_at",
-         "posthog_cohort"."is_static",
-         "posthog_cohort"."groups"
-  FROM "posthog_cohort"
-  INNER JOIN "posthog_team" ON ("posthog_cohort"."team_id" = "posthog_team"."id")
-  WHERE (NOT "posthog_cohort"."deleted"
-         AND "posthog_team"."project_id" = 99999)
-  '''
-# ---
-# name: TestOrganizationFeatureFlagCopy.test_copy_feature_flag_create_new.84
-  '''
-  SELECT "posthog_featureflag"."id",
-         "posthog_featureflag"."key",
-         "posthog_featureflag"."name",
-         "posthog_featureflag"."filters",
-         "posthog_featureflag"."rollout_percentage",
-         "posthog_featureflag"."team_id",
-         "posthog_featureflag"."created_by_id",
-         "posthog_featureflag"."created_at",
-         "posthog_featureflag"."deleted",
-         "posthog_featureflag"."active",
-         "posthog_featureflag"."version",
-         "posthog_featureflag"."last_modified_by_id",
-         "posthog_featureflag"."rollback_conditions",
-         "posthog_featureflag"."performed_rollback",
-         "posthog_featureflag"."ensure_experience_continuity",
-         "posthog_featureflag"."usage_dashboard_id",
-         "posthog_featureflag"."has_enriched_analytics",
-         "posthog_featureflag"."is_remote_configuration",
-         "posthog_featureflag"."has_encrypted_payloads",
-         "posthog_featureflag"."evaluation_runtime"
-  FROM "posthog_featureflag"
-  INNER JOIN "posthog_team" ON ("posthog_featureflag"."team_id" = "posthog_team"."id")
-  WHERE (NOT ("posthog_featureflag"."is_remote_configuration"
-              AND "posthog_featureflag"."is_remote_configuration" IS NOT NULL)
-         AND NOT "posthog_featureflag"."deleted"
-         AND "posthog_team"."project_id" = 99999)
-  '''
-# ---
-# name: TestOrganizationFeatureFlagCopy.test_copy_feature_flag_create_new.85
-  '''
-  SELECT "posthog_grouptypemapping"."id",
-         "posthog_grouptypemapping"."team_id",
-         "posthog_grouptypemapping"."project_id",
-         "posthog_grouptypemapping"."group_type",
-         "posthog_grouptypemapping"."group_type_index",
-         "posthog_grouptypemapping"."name_singular",
-         "posthog_grouptypemapping"."name_plural",
-         "posthog_grouptypemapping"."default_columns",
-         "posthog_grouptypemapping"."detail_dashboard_id"
-  FROM "posthog_grouptypemapping"
-  WHERE "posthog_grouptypemapping"."project_id" = 99999
-  '''
-# ---
-# name: TestOrganizationFeatureFlagCopy.test_copy_feature_flag_create_new.86
-  '''
-  SELECT "posthog_survey"."id",
-         "posthog_survey"."team_id",
-         "posthog_survey"."name",
-         "posthog_survey"."description",
-         "posthog_survey"."linked_flag_id",
-         "posthog_survey"."targeting_flag_id",
-         "posthog_survey"."internal_targeting_flag_id",
-         "posthog_survey"."internal_response_sampling_flag_id",
-         "posthog_survey"."type",
-         "posthog_survey"."conditions",
-         "posthog_survey"."questions",
-         "posthog_survey"."appearance",
-         "posthog_survey"."created_at",
-         "posthog_survey"."created_by_id",
-         "posthog_survey"."start_date",
-         "posthog_survey"."end_date",
-         "posthog_survey"."updated_at",
-         "posthog_survey"."archived",
-         "posthog_survey"."responses_limit",
-         "posthog_survey"."response_sampling_start_date",
-         "posthog_survey"."response_sampling_interval_type",
-         "posthog_survey"."response_sampling_interval",
-         "posthog_survey"."response_sampling_limit",
-         "posthog_survey"."response_sampling_daily_limits",
-         "posthog_survey"."iteration_count",
-         "posthog_survey"."iteration_frequency_days",
-         "posthog_survey"."iteration_start_dates",
-         "posthog_survey"."current_iteration",
-         "posthog_survey"."current_iteration_start_date",
-         "posthog_survey"."schedule",
-         "posthog_survey"."enable_partial_responses"
-  FROM "posthog_survey"
-  WHERE "posthog_survey"."internal_response_sampling_flag_id" = 99999
-  '''
-# ---
-# name: TestOrganizationFeatureFlagCopy.test_copy_feature_flag_create_new.87
-  '''
-  SELECT "posthog_survey"."id",
-         "posthog_survey"."team_id",
-         "posthog_survey"."name",
-         "posthog_survey"."description",
-         "posthog_survey"."linked_flag_id",
-         "posthog_survey"."targeting_flag_id",
-         "posthog_survey"."internal_targeting_flag_id",
-         "posthog_survey"."internal_response_sampling_flag_id",
-         "posthog_survey"."type",
-         "posthog_survey"."conditions",
-         "posthog_survey"."questions",
-         "posthog_survey"."appearance",
-         "posthog_survey"."created_at",
-         "posthog_survey"."created_by_id",
-         "posthog_survey"."start_date",
-         "posthog_survey"."end_date",
-         "posthog_survey"."updated_at",
-         "posthog_survey"."archived",
-         "posthog_survey"."responses_limit",
-         "posthog_survey"."response_sampling_start_date",
-         "posthog_survey"."response_sampling_interval_type",
-         "posthog_survey"."response_sampling_interval",
-         "posthog_survey"."response_sampling_limit",
-         "posthog_survey"."response_sampling_daily_limits",
-         "posthog_survey"."iteration_count",
-         "posthog_survey"."iteration_frequency_days",
-         "posthog_survey"."iteration_start_dates",
-         "posthog_survey"."current_iteration",
-         "posthog_survey"."current_iteration_start_date",
-         "posthog_survey"."schedule",
-         "posthog_survey"."enable_partial_responses"
-  FROM "posthog_survey"
-  WHERE "posthog_survey"."internal_response_sampling_flag_id" = 99999
-  '''
-# ---
-# name: TestOrganizationFeatureFlagCopy.test_copy_feature_flag_create_new.88
-  '''
-  SELECT "posthog_taggeditem"."id",
-         "posthog_taggeditem"."tag_id",
-         "posthog_taggeditem"."dashboard_id",
-         "posthog_taggeditem"."insight_id",
-         "posthog_taggeditem"."event_definition_id",
-         "posthog_taggeditem"."property_definition_id",
-         "posthog_taggeditem"."action_id",
-         "posthog_taggeditem"."feature_flag_id",
-         "posthog_taggeditem"."experiment_saved_metric_id"
-  FROM "posthog_taggeditem"
-  WHERE "posthog_taggeditem"."feature_flag_id" = 99999
-  '''
-# ---
-# name: TestOrganizationFeatureFlagCopy.test_copy_feature_flag_create_new.89
-  '''
-  SELECT "posthog_taggeditem"."id",
-         "posthog_taggeditem"."tag_id",
-         "posthog_taggeditem"."dashboard_id",
-         "posthog_taggeditem"."insight_id",
-         "posthog_taggeditem"."event_definition_id",
-         "posthog_taggeditem"."property_definition_id",
-         "posthog_taggeditem"."action_id",
-         "posthog_taggeditem"."feature_flag_id",
-         "posthog_taggeditem"."experiment_saved_metric_id"
-  FROM "posthog_taggeditem"
-  WHERE "posthog_taggeditem"."feature_flag_id" = 99999
-  '''
-# ---
->>>>>>> 832a723c
 # name: TestOrganizationFeatureFlagCopy.test_copy_feature_flag_create_new.9
   '''
   SELECT "posthog_featureflag"."id",
