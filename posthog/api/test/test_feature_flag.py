from datetime import datetime, timedelta, UTC
import json
from typing import Optional
from unittest.mock import call, patch

from django.core.cache import cache
from django.db import connection
from django.db.utils import OperationalError
from django.test import TransactionTestCase
from django.test.client import RequestFactory
from django.utils.timezone import now
from freezegun.api import freeze_time
from parameterized import parameterized
from rest_framework import status

from posthog import redis
from posthog.api.cohort import get_cohort_actors_for_feature_flag
from posthog.api.feature_flag import FeatureFlagSerializer
from posthog.constants import AvailableFeature
from posthog.models import Experiment, FeatureFlag, GroupTypeMapping, User
from posthog.models.cohort import Cohort
from posthog.models.dashboard import Dashboard
from products.early_access_features.backend.models import EarlyAccessFeature
from posthog.models.feature_flag import (
    FeatureFlagDashboards,
    get_all_feature_flags,
    get_feature_flags_for_team_in_cache,
)
from posthog.models.feature_flag.feature_flag import FeatureFlagHashKeyOverride
from posthog.models.group.util import create_group
from posthog.models.organization import Organization
from posthog.models.person import Person
from posthog.models.personal_api_key import PersonalAPIKey, hash_key_value
from posthog.models.team.team import Team
from posthog.models.utils import generate_random_token_personal, generate_random_token_secret
from posthog.models.feature_flag.flag_status import (
    FeatureFlagStatus,
)
from posthog.test.base import (
    APIBaseTest,
    ClickhouseTestMixin,
    FuzzyInt,
    QueryMatchingTest,
    _create_person,
    flush_persons_and_events,
    snapshot_clickhouse_queries,
    snapshot_postgres_queries_context,
)
from posthog.test.db_context_capturing import capture_db_queries


class TestFeatureFlag(APIBaseTest, ClickhouseTestMixin):
    feature_flag: FeatureFlag = None  # type: ignore

    maxDiff = None

    def setUp(self):
        cache.clear()

        # delete all keys in redis
        r = redis.get_client()
        for key in r.scan_iter("*"):
            r.delete(key)
        return super().setUp()

    def test_cant_create_flag_with_more_than_max_values(self):
        response = self.client.post(
            f"/api/projects/{self.team.id}/feature_flags",
            {
                "name": "Beta feature",
                "key": "beta-x",
                "filters": {
                    "groups": [
                        {
                            "rollout_percentage": 65,
                            "properties": [
                                {
                                    "key": "email",
                                    "type": "person",
                                    "value": [
                                        "1@gmail.com",
                                        "2@gmail.com",
                                        "3@gmail.com",
                                        "4@gmail.com",
                                        "5@gmail.com",
                                        "6@gmail.com",
                                        "7@gmail.com",
                                        "8@gmail.com",
                                        "9@gmail.com",
                                        "10@gmail.com",
                                        "11@gmail.com",
                                        "12@gmail.com",
                                    ],
                                    "operator": "exact",
                                }
                            ],
                        }
                    ]
                },
            },
        )
        self.assertEqual(response.status_code, status.HTTP_400_BAD_REQUEST)
        self.assertEqual(
            response.json(),
            {
                "type": "validation_error",
                "code": "invalid_input",
                "detail": "Property group expressions of type email cannot contain more than 10 values.",
                "attr": "filters",
            },
        )

    def test_cant_create_flag_with_duplicate_key(self):
        FeatureFlag.objects.create(team=self.team, created_by=self.user, key="red_button")
        count = FeatureFlag.objects.count()
        # Make sure the endpoint works with and without the trailing slash
        response = self.client.post(
            f"/api/projects/{self.team.id}/feature_flags",
            {"name": "Beta feature", "key": "red_button"},
        )
        self.assertEqual(response.status_code, status.HTTP_400_BAD_REQUEST)
        self.assertEqual(
            response.json(),
            {
                "type": "validation_error",
                "code": "unique",
                "detail": "There is already a feature flag with this key.",
                "attr": "key",
            },
        )
        self.assertEqual(FeatureFlag.objects.count(), count)

    @parameterized.expand(
        [
            ("foo?bar=baz",),
            ("foo/bar",),
            ("foo\\bar",),
            ("foo.bar",),
            ("foo bar",),
        ]
    )
    def test_cant_create_flag_with_key_with_invalid_characters(self, key):
        FeatureFlag.objects.create(team=self.team, created_by=self.user, key="red_button")
        count = FeatureFlag.objects.count()
        # Make sure the endpoint works with and without the trailing slash
        response = self.client.post(
            f"/api/projects/{self.team.id}/feature_flags",
            {"name": "Beta feature", "key": key},
        )
        self.assertEqual(response.status_code, status.HTTP_400_BAD_REQUEST)
        self.assertEqual(
            response.json(),
            {
                "type": "validation_error",
                "code": "invalid_key",
                "detail": "Only letters, numbers, hyphens (-) & underscores (_) are allowed.",
                "attr": "key",
            },
        )
        self.assertEqual(FeatureFlag.objects.count(), count)

    def test_cant_create_flag_with_key_too_long(self):
        key = "a" * 400 + "b"
        FeatureFlag.objects.create(team=self.team, created_by=self.user, key="red_button")
        count = FeatureFlag.objects.count()
        # Make sure the endpoint works with and without the trailing slash
        response = self.client.post(
            f"/api/projects/{self.team.id}/feature_flags",
            {"name": "Beta feature", "key": key},
        )
        self.assertEqual(response.status_code, status.HTTP_400_BAD_REQUEST)
        self.assertEqual(
            response.json(),
            {
                "type": "validation_error",
                "code": "max_length",
                "detail": "Ensure this field has no more than 400 characters.",
                "attr": "key",
            },
        )
        self.assertEqual(FeatureFlag.objects.count(), count)

    def test_cant_create_flag_with_invalid_filters(self):
        count = FeatureFlag.objects.count()

        invalid_operators = ["icontains", "regex", "not_icontains", "not_regex", "lt", "gt", "lte", "gte"]

        for operator in invalid_operators:
            response = self.client.post(
                f"/api/projects/{self.team.id}/feature_flags",
                {
                    "name": "Beta feature",
                    "key": "beta-x",
                    "filters": {
                        "groups": [
                            {
                                "rollout_percentage": 65,
                                "properties": [
                                    {
                                        "key": "email",
                                        "type": "person",
                                        "value": ["@posthog.com"],
                                        "operator": operator,
                                    }
                                ],
                            }
                        ]
                    },
                },
            )
            self.assertEqual(response.status_code, status.HTTP_400_BAD_REQUEST)
            self.assertEqual(
                response.json(),
                {
                    "type": "validation_error",
                    "code": "invalid_value",
                    "detail": f"Invalid value for operator {operator}: ['@posthog.com']",
                    "attr": "filters",
                },
            )

        self.assertEqual(FeatureFlag.objects.count(), count)

        # Test that a string value is still acceptable
        response = self.client.post(
            f"/api/projects/{self.team.id}/feature_flags",
            {
                "name": "Beta feature",
                "key": "beta-x",
                "filters": {
                    "groups": [
                        {
                            "rollout_percentage": 65,
                            "properties": [
                                {
                                    "key": "email",
                                    "type": "person",
                                    "value": '["@posthog.com"]',  # fine as long as a string
                                    "operator": "not_regex",
                                }
                            ],
                        }
                    ]
                },
            },
        )

        self.assertEqual(response.status_code, status.HTTP_201_CREATED)

    def test_cant_update_flag_with_duplicate_key(self):
        existing_flag = FeatureFlag.objects.create(team=self.team, created_by=self.user, key="red_button")
        another_feature_flag = FeatureFlag.objects.create(
            team=self.team,
            rollout_percentage=50,
            name="some feature",
            key="some-feature",
            created_by=self.user,
        )
        response = self.client.patch(
            f"/api/projects/{self.team.id}/feature_flags/{another_feature_flag.pk}",
            {"name": "Beta feature", "key": "red_button"},
        )
        self.assertEqual(response.status_code, status.HTTP_400_BAD_REQUEST)
        self.assertEqual(
            response.json(),
            {
                "type": "validation_error",
                "code": "unique",
                "detail": "There is already a feature flag with this key.",
                "attr": "key",
            },
        )
        another_feature_flag.refresh_from_db()
        self.assertEqual(another_feature_flag.key, "some-feature")

        # Try updating the existing one
        response = self.client.patch(
            f"/api/projects/{self.team.id}/feature_flags/{existing_flag.id}/",
            {"name": "Beta feature 3", "key": "red_button"},
        )
        self.assertEqual(response.status_code, 200)
        existing_flag.refresh_from_db()
        self.assertEqual(existing_flag.name, "Beta feature 3")

    def test_is_simple_flag(self):
        feature_flag = self.client.post(
            f"/api/projects/{self.team.id}/feature_flags/",
            data={
                "name": "Beta feature",
                "key": "beta-feature",
                "filters": {"groups": [{"rollout_percentage": 65}]},
            },
            format="json",
        ).json()
        self.assertTrue(feature_flag["is_simple_flag"])
        self.assertEqual(feature_flag["rollout_percentage"], 65)

    def test_is_not_simple_flag(self):
        feature_flag = self.client.post(
            f"/api/projects/{self.team.id}/feature_flags/",
            data={
                "name": "Beta feature",
                "key": "beta-feature",
                "filters": {
                    "groups": [
                        {
                            "rollout_percentage": 65,
                            "properties": [
                                {
                                    "key": "email",
                                    "type": "person",
                                    "value": "@posthog.com",
                                    "operator": "icontains",
                                }
                            ],
                        }
                    ]
                },
            },
            format="json",
        ).json()
        self.assertFalse(feature_flag["is_simple_flag"])

    @patch("posthog.api.feature_flag.report_user_action")
    def test_is_simple_flag_groups(self, mock_capture):
        feature_flag = self.client.post(
            f"/api/projects/{self.team.id}/feature_flags/",
            data={
                "name": "Beta feature",
                "key": "beta-feature",
                "filters": {
                    "aggregation_group_type_index": 0,
                    "groups": [{"rollout_percentage": 65}],
                },
            },
            format="json",
        ).json()
        self.assertFalse(feature_flag["is_simple_flag"])
        # Assert analytics are sent
        instance = FeatureFlag.objects.get(id=feature_flag["id"])
        mock_capture.assert_called_once_with(
            self.user,
            "feature flag created",
            {
                "groups_count": 1,
                "has_variants": False,
                "variants_count": 0,
                "has_rollout_percentage": True,
                "has_filters": False,
                "filter_count": 0,
                "created_at": instance.created_at,
                "aggregating_by_groups": True,
                "payload_count": 0,
                "creation_context": "feature_flags",
            },
        )

    @freeze_time("2021-08-25T22:09:14.252Z")
    @patch("posthog.api.feature_flag.report_user_action")
    def test_create_feature_flag(self, mock_capture):
        response = self.client.post(
            f"/api/projects/{self.team.id}/feature_flags/",
            {
                "name": "Alpha feature",
                "key": "alpha-feature",
                "filters": {"groups": [{"rollout_percentage": 50}]},
            },
            format="json",
        )
        self.assertEqual(response.status_code, status.HTTP_201_CREATED)
        flag_id = response.json()["id"]
        instance = FeatureFlag.objects.get(id=flag_id)
        self.assertEqual(instance.key, "alpha-feature")

        # Assert analytics are sent
        mock_capture.assert_called_once_with(
            self.user,
            "feature flag created",
            {
                "groups_count": 1,
                "has_variants": False,
                "variants_count": 0,
                "has_rollout_percentage": True,
                "has_filters": False,
                "filter_count": 0,
                "created_at": instance.created_at,
                "aggregating_by_groups": False,
                "payload_count": 0,
                "creation_context": "feature_flags",
            },
        )

        self.assert_feature_flag_activity(
            flag_id,
            [
                {
                    "user": {"first_name": "", "email": "user1@posthog.com"},
                    "activity": "created",
                    "created_at": "2021-08-25T22:09:14.252000Z",
                    "scope": "FeatureFlag",
                    "item_id": str(flag_id),
                    "detail": {
                        "changes": [],
                        "trigger": None,
                        "type": None,
                        "name": "alpha-feature",
                        "short_id": None,
                    },
                }
            ],
        )

        self.assertEqual(instance.created_by, self.user)

    @patch("posthog.api.feature_flag.report_user_action")
    def test_create_minimal_feature_flag(self, mock_capture):
        response = self.client.post(
            f"/api/projects/{self.team.id}/feature_flags/",
            {"key": "omega-feature"},
            format="json",
        )
        self.assertEqual(response.status_code, status.HTTP_201_CREATED)
        self.assertEqual(response.json()["key"], "omega-feature")
        self.assertEqual(response.json()["name"], "")
        instance = FeatureFlag.objects.get(id=response.json()["id"])
        self.assertEqual(instance.key, "omega-feature")
        self.assertEqual(instance.name, "")

        # Assert analytics are sent
        mock_capture.assert_called_once_with(
            self.user,
            "feature flag created",
            {
                "groups_count": 1,  # 1 is always created by default
                "has_variants": False,
                "variants_count": 0,
                "has_rollout_percentage": False,
                "has_filters": False,
                "filter_count": 0,
                "created_at": instance.created_at,
                "aggregating_by_groups": False,
                "payload_count": 0,
                "creation_context": "feature_flags",
            },
        )

    @patch("posthog.api.feature_flag.report_user_action")
    def test_create_feature_flag_with_analytics_dashboards(self, mock_capture):
        dashboard = Dashboard.objects.create(team=self.team, name="private dashboard", created_by=self.user)
        response = self.client.post(
            f"/api/projects/{self.team.id}/feature_flags/",
            {"key": "feature-with-analytics-dashboards", "analytics_dashboards": [dashboard.pk]},
            format="json",
        )
        self.assertEqual(response.status_code, status.HTTP_201_CREATED)
        self.assertEqual(response.json()["key"], "feature-with-analytics-dashboards")
        self.assertEqual(len(response.json()["analytics_dashboards"]), 1)
        instance = FeatureFlag.objects.get(id=response.json()["id"])
        self.assertEqual(instance.key, "feature-with-analytics-dashboards")
        self.assertEqual(instance.analytics_dashboards.all()[0].id, dashboard.pk)

    @patch("posthog.api.feature_flag.report_user_action")
    def test_create_feature_flag_with_evaluation_runtime(self, mock_capture):
        # Test creating a feature flag with different evaluation_runtime values

        # Test with "server"
        response = self.client.post(
            f"/api/projects/{self.team.id}/feature_flags/",
            {"key": "server-side-flag", "evaluation_runtime": "server"},
            format="json",
        )
        self.assertEqual(response.status_code, status.HTTP_201_CREATED)
        self.assertEqual(response.json()["key"], "server-side-flag")
        self.assertEqual(response.json()["evaluation_runtime"], "server")
        instance = FeatureFlag.objects.get(id=response.json()["id"])
        self.assertEqual(instance.evaluation_runtime, "server")

        # Test with "client"
        response = self.client.post(
            f"/api/projects/{self.team.id}/feature_flags/",
            {"key": "client-side-flag", "evaluation_runtime": "client"},
            format="json",
        )
        self.assertEqual(response.status_code, status.HTTP_201_CREATED)
        self.assertEqual(response.json()["evaluation_runtime"], "client")

        # Test with "all"
        response = self.client.post(
            f"/api/projects/{self.team.id}/feature_flags/",
            {"key": "all-flag", "evaluation_runtime": "all"},
            format="json",
        )
        self.assertEqual(response.status_code, status.HTTP_201_CREATED)
        self.assertEqual(response.json()["evaluation_runtime"], "all")

        # Test default value (should be "all")
        response = self.client.post(
            f"/api/projects/{self.team.id}/feature_flags/",
            {"key": "default-flag"},
            format="json",
        )
        self.assertEqual(response.status_code, status.HTTP_201_CREATED)
        self.assertEqual(response.json()["evaluation_runtime"], "all")

    @patch("posthog.api.feature_flag.report_user_action")
    def test_update_feature_flag_evaluation_runtime(self, mock_capture):
        # Create a flag with default evaluation_runtime
        response = self.client.post(
            f"/api/projects/{self.team.id}/feature_flags/",
            {"key": "flag-to-update"},
            format="json",
        )
        self.assertEqual(response.status_code, status.HTTP_201_CREATED)
        flag_id = response.json()["id"]
        self.assertEqual(response.json()["evaluation_runtime"], "all")

        # Update to "server"
        response = self.client.patch(
            f"/api/projects/{self.team.id}/feature_flags/{flag_id}",
            {"evaluation_runtime": "server"},
            format="json",
        )
        self.assertEqual(response.status_code, status.HTTP_200_OK)
        self.assertEqual(response.json()["evaluation_runtime"], "server")

        # Verify in database
        instance = FeatureFlag.objects.get(id=flag_id)
        self.assertEqual(instance.evaluation_runtime, "server")

    @patch("posthog.api.feature_flag.report_user_action")
    def test_create_multivariate_feature_flag(self, mock_capture):
        response = self.client.post(
            f"/api/projects/{self.team.id}/feature_flags/",
            {
                "name": "Multivariate feature",
                "key": "multivariate-feature",
                "filters": {
                    "groups": [{"properties": [], "rollout_percentage": None}],
                    "multivariate": {
                        "variants": [
                            {
                                "key": "first-variant",
                                "name": "First Variant",
                                "rollout_percentage": 50,
                            },
                            {
                                "key": "second-variant",
                                "name": "Second Variant",
                                "rollout_percentage": 25,
                            },
                            {
                                "key": "third-variant",
                                "name": "Third Variant",
                                "rollout_percentage": 25,
                            },
                        ]
                    },
                },
            },
            format="json",
        )
        self.assertEqual(response.status_code, status.HTTP_201_CREATED)
        instance = FeatureFlag.objects.get(id=response.json()["id"])
        self.assertEqual(instance.key, "multivariate-feature")

        # Assert analytics are sent
        mock_capture.assert_called_once_with(
            self.user,
            "feature flag created",
            {
                "groups_count": 1,
                "has_variants": True,
                "variants_count": 3,
                "has_filters": False,
                "has_rollout_percentage": False,
                "filter_count": 0,
                "created_at": instance.created_at,
                "aggregating_by_groups": False,
                "payload_count": 0,
                "creation_context": "feature_flags",
            },
        )

    def test_cant_create_multivariate_feature_flag_with_variant_rollout_lt_100(self):
        response = self.client.post(
            f"/api/projects/{self.team.id}/feature_flags/",
            {
                "name": "Multivariate feature",
                "key": "multivariate-feature",
                "filters": {
                    "groups": [{"properties": [], "rollout_percentage": None}],
                    "multivariate": {
                        "variants": [
                            {
                                "key": "first-variant",
                                "name": "First Variant",
                                "rollout_percentage": 50,
                            },
                            {
                                "key": "second-variant",
                                "name": "Second Variant",
                                "rollout_percentage": 25,
                            },
                            {
                                "key": "third-variant",
                                "name": "Third Variant",
                                "rollout_percentage": 0,
                            },
                        ]
                    },
                },
            },
            format="json",
        )
        self.assertEqual(response.status_code, status.HTTP_400_BAD_REQUEST)
        self.assertEqual(response.json().get("type"), "validation_error")
        self.assertEqual(
            response.json().get("detail"),
            "Invalid variant definitions: Variant rollout percentages must sum to 100.",
        )

    def test_cant_create_multivariate_feature_flag_with_variant_rollout_gt_100(self):
        response = self.client.post(
            f"/api/projects/{self.team.id}/feature_flags/",
            {
                "name": "Multivariate feature",
                "key": "multivariate-feature",
                "filters": {
                    "groups": [{"properties": [], "rollout_percentage": None}],
                    "multivariate": {
                        "variants": [
                            {
                                "key": "first-variant",
                                "name": "First Variant",
                                "rollout_percentage": 50,
                            },
                            {
                                "key": "second-variant",
                                "name": "Second Variant",
                                "rollout_percentage": 25,
                            },
                            {
                                "key": "third-variant",
                                "name": "Third Variant",
                                "rollout_percentage": 50,
                            },
                        ]
                    },
                },
            },
            format="json",
        )
        self.assertEqual(response.status_code, status.HTTP_400_BAD_REQUEST)
        self.assertEqual(response.json().get("type"), "validation_error")
        self.assertEqual(
            response.json().get("detail"),
            "Invalid variant definitions: Variant rollout percentages must sum to 100.",
        )

    def test_cant_update_multivariate_feature_flag_with_variant_rollout_not_100(self):
        # Create initial flag
        response = self.client.post(
            f"/api/projects/{self.team.id}/feature_flags/",
            {
                "name": "Multivariate feature",
                "key": "multivariate-feature",
                "filters": {
                    "groups": [{"properties": [], "rollout_percentage": None}],
                    "multivariate": {
                        "variants": [
                            {"key": "control", "rollout_percentage": 50},
                            {"key": "test", "rollout_percentage": 50},
                        ]
                    },
                },
            },
            format="json",
        )
        self.assertEqual(response.status_code, status.HTTP_201_CREATED)
        feature_flag_id = response.json()["id"]

        # Try to update with invalid percentages
        response = self.client.patch(
            f"/api/projects/{self.team.id}/feature_flags/{feature_flag_id}",
            {
                "filters": {
                    "groups": [{"properties": [], "rollout_percentage": None}],
                    "multivariate": {
                        "variants": [
                            {"key": "control", "rollout_percentage": 50},
                            {"key": "test", "rollout_percentage": 40},
                        ]
                    },
                }
            },
            format="json",
        )

        # Verify error response
        self.assertEqual(response.status_code, status.HTTP_400_BAD_REQUEST)
        self.assertEqual(response.json().get("type"), "validation_error")
        self.assertEqual(
            response.json().get("detail"),
            "Invalid variant definitions: Variant rollout percentages must sum to 100.",
        )

        # Verify flag wasn't updated
        feature_flag = FeatureFlag.objects.get(id=feature_flag_id)
        self.assertEqual(feature_flag.filters["multivariate"]["variants"][0]["rollout_percentage"], 50)
        self.assertEqual(feature_flag.filters["multivariate"]["variants"][1]["rollout_percentage"], 50)

    def test_cant_create_feature_flag_without_key(self):
        count = FeatureFlag.objects.count()
        response = self.client.post(f"/api/projects/{self.team.id}/feature_flags/", format="json")
        self.assertEqual(response.status_code, status.HTTP_400_BAD_REQUEST)
        self.assertEqual(
            response.json(),
            {
                "type": "validation_error",
                "code": "required",
                "detail": "This field is required.",
                "attr": "key",
            },
        )
        self.assertEqual(FeatureFlag.objects.count(), count)

    def test_cant_create_multivariate_feature_flag_with_invalid_variant_overrides(self):
        response = self.client.post(
            f"/api/projects/{self.team.id}/feature_flags/",
            {
                "name": "Multivariate feature",
                "key": "multivariate-feature",
                "filters": {
                    "groups": [
                        {
                            "properties": [],
                            "rollout_percentage": None,
                            "variant": "unknown-variant",
                        }
                    ],
                    "multivariate": {
                        "variants": [
                            {
                                "key": "first-variant",
                                "name": "First Variant",
                                "rollout_percentage": 50,
                            },
                            {
                                "key": "second-variant",
                                "name": "Second Variant",
                                "rollout_percentage": 25,
                            },
                            {
                                "key": "third-variant",
                                "name": "Third Variant",
                                "rollout_percentage": 25,
                            },
                        ]
                    },
                },
            },
            format="json",
        )
        self.assertEqual(response.status_code, status.HTTP_400_BAD_REQUEST)
        self.assertEqual(response.json().get("type"), "validation_error")
        self.assertEqual(
            response.json().get("detail"),
            "Filters are not valid (variant override does not exist)",
        )

    def test_cant_update_multivariate_feature_flag_with_invalid_variant_overrides(self):
        response = self.client.post(
            f"/api/projects/{self.team.id}/feature_flags/",
            {
                "name": "Multivariate feature",
                "key": "multivariate-feature",
                "filters": {
                    "groups": [
                        {
                            "properties": [],
                            "rollout_percentage": None,
                            "variant": "second-variant",
                        }
                    ],
                    "multivariate": {
                        "variants": [
                            {
                                "key": "first-variant",
                                "name": "First Variant",
                                "rollout_percentage": 50,
                            },
                            {
                                "key": "second-variant",
                                "name": "Second Variant",
                                "rollout_percentage": 25,
                            },
                            {
                                "key": "third-variant",
                                "name": "Third Variant",
                                "rollout_percentage": 25,
                            },
                        ]
                    },
                },
            },
            format="json",
        )
        self.assertEqual(response.status_code, status.HTTP_201_CREATED)

        feature_flag_id = response.json()["id"]

        response = self.client.patch(
            f"/api/projects/{self.team.id}/feature_flags/{feature_flag_id}",
            {
                "filters": {
                    "groups": [
                        {
                            "properties": [],
                            "rollout_percentage": None,
                            "variant": "unknown-variant",
                        }
                    ],
                    "multivariate": {
                        "variants": [
                            {
                                "key": "first-variant",
                                "name": "First Variant",
                                "rollout_percentage": 50,
                            },
                            {
                                "key": "second-variant",
                                "name": "Second Variant",
                                "rollout_percentage": 25,
                            },
                            {
                                "key": "third-variant",
                                "name": "Third Variant",
                                "rollout_percentage": 25,
                            },
                        ]
                    },
                },
            },
            format="json",
        )
        self.assertEqual(response.status_code, status.HTTP_400_BAD_REQUEST)
        self.assertEqual(response.json().get("type"), "validation_error")
        self.assertEqual(
            response.json().get("detail"),
            "Filters are not valid (variant override does not exist)",
        )

    @patch("posthog.api.feature_flag.report_user_action")
    def test_updating_feature_flag(self, mock_capture):
        with freeze_time("2021-08-25T22:09:14.252Z") as frozen_datetime:
            response = self.client.post(
                f"/api/projects/{self.team.id}/feature_flags/",
                {"name": "original name", "key": "a-feature-flag-that-is-updated"},
                format="json",
            )
            self.assertEqual(response.status_code, status.HTTP_201_CREATED)
            flag_id = response.json()["id"]

            frozen_datetime.tick(delta=timedelta(minutes=10))

            response = self.client.patch(
                f"/api/projects/{self.team.id}/feature_flags/{flag_id}",
                {
                    "name": "Updated name",
                    "filters": {
                        "groups": [
                            {
                                "rollout_percentage": 65,
                                "properties": [
                                    {
                                        "key": "email",
                                        "type": "person",
                                        "value": "@posthog.com",
                                        "operator": "icontains",
                                    }
                                ],
                            }
                        ]
                    },
                },
                format="json",
            )

        self.assertEqual(response.status_code, status.HTTP_200_OK)

        self.assertEqual(response.json()["name"], "Updated name")
        self.assertEqual(response.json()["filters"]["groups"][0]["rollout_percentage"], 65)

        # Assert analytics are sent
        mock_capture.assert_called_with(
            self.user,
            "feature flag updated",
            {
                "groups_count": 1,
                "has_variants": False,
                "variants_count": 0,
                "has_rollout_percentage": True,
                "has_filters": True,
                "filter_count": 1,
                "created_at": datetime.fromisoformat("2021-08-25T22:09:14.252000+00:00"),
                "aggregating_by_groups": False,
                "payload_count": 0,
            },
        )

        self.assert_feature_flag_activity(
            flag_id,
            [
                {
                    "user": {
                        "first_name": self.user.first_name,
                        "email": self.user.email,
                    },
                    "activity": "updated",
                    "created_at": "2021-08-25T22:19:14.252000Z",
                    "scope": "FeatureFlag",
                    "item_id": str(flag_id),
                    "detail": {
                        "changes": [
                            {
                                "type": "FeatureFlag",
                                "action": "changed",
                                "field": "name",
                                "before": "original name",
                                "after": "Updated name",
                            },
                            {
                                "type": "FeatureFlag",
                                "action": "created",
                                "field": "filters",
                                "before": None,
                                "after": {
                                    "groups": [
                                        {
                                            "properties": [
                                                {
                                                    "key": "email",
                                                    "type": "person",
                                                    "value": "@posthog.com",
                                                    "operator": "icontains",
                                                }
                                            ],
                                            "rollout_percentage": 65,
                                        }
                                    ]
                                },
                            },
                            {"action": "changed", "after": 2, "before": 1, "field": "version", "type": "FeatureFlag"},
                        ],
                        "trigger": None,
                        "type": None,
                        "name": "a-feature-flag-that-is-updated",
                        "short_id": None,
                    },
                },
                {
                    "user": {
                        "first_name": self.user.first_name,
                        "email": self.user.email,
                    },
                    "activity": "created",
                    "created_at": "2021-08-25T22:09:14.252000Z",
                    "scope": "FeatureFlag",
                    "item_id": str(flag_id),
                    "detail": {
                        "changes": [],
                        "trigger": None,
                        "type": None,
                        "name": "a-feature-flag-that-is-updated",
                        "short_id": None,
                    },
                },
            ],
        )

    @patch("posthog.api.feature_flag.report_user_action")
    def test_updating_feature_flag_partial(self, mock_capture):
        # Test that we can update a feature flag with only some of the fields
        # And the unchanged fields are not updated
        with freeze_time("2021-08-25T22:09:14.252Z") as frozen_datetime:
            response = self.client.post(
                f"/api/projects/{self.team.id}/feature_flags/",
                {
                    "name": "original name",
                    "key": "a-feature-flag-that-is-updated",
                    "filters": {
                        "groups": [
                            {
                                "variant": None,
                                "properties": [
                                    {"key": "plan", "type": "person", "value": ["pro"], "operator": "exact"}
                                ],
                                "rollout_percentage": 100,
                            }
                        ],
                        "payloads": {},
                        "multivariate": None,
                    },
                },
                format="json",
            )
            self.assertEqual(response.status_code, status.HTTP_201_CREATED)
            flag_id = response.json()["id"]

            frozen_datetime.tick(delta=timedelta(minutes=10))

            response = self.client.patch(
                f"/api/projects/{self.team.id}/feature_flags/{flag_id}",
                {
                    "name": "Updated name",
                },
                format="json",
            )

        self.assertEqual(response.status_code, status.HTTP_200_OK)

        self.assertEqual(response.json()["name"], "Updated name")
        self.assertEqual(response.json()["filters"]["groups"][0]["rollout_percentage"], 100)

    @patch("posthog.api.feature_flag.report_user_action")
    def test_updating_feature_flag_with_different_user(self, mock_capture):
        with freeze_time("2021-08-25T22:09:14.252Z") as frozen_datetime:
            # Create flag with original user
            original_user = self.user
            response = self.client.post(
                f"/api/projects/{self.team.id}/feature_flags/",
                {"name": "original name", "key": "a-feature-flag-that-is-updated"},
                format="json",
            )
            self.assertEqual(response.status_code, status.HTTP_201_CREATED)
            flag_id = response.json()["id"]

            frozen_datetime.tick(delta=timedelta(minutes=10))

            # Create and login as different user
            different_user = User.objects.create_and_join(self.organization, "different_user@posthog.com", None)
            self.client.force_login(different_user)
            self.assertNotEqual(original_user, different_user)

            response = self.client.patch(
                f"/api/projects/{self.team.id}/feature_flags/{flag_id}",
                {"name": "Updated name"},
                format="json",
            )

            self.assertEqual(response.status_code, status.HTTP_200_OK)

            # Grab the feature flag and assert created_by is original user and updated_by is different user
            feature_flag = FeatureFlag.objects.get(id=flag_id)
            self.assertEqual(feature_flag.created_by, original_user)
            self.assertEqual(feature_flag.last_modified_by, different_user)

    @patch("posthog.api.feature_flag.report_user_action")
    def test_updating_feature_flag_fails_concurrency_check_when_version_outdated(self, mock_capture):
        with freeze_time("2021-08-25T22:09:14.252Z") as frozen_datetime:
            # Create flag with original user: version 0
            original_user = self.user
            response = self.client.post(
                f"/api/projects/{self.team.id}/feature_flags/",
                {"name": "original name", "key": "a-feature-flag-that-is-updated"},
                format="json",
            )
            self.assertEqual(response.status_code, status.HTTP_201_CREATED)
            flag_id = response.json()["id"]
            original_version = response.json()["version"]
            self.assertEqual(original_version, 1)
            feature_flag = FeatureFlag.objects.get(id=flag_id)
            self.assertEqual(feature_flag.version, 1)
            self.assertEqual(feature_flag.last_modified_by, original_user)

            frozen_datetime.tick(delta=timedelta(minutes=10))

            # Create and login as different user
            different_user = User.objects.create_and_join(self.organization, "different_user@posthog.com", None)
            self.client.force_login(different_user)
            self.assertNotEqual(original_user, different_user)

            # Successfully update the feature flag with the different user. This will increment the version
            response = self.client.patch(
                f"/api/projects/{self.team.id}/feature_flags/{flag_id}",
                {"name": "Updated name", "version": original_version},
                format="json",
            )

            self.assertEqual(response.status_code, status.HTTP_200_OK)
            updated_version = response.json()["version"]
            self.assertEqual(updated_version, 2)
            feature_flag = FeatureFlag.objects.get(id=flag_id)
            self.assertEqual(feature_flag.version, 2)
            self.assertEqual(feature_flag.last_modified_by, different_user)

            self.client.force_login(original_user)

            # Original user tries to update the feature flag with the original version
            # This should fail because the version has been incremented and the user is
            # trying to update the name
            response = self.client.patch(
                f"/api/projects/{self.team.id}/feature_flags/{flag_id}",
                data={
                    "name": "Another Updated name",
                    "version": original_version,
                    "original_flag": {
                        # Name has since been changed, leading to a conflict
                        "name": "original name",
                        "key": "a-feature-flag-that-is-updated",
                    },
                },
                format="json",
            )

            self.assertEqual(response.status_code, status.HTTP_409_CONFLICT)
            self.assertEqual(response.json().get("type"), "server_error")
            self.assertEqual(
                response.json().get("detail"),
                "The feature flag was updated by different_user@posthog.com since you started editing it. Please refresh and try again.",
            )

            # Grab the feature flag and assert created_by is original user and last_modified_by is different user
            feature_flag = FeatureFlag.objects.get(id=flag_id)
            self.assertEqual(feature_flag.name, "Updated name")
            self.assertEqual(feature_flag.last_modified_by, different_user)

            # The different user refreshes and tries to update again
            self.client.force_login(different_user)
            response = self.client.patch(
                f"/api/projects/{self.team.id}/feature_flags/{flag_id}",
                data={"name": "Another Updated name", "version": updated_version},
                format="json",
            )
            self.assertEqual(response.status_code, status.HTTP_200_OK)
            feature_flag = FeatureFlag.objects.get(id=flag_id)
            self.assertEqual(feature_flag.name, "Another Updated name")
            self.assertEqual(feature_flag.last_modified_by, different_user)

    @patch("posthog.api.feature_flag.report_user_action")
    def test_updating_feature_flag_does_not_fail_concurrency_check_when_changing_different_fields(self, mock_capture):
        # If another users saves changes, but my changes don't conflict with those changes,
        # then we should not fail the concurrency check
        with freeze_time("2021-08-25T22:09:14.252Z") as frozen_datetime:
            # Create flag with original user: version 0
            original_user = self.user
            response = self.client.post(
                f"/api/projects/{self.team.id}/feature_flags/",
                {
                    "name": "original name",
                    "key": "a-feature-flag-that-is-updated",
                    "filters": {
                        "groups": [
                            {
                                "variant": None,
                                "properties": [
                                    {"key": "plan", "type": "person", "value": ["pro"], "operator": "exact"}
                                ],
                                "rollout_percentage": 100,
                            }
                        ],
                        "payloads": {},
                        "multivariate": None,
                    },
                },
                format="json",
            )
            self.assertEqual(response.status_code, status.HTTP_201_CREATED)
            flag_id = response.json()["id"]
            original_version = response.json()["version"]

            frozen_datetime.tick(delta=timedelta(minutes=10))

            # Create and login as different user
            different_user = User.objects.create_and_join(self.organization, "different_user@posthog.com", None)
            self.client.force_login(different_user)

            # Successfully update the feature flag with the different user. This will increment the version
            response = self.client.patch(
                f"/api/projects/{self.team.id}/feature_flags/{flag_id}",
                {"name": "Updated name", "version": original_version},
                format="json",
            )

            self.assertEqual(response.status_code, status.HTTP_200_OK)
            self.client.force_login(original_user)

            # Original user tries to update the feature flag with the original version
            # However, the user is changing a field that wasn't changed by the other user
            # This should succeed
            response = self.client.patch(
                f"/api/projects/{self.team.id}/feature_flags/{flag_id}",
                data={
                    "name": "Updated name",
                    "filters": {
                        "groups": [
                            {
                                "variant": None,
                                "properties": [
                                    {"key": "plan", "type": "person", "value": ["pro"], "operator": "exact"}
                                ],
                                "rollout_percentage": 45,
                            }
                        ],
                        "payloads": {},
                        "multivariate": None,
                    },
                    "original_flag": {
                        "name": "original name",  # This is the same as the name (though not the current name)
                        "filters": {
                            "groups": [
                                {
                                    "variant": None,
                                    "properties": [
                                        {"key": "plan", "type": "person", "value": ["pro"], "operator": "exact"}
                                    ],
                                    "rollout_percentage": 100,
                                }
                            ],
                            "payloads": {},
                            "multivariate": None,
                        },
                    },
                    "version": original_version,
                },
                format="json",
            )

            self.assertEqual(response.status_code, status.HTTP_200_OK)
            feature_flag = FeatureFlag.objects.get(id=flag_id)
            self.assertEqual(feature_flag.name, "Updated name")
            self.assertEqual(feature_flag.last_modified_by, original_user)
            self.assertEqual(response.json()["filters"]["groups"][0]["rollout_percentage"], 45)

    @patch("posthog.api.feature_flag.report_user_action")
    def test_updating_feature_flag_does_not_fail_when_version_not_in_request(self, mock_capture):
        with freeze_time("2021-08-25T22:09:14.252Z") as frozen_datetime:
            response = self.client.post(
                f"/api/projects/{self.team.id}/feature_flags/",
                data={"name": "original name", "key": "a-feature-flag-that-is-updated"},
                format="json",
            )
            self.assertEqual(response.status_code, status.HTTP_201_CREATED)
            flag_id = response.json()["id"]

            frozen_datetime.tick(delta=timedelta(minutes=10))

            response = self.client.patch(
                f"/api/projects/{self.team.id}/feature_flags/{flag_id}",
                data={"name": "Updated name"},
                format="json",
            )
            self.assertEqual(response.status_code, status.HTTP_200_OK)
            self.assertEqual(response.json()["version"], 2)

            response = self.client.patch(
                f"/api/projects/{self.team.id}/feature_flags/{flag_id}",
                data={"name": "Yet another updated name"},
                format="json",
            )

            self.assertEqual(response.status_code, status.HTTP_200_OK)
            self.assertEqual(response.json()["version"], 3)
            feature_flag = FeatureFlag.objects.get(id=flag_id)
            self.assertEqual(feature_flag.version, 3)
            self.assertEqual(feature_flag.name, "Yet another updated name")

    def test_remote_config_with_personal_api_key(self):
        FeatureFlag.objects.create(
            team=self.team,
            key="my-remote-config-flag",
            name="Remote Config Flag",
            active=True,
            filters={
                "groups": [
                    {
                        "properties": [],
                        "rollout_percentage": 100,
                    }
                ],
                "payloads": {"true": '{"test": true}'},
            },
            is_remote_configuration=True,
        )
        personal_api_key = generate_random_token_personal()
        PersonalAPIKey.objects.create(label="X", user=self.user, secure_value=hash_key_value(personal_api_key))

        self.client.logout()

        response = self.client.get(
            f"/api/projects/{self.team.id}/feature_flags/my-remote-config-flag/remote_config",
            HTTP_AUTHORIZATION=f"Bearer {personal_api_key}",
        )
        self.assertEqual(response.status_code, status.HTTP_200_OK)
        self.assertEqual(response.json(), '{"test": true}')

    def test_remote_config_with_project_secret_api_key(self):
        self.team.rotate_secret_token_and_save(user=self.user, is_impersonated_session=False)
        FeatureFlag.objects.create(
            team=self.team,
            key="my-remote-config-flag",
            name="Remote Config Flag",
            active=True,
            filters={
                "groups": [
                    {
                        "properties": [],
                        "rollout_percentage": 100,
                    }
                ],
                "payloads": {"true": '{"test": true}'},
            },
            is_remote_configuration=True,
        )
        self.client.logout()
        response = self.client.get(
            f"/api/projects/{self.team.id}/feature_flags/my-remote-config-flag/remote_config",
            HTTP_AUTHORIZATION=f"Bearer {self.team.secret_api_token}",
        )
        self.assertEqual(response.status_code, status.HTTP_200_OK)
        self.assertEqual(response.json(), '{"test": true}')

    def test_remote_config_with_secret_api_key_prevents_cross_team_access(self):
        # Create two teams with different secret keys
        self.team.rotate_secret_token_and_save(user=self.user, is_impersonated_session=False)
        other_team = Team.objects.create(
            organization=self.organization, api_token="phc_other_team_token", name="Other Team"
        )
        other_team.rotate_secret_token_and_save(user=self.user, is_impersonated_session=False)

        # Create a flag in the other team
        FeatureFlag.objects.create(
            team=other_team,
            key="other-team-flag",
            name="Other Team Flag",
            active=True,
            filters={
                "groups": [
                    {
                        "properties": [],
                        "rollout_percentage": 100,
                    }
                ],
                "payloads": {"true": '{"other_team": true}'},
            },
            is_remote_configuration=True,
        )

        self.client.logout()

        # Try to access other team's flag using this team's secret key + other team's project_api_key in body
        response = self.client.get(
            f"/api/projects/{other_team.id}/feature_flags/other-team-flag/remote_config?token={other_team.api_token}",
            HTTP_AUTHORIZATION=f"Bearer {self.team.secret_api_token}",
        )

        # Should be forbidden due to team mismatch
        self.assertEqual(response.status_code, status.HTTP_403_FORBIDDEN)

    def test_remote_config_returns_not_found_for_unknown_flag(self):
        response = self.client.get(f"/api/projects/{self.team.id}/feature_flags/nonexistent_key/remote_config")
        self.assertEqual(response.status_code, status.HTTP_404_NOT_FOUND)

    def test_get_conflicting_changes(self):
        feature_flag = FeatureFlag.objects.create(
            team=self.team,
            key="my-flag",
            name="Beta feature",
            active=True,
            filters={"groups": [{"properties": [], "rollout_percentage": 50}]},
        )

        serializer = FeatureFlagSerializer(instance=feature_flag, context={"team_id": self.team.id})

        original_flag = {
            "key": "my-flag",
            "name": "Alpha feature",  # This has since been changed by another user
            "active": True,
            "filters": {"groups": [{"properties": [], "rollout_percentage": 50}]},
        }

        # Test 1: No conflicts when changing fields that haven't been changed by another user
        # The name is different from the current value, but the user is not trying to change it
        validated_data = {"active": False, "key": "my-flag-2", "name": "Alpha feature"}
        conflicts = serializer._get_conflicting_changes(feature_flag, validated_data, original_flag)
        self.assertEqual(conflicts, [])

        # Test 2: Detect conflict when changing a field that has been changed by another user
        feature_flag.active = False
        feature_flag.save()
        validated_data = {"name": "Gamma feature"}
        conflicts = serializer._get_conflicting_changes(feature_flag, validated_data, original_flag)
        self.assertEqual(conflicts, ["name"])

    def test_get_conflicting_changes_returns_empty_when_original_flag_is_none(self):
        feature_flag = FeatureFlag.objects.create(
            team=self.team,
            key="my-flag",
            name="Beta feature",
            active=True,
            filters={"groups": [{"properties": [], "rollout_percentage": 50}]},
        )

        serializer = FeatureFlagSerializer(instance=feature_flag, context={"team_id": self.team.id})

        original_flag = None

        # Should be conflict, but since original_flag is None, it will be ignored
        feature_flag.active = False
        feature_flag.save()
        validated_data = {"name": "Gamma feature"}
        conflicts = serializer._get_conflicting_changes(feature_flag, validated_data, original_flag)
        self.assertEqual(conflicts, [])

    def test_get_conflicting_changes_with_filter_changes(self):
        feature_flag = FeatureFlag.objects.create(
            team=self.team,
            key="my-flag",
            name="Beta feature",
            active=True,
            filters={
                # This has since been changed by another user
                "groups": [{"properties": [], "rollout_percentage": 45}]
            },
        )

        serializer = FeatureFlagSerializer(instance=feature_flag, context={"team_id": self.team.id})

        original_flag = {
            "key": "my-flag",
            # This has since been changed by another user
            "name": "Alpha feature",
            "active": True,
            "filters": {
                # This has since been changed by another user
                "groups": [{"properties": [], "rollout_percentage": 50}]
            },
        }

        # Test 1: No conflicts when changing fields that haven't been changed by another user
        # The name and fliters are different from the current value, but the user is not trying to change them
        validated_data = {
            "active": False,
            "key": "my-flag-2",
            "name": "Alpha feature",
            "filters": {"groups": [{"properties": [], "rollout_percentage": 50}]},
        }
        conflicts = serializer._get_conflicting_changes(feature_flag, validated_data, original_flag)
        self.assertEqual(conflicts, [])

        # Test 2: Detect conflict when changing a field that has been changed by another user
        feature_flag.active = False
        feature_flag.save()
        validated_data = {
            "name": "Gamma feature",
            "filters": {"groups": [{"properties": [], "rollout_percentage": 100}]},
            "active": False,
            "key": "my-flag-2",
        }
        conflicts = serializer._get_conflicting_changes(feature_flag, validated_data, original_flag)
        self.assertEqual(conflicts, ["name", "filters"])

    @patch("posthog.api.feature_flag.report_user_action")
    def test_updating_feature_flag_treats_null_version_as_zero(self, mock_capture):
        with freeze_time("2021-08-25T22:09:14.252Z") as frozen_datetime:
            response = self.client.post(
                f"/api/projects/{self.team.id}/feature_flags/",
                data={"name": "original name", "key": "a-feature-flag-that-is-updated"},
                format="json",
            )
            self.assertEqual(response.status_code, status.HTTP_201_CREATED)
            flag_id = response.json()["id"]
            feature_flag = FeatureFlag.objects.get(id=flag_id)
            feature_flag.version = None
            feature_flag.save()
            frozen_datetime.tick(delta=timedelta(minutes=10))

            response = self.client.patch(
                f"/api/projects/{self.team.id}/feature_flags/{flag_id}",
                data={"name": "Updated name", "version": 0},
                format="json",
            )
            self.assertEqual(response.status_code, status.HTTP_200_OK)
            self.assertEqual(response.json()["version"], 1)
            feature_flag = FeatureFlag.objects.get(id=flag_id)
            self.assertEqual(feature_flag.version, 1)
            self.assertEqual(feature_flag.name, "Updated name")

    @patch("posthog.api.feature_flag.report_user_action")
    def test_updating_feature_flag_key(self, mock_capture):
        with freeze_time("2021-08-25T22:09:14.252Z") as frozen_datetime:
            response = self.client.post(
                f"/api/projects/{self.team.id}/feature_flags/",
                {"name": "original name", "key": "a-feature-flag-that-is-updated"},
                format="json",
            )
            self.assertEqual(response.status_code, status.HTTP_201_CREATED)
            flag_id = response.json()["id"]

            frozen_datetime.tick(delta=timedelta(minutes=10))

            # Assert that the insights were created properly.
            feature_flag = FeatureFlag.objects.get(id=flag_id)
            assert feature_flag.usage_dashboard is not None, "Usage dashboard was not created"
            insights = feature_flag.usage_dashboard.insights
            total_volume_insight = insights.get(name="Feature Flag Called Total Volume")
            self.assertEqual(
                total_volume_insight.description,
                "Shows the number of total calls made on feature flag with key: a-feature-flag-that-is-updated",
            )
            self.assertEqual(
                total_volume_insight.query["source"]["properties"]["values"][0]["values"][0]["value"],
                "a-feature-flag-that-is-updated",
            )
            unique_users_insight = insights.get(name="Feature Flag calls made by unique users per variant")
            self.assertEqual(
                unique_users_insight.description,
                "Shows the number of unique user calls made on feature flag per variant with key: a-feature-flag-that-is-updated",
            )
            self.assertEqual(
                unique_users_insight.query["source"]["properties"]["values"][0]["values"][0]["value"],
                "a-feature-flag-that-is-updated",
            )

            # Update the feature flag key
            response = self.client.patch(
                f"/api/projects/{self.team.id}/feature_flags/{flag_id}",
                {
                    "key": "a-new-feature-flag-key",
                    "filters": {
                        "groups": [
                            {
                                "rollout_percentage": 65,
                                "properties": [
                                    {
                                        "key": "email",
                                        "type": "person",
                                        "value": "@posthog.com",
                                        "operator": "icontains",
                                    }
                                ],
                            }
                        ]
                    },
                },
                format="json",
            )

        self.assertEqual(response.status_code, status.HTTP_200_OK)

        self.assertEqual(response.json()["key"], "a-new-feature-flag-key")
        self.assertEqual(response.json()["filters"]["groups"][0]["rollout_percentage"], 65)

        # Assert analytics are sent
        mock_capture.assert_called_with(
            self.user,
            "feature flag updated",
            {
                "groups_count": 1,
                "has_variants": False,
                "variants_count": 0,
                "has_rollout_percentage": True,
                "has_filters": True,
                "filter_count": 1,
                "created_at": datetime.fromisoformat("2021-08-25T22:09:14.252000+00:00"),
                "aggregating_by_groups": False,
                "payload_count": 0,
            },
        )

        self.assert_feature_flag_activity(
            flag_id,
            [
                {
                    "user": {
                        "first_name": self.user.first_name,
                        "email": self.user.email,
                    },
                    "activity": "updated",
                    "created_at": "2021-08-25T22:19:14.252000Z",
                    "scope": "FeatureFlag",
                    "item_id": str(flag_id),
                    "detail": {
                        "changes": [
                            {
                                "type": "FeatureFlag",
                                "action": "changed",
                                "field": "key",
                                "before": "a-feature-flag-that-is-updated",
                                "after": "a-new-feature-flag-key",
                            },
                            {
                                "type": "FeatureFlag",
                                "action": "created",
                                "field": "filters",
                                "before": None,
                                "after": {
                                    "groups": [
                                        {
                                            "properties": [
                                                {
                                                    "key": "email",
                                                    "type": "person",
                                                    "value": "@posthog.com",
                                                    "operator": "icontains",
                                                }
                                            ],
                                            "rollout_percentage": 65,
                                        }
                                    ]
                                },
                            },
                            {
                                "type": "FeatureFlag",
                                "action": "changed",
                                "field": "version",
                                "before": 1,
                                "after": 2,
                            },
                        ],
                        "trigger": None,
                        "type": None,
                        "name": "a-new-feature-flag-key",
                        "short_id": None,
                    },
                },
                {
                    "user": {
                        "first_name": self.user.first_name,
                        "email": self.user.email,
                    },
                    "activity": "created",
                    "created_at": "2021-08-25T22:09:14.252000Z",
                    "scope": "FeatureFlag",
                    "item_id": str(flag_id),
                    "detail": {
                        "changes": [],
                        "trigger": None,
                        "type": None,
                        "name": "a-feature-flag-that-is-updated",
                        "short_id": None,
                    },
                },
            ],
        )

        feature_flag = FeatureFlag.objects.get(id=flag_id)
        assert feature_flag.usage_dashboard is not None, "Usage dashboard was not created"
        insights = feature_flag.usage_dashboard.insights
        total_volume_insight = insights.get(name="Feature Flag Called Total Volume")
        self.assertEqual(
            total_volume_insight.description,
            "Shows the number of total calls made on feature flag with key: a-new-feature-flag-key",
        )
        self.assertEqual(
            total_volume_insight.query["source"]["properties"]["values"][0]["values"][0]["value"],
            "a-new-feature-flag-key",
        )
        unique_users_insight = insights.get(name="Feature Flag calls made by unique users per variant")
        self.assertEqual(
            unique_users_insight.description,
            "Shows the number of unique user calls made on feature flag per variant with key: a-new-feature-flag-key",
        )
        self.assertEqual(
            unique_users_insight.query["source"]["properties"]["values"][0]["values"][0]["value"],
            "a-new-feature-flag-key",
        )

    @patch("posthog.api.feature_flag.report_user_action")
    def test_updating_feature_flag_key_does_not_update_insight_with_changed_description(self, mock_capture):
        with freeze_time("2021-08-25T22:09:14.252Z") as frozen_datetime:
            response = self.client.post(
                f"/api/projects/{self.team.id}/feature_flags/",
                {"name": "original name", "key": "a-feature-flag-that-is-updated"},
                format="json",
            )
            self.assertEqual(response.status_code, status.HTTP_201_CREATED)
            flag_id = response.json()["id"]

            frozen_datetime.tick(delta=timedelta(minutes=10))

            # Assert that the insights were created properly.
            feature_flag = FeatureFlag.objects.get(id=flag_id)
            assert feature_flag.usage_dashboard is not None, "Usage dashboard was not created"
            insights = feature_flag.usage_dashboard.insights
            total_volume_insight = insights.get(name="Feature Flag Called Total Volume")
            self.assertEqual(
                total_volume_insight.description,
                "Shows the number of total calls made on feature flag with key: a-feature-flag-that-is-updated",
            )
            self.assertEqual(
                total_volume_insight.query["source"]["properties"]["values"][0]["values"][0]["value"],
                "a-feature-flag-that-is-updated",
            )
            unique_users_insight = insights.get(name="Feature Flag calls made by unique users per variant")
            self.assertEqual(
                unique_users_insight.description,
                "Shows the number of unique user calls made on feature flag per variant with key: a-feature-flag-that-is-updated",
            )
            self.assertEqual(
                unique_users_insight.query["source"]["properties"]["values"][0]["values"][0]["value"],
                "a-feature-flag-that-is-updated",
            )
            total_volume_insight.name = "This is a changed description"
            total_volume_insight.save()

            # Update the feature flag key
            response = self.client.patch(
                f"/api/projects/{self.team.id}/feature_flags/{flag_id}",
                {
                    "key": "a-new-feature-flag-key",
                    "filters": {
                        "groups": [
                            {
                                "rollout_percentage": 65,
                                "properties": [
                                    {
                                        "key": "email",
                                        "type": "person",
                                        "value": "@posthog.com",
                                        "operator": "icontains",
                                    }
                                ],
                            }
                        ]
                    },
                },
                format="json",
            )

        self.assertEqual(response.status_code, status.HTTP_200_OK)

        # Total volume insight should not be updated because we changed its description
        # unique users insight should still be updated
        feature_flag = FeatureFlag.objects.get(id=flag_id)
        assert feature_flag.usage_dashboard is not None, "Usage dashboard was not created"
        insights = feature_flag.usage_dashboard.insights
        self.assertIsNone(insights.filter(name="Feature Flag Called Total Volume").first())
        total_volume_insight = insights.get(name="This is a changed description")
        self.assertEqual(
            total_volume_insight.description,
            "Shows the number of total calls made on feature flag with key: a-feature-flag-that-is-updated",
        )
        self.assertEqual(
            total_volume_insight.query["source"]["properties"]["values"][0]["values"][0]["value"],
            "a-feature-flag-that-is-updated",
        )
        unique_users_insight = insights.get(name="Feature Flag calls made by unique users per variant")
        self.assertEqual(
            unique_users_insight.description,
            "Shows the number of unique user calls made on feature flag per variant with key: a-new-feature-flag-key",
        )
        self.assertEqual(
            unique_users_insight.query["source"]["properties"]["values"][0]["values"][0]["value"],
            "a-new-feature-flag-key",
        )

    @patch("posthog.api.feature_flag.report_user_action")
    def test_updating_feature_flag_key_does_not_update_insight_with_changed_filter(self, mock_capture):
        with freeze_time("2021-08-25T22:09:14.252Z") as frozen_datetime:
            response = self.client.post(
                f"/api/projects/{self.team.id}/feature_flags/",
                {"name": "original name", "key": "a-feature-flag-that-is-updated"},
                format="json",
            )
            self.assertEqual(response.status_code, status.HTTP_201_CREATED)
            flag_id = response.json()["id"]

            frozen_datetime.tick(delta=timedelta(minutes=10))

            # Assert that the insights were created properly.
            feature_flag = FeatureFlag.objects.get(id=flag_id)
            assert feature_flag.usage_dashboard is not None, "Usage dashboard was not created"
            insights = feature_flag.usage_dashboard.insights
            total_volume_insight = insights.get(name="Feature Flag Called Total Volume")
            self.assertEqual(
                total_volume_insight.description,
                "Shows the number of total calls made on feature flag with key: a-feature-flag-that-is-updated",
            )
            self.assertEqual(
                total_volume_insight.query["source"]["properties"]["values"][0]["values"][0]["value"],
                "a-feature-flag-that-is-updated",
            )
            unique_users_insight = insights.get(name="Feature Flag calls made by unique users per variant")
            self.assertEqual(
                unique_users_insight.description,
                "Shows the number of unique user calls made on feature flag per variant with key: a-feature-flag-that-is-updated",
            )
            self.assertEqual(
                unique_users_insight.query["source"]["properties"]["values"][0]["values"][0]["value"],
                "a-feature-flag-that-is-updated",
            )
            total_volume_insight.query["source"]["properties"]["values"][0]["values"][0]["value"] = (
                "something_unexpected"
            )
            total_volume_insight.save()

            # Update the feature flag key
            response = self.client.patch(
                f"/api/projects/{self.team.id}/feature_flags/{flag_id}",
                {
                    "key": "a-new-feature-flag-key",
                    "filters": {
                        "groups": [
                            {
                                "rollout_percentage": 65,
                                "properties": [
                                    {
                                        "key": "email",
                                        "type": "person",
                                        "value": "@posthog.com",
                                        "operator": "icontains",
                                    }
                                ],
                            }
                        ]
                    },
                },
                format="json",
            )

        self.assertEqual(response.status_code, status.HTTP_200_OK)

        # Total volume insight should not be updated because we changed its description
        # unique users insight should still be updated
        feature_flag = FeatureFlag.objects.get(id=flag_id)
        assert feature_flag.usage_dashboard is not None, "Usage dashboard was not created"
        insights = feature_flag.usage_dashboard.insights
        total_volume_insight = insights.get(name="Feature Flag Called Total Volume")
        self.assertEqual(
            total_volume_insight.description,
            "Shows the number of total calls made on feature flag with key: a-feature-flag-that-is-updated",
        )
        self.assertEqual(
            total_volume_insight.query["source"]["properties"]["values"][0]["values"][0]["value"],
            "something_unexpected",
        )
        unique_users_insight = insights.get(name="Feature Flag calls made by unique users per variant")
        self.assertEqual(
            unique_users_insight.description,
            "Shows the number of unique user calls made on feature flag per variant with key: a-new-feature-flag-key",
        )
        self.assertEqual(
            unique_users_insight.query["source"]["properties"]["values"][0]["values"][0]["value"],
            "a-new-feature-flag-key",
        )

    @patch("posthog.api.feature_flag.report_user_action")
    def test_updating_feature_flag_key_does_not_update_insight_with_removed_filter(self, mock_capture):
        with freeze_time("2021-08-25T22:09:14.252Z") as frozen_datetime:
            response = self.client.post(
                f"/api/projects/{self.team.id}/feature_flags/",
                {"name": "original name", "key": "a-feature-flag-that-is-updated"},
                format="json",
            )
            self.assertEqual(response.status_code, status.HTTP_201_CREATED)
            flag_id = response.json()["id"]

            frozen_datetime.tick(delta=timedelta(minutes=10))

            # Assert that the insights were created properly.
            feature_flag = FeatureFlag.objects.get(id=flag_id)
            assert feature_flag.usage_dashboard is not None, "Usage dashboard was not created"
            insights = feature_flag.usage_dashboard.insights
            total_volume_insight = insights.get(name="Feature Flag Called Total Volume")
            self.assertEqual(
                total_volume_insight.description,
                "Shows the number of total calls made on feature flag with key: a-feature-flag-that-is-updated",
            )
            self.assertEqual(
                total_volume_insight.query["source"]["properties"]["values"][0]["values"][0]["value"],
                "a-feature-flag-that-is-updated",
            )
            unique_users_insight = insights.get(name="Feature Flag calls made by unique users per variant")
            self.assertEqual(
                unique_users_insight.description,
                "Shows the number of unique user calls made on feature flag per variant with key: a-feature-flag-that-is-updated",
            )
            self.assertEqual(
                unique_users_insight.query["source"]["properties"]["values"][0]["values"][0]["value"],
                "a-feature-flag-that-is-updated",
            )
            # clear the values from total_volume_insight.query["source"]["properties"]["values"]
            total_volume_insight.query["source"]["properties"]["values"] = []
            total_volume_insight.save()

            # Update the feature flag key
            response = self.client.patch(
                f"/api/projects/{self.team.id}/feature_flags/{flag_id}",
                {
                    "key": "a-new-feature-flag-key",
                    "filters": {
                        "groups": [
                            {
                                "rollout_percentage": 65,
                                "properties": [
                                    {
                                        "key": "email",
                                        "type": "person",
                                        "value": "@posthog.com",
                                        "operator": "icontains",
                                    }
                                ],
                            }
                        ]
                    },
                },
                format="json",
            )

        self.assertEqual(response.status_code, status.HTTP_200_OK)

        # Total volume insight should not be updated because we changed its description
        # unique users insight should still be updated
        feature_flag = FeatureFlag.objects.get(id=flag_id)
        assert feature_flag.usage_dashboard is not None, "Usage dashboard was not created"
        insights = feature_flag.usage_dashboard.insights
        total_volume_insight = insights.get(name="Feature Flag Called Total Volume")
        self.assertEqual(
            total_volume_insight.description,
            "Shows the number of total calls made on feature flag with key: a-feature-flag-that-is-updated",
        )
        self.assertEqual(
            total_volume_insight.query["source"]["properties"]["values"],
            [],
        )
        unique_users_insight = insights.get(name="Feature Flag calls made by unique users per variant")
        self.assertEqual(
            unique_users_insight.description,
            "Shows the number of unique user calls made on feature flag per variant with key: a-new-feature-flag-key",
        )
        self.assertEqual(
            unique_users_insight.query["source"]["properties"]["values"][0]["values"][0]["value"],
            "a-new-feature-flag-key",
        )

    def test_hard_deleting_feature_flag_is_forbidden(self):
        new_user = User.objects.create_and_join(self.organization, "new_annotations@posthog.com", None)

        instance = FeatureFlag.objects.create(team=self.team, created_by=self.user, key="potato")
        self.client.force_login(new_user)

        response = self.client.delete(f"/api/projects/{self.team.id}/feature_flags/{instance.pk}/")

        self.assertEqual(response.status_code, status.HTTP_405_METHOD_NOT_ALLOWED)
        self.assertTrue(FeatureFlag.objects.filter(pk=instance.pk).exists())

    def test_get_feature_flag_activity(self):
        new_user = User.objects.create_and_join(
            organization=self.organization,
            email="person_acting_and_then_viewing_activity@posthog.com",
            password=None,
            first_name="Potato",
        )
        self.client.force_login(new_user)

        with freeze_time("2021-08-25T22:09:14.252Z") as frozen_datetime:
            create_response = self.client.post(
                f"/api/projects/{self.team.id}/feature_flags/",
                {"name": "feature flag with activity", "key": "feature_with_activity"},
            )

            self.assertEqual(create_response.status_code, status.HTTP_201_CREATED)
            flag_id = create_response.json()["id"]

            frozen_datetime.tick(delta=timedelta(minutes=10))

            update_response = self.client.patch(
                f"/api/projects/{self.team.id}/feature_flags/{flag_id}",
                {
                    "name": "feature flag with activity",
                    "filters": {"groups": [{"properties": [], "rollout_percentage": 74}]},
                },
                format="json",
            )

        self.assertEqual(update_response.status_code, status.HTTP_200_OK)

        self.assert_feature_flag_activity(
            flag_id,
            [
                {
                    "user": {
                        "first_name": new_user.first_name,
                        "email": new_user.email,
                    },
                    "activity": "updated",
                    "created_at": "2021-08-25T22:19:14.252000Z",
                    "scope": "FeatureFlag",
                    "item_id": str(flag_id),
                    "detail": {
                        "changes": [
                            {
                                "type": "FeatureFlag",
                                "action": "created",
                                "field": "filters",
                                "before": None,
                                "after": {"groups": [{"properties": [], "rollout_percentage": 74}]},
                            },
                            {"action": "changed", "after": 2, "before": 1, "field": "version", "type": "FeatureFlag"},
                        ],
                        "trigger": None,
                        "type": None,
                        "name": "feature_with_activity",
                        "short_id": None,
                    },
                },
                {
                    "user": {
                        "first_name": new_user.first_name,
                        "email": new_user.email,
                    },
                    "activity": "created",
                    "created_at": "2021-08-25T22:09:14.252000Z",
                    "scope": "FeatureFlag",
                    "item_id": str(flag_id),
                    "detail": {
                        "changes": [],
                        "trigger": None,
                        "type": None,
                        "name": "feature_with_activity",
                        "short_id": None,
                    },
                },
            ],
        )

    def test_get_feature_flag_activity_for_all_flags(self):
        new_user = User.objects.create_and_join(
            organization=self.organization,
            email="person_acting_and_then_viewing_activity@posthog.com",
            password=None,
            first_name="Potato",
        )
        self.client.force_login(new_user)

        with freeze_time("2021-08-25T22:09:14.252Z") as frozen_datetime:
            create_response = self.client.post(
                f"/api/projects/{self.team.id}/feature_flags/",
                {"name": "feature flag with activity", "key": "feature_with_activity"},
            )

            self.assertEqual(create_response.status_code, status.HTTP_201_CREATED)
            flag_id = create_response.json()["id"]

            frozen_datetime.tick(delta=timedelta(minutes=10))

            update_response = self.client.patch(
                f"/api/projects/{self.team.id}/feature_flags/{flag_id}",
                {
                    "name": "feature flag with activity",
                    "filters": {"groups": [{"properties": [], "rollout_percentage": 74}]},
                },
                format="json",
            )
            self.assertEqual(update_response.status_code, status.HTTP_200_OK)

            frozen_datetime.tick(delta=timedelta(minutes=10))

            second_create_response = self.client.post(
                f"/api/projects/{self.team.id}/feature_flags/",
                {"name": "a second feature flag", "key": "flag-two"},
            )

            self.assertEqual(second_create_response.status_code, status.HTTP_201_CREATED)
            second_flag_id = second_create_response.json()["id"]

        self.assert_feature_flag_activity(
            flag_id=None,
            expected=[
                {
                    "user": {
                        "first_name": new_user.first_name,
                        "email": new_user.email,
                    },
                    "activity": "created",
                    "created_at": "2021-08-25T22:29:14.252000Z",
                    "scope": "FeatureFlag",
                    "item_id": str(second_flag_id),
                    "detail": {
                        "changes": [],
                        "trigger": None,
                        "type": None,
                        "name": "flag-two",
                        "short_id": None,
                    },
                },
                {
                    "user": {
                        "first_name": new_user.first_name,
                        "email": new_user.email,
                    },
                    "activity": "updated",
                    "created_at": "2021-08-25T22:19:14.252000Z",
                    "scope": "FeatureFlag",
                    "item_id": str(flag_id),
                    "detail": {
                        "changes": [
                            {
                                "type": "FeatureFlag",
                                "action": "created",
                                "field": "filters",
                                "before": None,
                                "after": {"groups": [{"properties": [], "rollout_percentage": 74}]},
                            },
                            {"action": "changed", "after": 2, "before": 1, "field": "version", "type": "FeatureFlag"},
                        ],
                        "trigger": None,
                        "type": None,
                        "name": "feature_with_activity",
                        "short_id": None,
                    },
                },
                {
                    "user": {
                        "first_name": new_user.first_name,
                        "email": new_user.email,
                    },
                    "activity": "created",
                    "created_at": "2021-08-25T22:09:14.252000Z",
                    "scope": "FeatureFlag",
                    "item_id": str(flag_id),
                    "detail": {
                        "changes": [],
                        "trigger": None,
                        "type": None,
                        "name": "feature_with_activity",
                        "short_id": None,
                    },
                },
            ],
        )

    def test_length_of_feature_flag_activity_does_not_change_number_of_db_queries(self):
        new_user = User.objects.create_and_join(
            organization=self.organization,
            email="person_acting_and_then_viewing_activity@posthog.com",
            password=None,
            first_name="Potato",
        )
        self.client.force_login(new_user)

        # create the flag
        create_response = self.client.post(
            f"/api/projects/{self.team.id}/feature_flags/",
            {"name": "feature flag with activity", "key": "feature_with_activity"},
        )
        self.assertEqual(create_response.status_code, status.HTTP_201_CREATED)
        flag_id = create_response.json()["id"]

        # get the activity and capture number of queries made
        with capture_db_queries() as first_read_context:
            self._get_feature_flag_activity(flag_id)

        if isinstance(first_read_context.final_queries, int) and isinstance(first_read_context.initial_queries, int):
            first_activity_read_query_count = first_read_context.final_queries - first_read_context.initial_queries
        else:
            raise AssertionError("must be able to read query numbers from first activity log query")

        # update the flag
        update_response = self.client.patch(
            f"/api/projects/{self.team.id}/feature_flags/{flag_id}",
            {
                "name": "feature flag with activity",
                "filters": {"groups": [{"properties": [], "rollout_percentage": 74}]},
            },
            format="json",
        )
        self.assertEqual(update_response.status_code, status.HTTP_200_OK)

        # get the activity and capture number of queries made
        with capture_db_queries() as second_read_context:
            self._get_feature_flag_activity(flag_id)

        if isinstance(second_read_context.final_queries, int) and isinstance(second_read_context.initial_queries, int):
            second_activity_read_query_count = second_read_context.final_queries - second_read_context.initial_queries
        else:
            raise AssertionError("must be able to read query numbers from second activity log query")

        self.assertEqual(first_activity_read_query_count, second_activity_read_query_count)

    def test_get_feature_flag_activity_only_from_own_team(self):
        # two users in two teams
        _, org_one_team, org_one_user = User.objects.bootstrap(
            organization_name="Org 1", email="org1@posthog.com", password=None
        )

        _, org_two_team, org_two_user = User.objects.bootstrap(
            organization_name="Org 2", email="org2@posthog.com", password=None
        )

        # two flags in team 1
        self.client.force_login(org_one_user)
        team_one_flag_one = self._create_flag_with_properties(
            name="team-1-flag-1", team_id=org_one_team.id, properties=[]
        ).json()["id"]
        team_one_flag_two = self._create_flag_with_properties(
            name="team-1-flag-2", team_id=org_one_team.id, properties=[]
        ).json()["id"]

        # two flags in team 2
        self.client.force_login(org_two_user)
        team_two_flag_one = self._create_flag_with_properties(
            name="team-2-flag-1", team_id=org_two_team.id, properties=[]
        ).json()["id"]
        team_two_flag_two = self._create_flag_with_properties(
            name="team-2-flag-2", team_id=org_two_team.id, properties=[]
        ).json()["id"]

        # user in org 1 gets activity
        self.client.force_login(org_one_user)
        self._get_feature_flag_activity(
            flag_id=team_one_flag_one,
            team_id=org_one_team.id,
            expected_status=status.HTTP_200_OK,
        )
        self._get_feature_flag_activity(
            flag_id=team_one_flag_two,
            team_id=org_one_team.id,
            expected_status=status.HTTP_200_OK,
        )
        self._get_feature_flag_activity(
            flag_id=team_two_flag_one,
            team_id=org_one_team.id,
            expected_status=status.HTTP_404_NOT_FOUND,
        )
        self._get_feature_flag_activity(
            flag_id=team_two_flag_two,
            team_id=org_one_team.id,
            expected_status=status.HTTP_404_NOT_FOUND,
        )

        # user in org 2 gets activity
        self.client.force_login(org_two_user)
        self._get_feature_flag_activity(
            flag_id=team_one_flag_two,
            team_id=org_two_team.id,
            expected_status=status.HTTP_404_NOT_FOUND,
        )
        self._get_feature_flag_activity(
            flag_id=team_one_flag_two,
            team_id=org_two_team.id,
            expected_status=status.HTTP_404_NOT_FOUND,
        )
        self._get_feature_flag_activity(
            flag_id=team_two_flag_one,
            team_id=org_two_team.id,
            expected_status=status.HTTP_200_OK,
        )
        self._get_feature_flag_activity(
            flag_id=team_two_flag_two,
            team_id=org_two_team.id,
            expected_status=status.HTTP_200_OK,
        )

    def test_paging_all_feature_flag_activity(self):
        for x in range(15):
            create_response = self.client.post(
                f"/api/projects/{self.team.id}/feature_flags/",
                {"name": f"feature flag {x}", "key": f"{x}"},
            )
            self.assertEqual(create_response.status_code, status.HTTP_201_CREATED)

        # check the first page of data
        url = f"/api/projects/{self.team.id}/feature_flags/activity"
        first_page_response = self.client.get(url)
        self.assertEqual(first_page_response.status_code, status.HTTP_200_OK)
        first_page_json = first_page_response.json()

        self.assertEqual(
            [log_item["detail"]["name"] for log_item in first_page_json["results"]],
            ["14", "13", "12", "11", "10", "9", "8", "7", "6", "5"],
        )
        self.assertEqual(
            first_page_json["next"],
            f"http://testserver/api/projects/{self.team.id}/feature_flags/activity?page=2&limit=10",
        )
        self.assertEqual(first_page_json["previous"], None)

        # check the second page of data
        second_page_response = self.client.get(first_page_json["next"])
        self.assertEqual(second_page_response.status_code, status.HTTP_200_OK)
        second_page_json = second_page_response.json()

        self.assertEqual(
            [log_item["detail"]["name"] for log_item in second_page_json["results"]],
            ["4", "3", "2", "1", "0"],
        )
        self.assertEqual(second_page_json["next"], None)
        self.assertEqual(
            second_page_json["previous"],
            f"http://testserver/api/projects/{self.team.id}/feature_flags/activity?page=1&limit=10",
        )

    def test_paging_specific_feature_flag_activity(self):
        create_response = self.client.post(f"/api/projects/{self.team.id}/feature_flags/", {"name": "ff", "key": "0"})
        self.assertEqual(create_response.status_code, status.HTTP_201_CREATED)
        flag_id = create_response.json()["id"]

        for x in range(1, 15):
            update_response = self.client.patch(
                f"/api/projects/{self.team.id}/feature_flags/{flag_id}",
                {"key": str(x)},
                format="json",
            )
            self.assertEqual(update_response.status_code, status.HTTP_200_OK)

        # check the first page of data
        url = f"/api/projects/{self.team.id}/feature_flags/{flag_id}/activity"
        first_page_response = self.client.get(url)
        self.assertEqual(first_page_response.status_code, status.HTTP_200_OK)
        first_page_json = first_page_response.json()

        self.assertEqual(
            # feature flag activity writes the flag key to the detail name
            [log_item["detail"]["name"] for log_item in first_page_json["results"]],
            ["14", "13", "12", "11", "10", "9", "8", "7", "6", "5"],
        )
        self.assertEqual(
            first_page_json["next"],
            f"http://testserver/api/projects/{self.team.id}/feature_flags/{flag_id}/activity?page=2&limit=10",
        )
        self.assertEqual(first_page_json["previous"], None)

        # check the second page of data
        second_page_response = self.client.get(first_page_json["next"])
        self.assertEqual(second_page_response.status_code, status.HTTP_200_OK)
        second_page_json = second_page_response.json()

        self.assertEqual(
            # feature flag activity writes the flag key to the detail name
            [log_item["detail"]["name"] for log_item in second_page_json["results"]],
            ["4", "3", "2", "1", "0"],
        )
        self.assertEqual(second_page_json["next"], None)
        self.assertEqual(
            second_page_json["previous"],
            f"http://testserver/api/projects/{self.team.id}/feature_flags/{flag_id}/activity?page=1&limit=10",
        )

    def test_get_flags_with_specified_token(self):
        _, _, user = User.objects.bootstrap("Test", "team2@posthog.com", None)
        self.client.force_login(user)
        assert user.team is not None
        assert self.team is not None
        self.assertNotEqual(user.team.id, self.team.id)

        response_team_1 = self.client.get(f"/api/projects/@current/feature_flags")
        response_team_1_token = self.client.get(f"/api/projects/@current/feature_flags?token={user.team.api_token}")
        response_team_2 = self.client.get(f"/api/projects/@current/feature_flags?token={self.team.api_token}")

        self.assertEqual(response_team_1.json(), response_team_1_token.json())
        self.assertNotEqual(response_team_1.json(), response_team_2.json())

        response_invalid_token = self.client.get(f"/api/projects/@current/feature_flags?token=invalid")
        self.assertEqual(response_invalid_token.status_code, 401)

    def test_soft_delete_flag_renames_key_and_allows_reuse(self):
        # Create flag and experiment, then soft-delete experiment
        flag = FeatureFlag.objects.create(team=self.team, created_by=self.user, key="flag1")
        exp = Experiment.objects.create(team=self.team, created_by=self.user, feature_flag=flag)
        exp.deleted = True
        exp.save()
        # Soft-delete flag: should rename key
        response = self.client.patch(f"/api/projects/{self.team.id}/feature_flags/{flag.id}/", {"deleted": True})
        assert response.status_code == 200
        flag.refresh_from_db()
        assert flag.deleted is True
        assert flag.key == f"flag1:deleted:{flag.id}"
        # Should now be able to create a new flag with the original key
        response = self.client.post(f"/api/projects/{self.team.id}/feature_flags/", {"name": "Flag1", "key": "flag1"})
        assert response.status_code == 201
        assert response.json()["key"] == "flag1"

    def test_soft_delete_flag_blocked_with_active_experiment(self):
        flag = FeatureFlag.objects.create(team=self.team, created_by=self.user, key="flag2")
        exp = Experiment.objects.create(team=self.team, created_by=self.user, feature_flag=flag)
        response = self.client.patch(f"/api/projects/{self.team.id}/feature_flags/{flag.id}/", {"deleted": True})
        assert response.status_code == 400
        assert (
            response.json()["detail"]
            == f"Cannot delete a feature flag that is linked to active experiment(s) with ID(s): {exp.id}. Please delete the experiment(s) before deleting the flag."
        )

    def test_my_flags_is_not_nplus1(self) -> None:
        self.client.post(
            f"/api/projects/{self.team.id}/feature_flags/",
            data={
                "name": f"flag",
                "key": f"flag",
                "filters": {"groups": [{"rollout_percentage": 5}]},
            },
            format="json",
        ).json()

        with self.assertNumQueries(FuzzyInt(8, 9)):
            response = self.client.get(f"/api/projects/{self.team.id}/feature_flags/my_flags")
            self.assertEqual(response.status_code, status.HTTP_200_OK)

        for i in range(1, 4):
            self.client.post(
                f"/api/projects/{self.team.id}/feature_flags/",
                data={
                    "name": f"flag",
                    "key": f"flag_{i}",
                    "filters": {"groups": [{"rollout_percentage": 5}]},
                },
                format="json",
            ).json()

        with self.assertNumQueries(FuzzyInt(8, 9)):
            response = self.client.get(f"/api/projects/{self.team.id}/feature_flags/my_flags")
            self.assertEqual(response.status_code, status.HTTP_200_OK)

    def test_getting_flags_is_not_nplus1(self) -> None:
        self.client.post(
            f"/api/projects/{self.team.id}/feature_flags/",
            data={
                "name": f"flag",
                "key": f"flag_0",
                "filters": {"groups": [{"rollout_percentage": 5}]},
            },
            format="json",
        ).json()

        with self.assertNumQueries(FuzzyInt(16, 17)):
            response = self.client.get(f"/api/projects/{self.team.id}/feature_flags")
            self.assertEqual(response.status_code, status.HTTP_200_OK)

        for i in range(1, 5):
            self.client.post(
                f"/api/projects/{self.team.id}/feature_flags/",
                data={
                    "name": f"flag",
                    "key": f"flag_{i}",
                    "filters": {"groups": [{"rollout_percentage": 5}]},
                },
                format="json",
            ).json()

        with self.assertNumQueries(FuzzyInt(16, 17)):
            response = self.client.get(f"/api/projects/{self.team.id}/feature_flags")
            self.assertEqual(response.status_code, status.HTTP_200_OK)

    def test_getting_flags_with_no_creator(self) -> None:
        FeatureFlag.objects.all().delete()

        self.client.post(
            f"/api/projects/{self.team.id}/feature_flags/",
            data={
                "name": f"flag",
                "key": f"flag_0",
                "filters": {"groups": [{"rollout_percentage": 5}]},
            },
            format="json",
        ).json()

        FeatureFlag.objects.create(
            created_by=None,
            team=self.team,
            key="flag_role_access",
            name="Flag role access",
        )

        with self.assertNumQueries(FuzzyInt(16, 17)):
            response = self.client.get(f"/api/projects/{self.team.id}/feature_flags")
            self.assertEqual(response.status_code, status.HTTP_200_OK)
            self.assertEqual(len(response.json()["results"]), 2)
            sorted_results = sorted(response.json()["results"], key=lambda x: x["key"])
            self.assertEqual(sorted_results[1]["created_by"], None)
            self.assertEqual(sorted_results[1]["key"], "flag_role_access")

    @patch("posthog.api.feature_flag.report_user_action")
    def test_my_flags(self, mock_capture):
        FeatureFlag.objects.create(team=self.team, created_by=self.user, key="red_button")
        self.client.post(
            f"/api/projects/{self.team.id}/feature_flags/",
            {
                "name": "Alpha feature",
                "key": "alpha-feature",
                "filters": {
                    "groups": [{"rollout_percentage": 20}],
                    "multivariate": {
                        "variants": [
                            {
                                "key": "first-variant",
                                "name": "First Variant",
                                "rollout_percentage": 50,
                            },
                            {
                                "key": "second-variant",
                                "name": "Second Variant",
                                "rollout_percentage": 25,
                            },
                            {
                                "key": "third-variant",
                                "name": "Third Variant",
                                "rollout_percentage": 25,
                            },
                        ]
                    },
                },
            },
            format="json",
        )

        # # alpha-feature is set for "distinct_id"
        distinct_id_user = User.objects.create_and_join(self.organization, "distinct_id_user@posthog.com", None)
        distinct_id_user.distinct_id = "distinct_id"
        distinct_id_user.save()
        self.client.force_login(distinct_id_user)
        response = self.client.get(f"/api/projects/{self.team.id}/feature_flags/my_flags")
        self.assertEqual(response.status_code, status.HTTP_200_OK)
        response_data = response.json()
        self.assertEqual(len(response_data), 2)

        first_flag = response_data[0]
        self.assertEqual(first_flag["feature_flag"]["key"], "alpha-feature")
        self.assertEqual(first_flag["value"], "third-variant")

        second_flag = response_data[1]
        self.assertEqual(second_flag["feature_flag"]["key"], "red_button")
        self.assertEqual(second_flag["value"], True)

        # alpha-feature is not set for "distinct_id_0"
        distinct_id_0_user = User.objects.create_and_join(self.organization, "distinct_id_0_user@posthog.com", None)
        distinct_id_0_user.distinct_id = "distinct_id_0"
        distinct_id_0_user.save()
        self.client.force_login(distinct_id_0_user)
        response = self.client.get(f"/api/projects/{self.team.id}/feature_flags/my_flags")
        self.assertEqual(response.status_code, status.HTTP_200_OK)
        response_data = response.json()
        self.assertEqual(len(response_data), 2)

        first_flag = response_data[0]
        self.assertEqual(first_flag["feature_flag"]["key"], "alpha-feature")
        self.assertEqual(first_flag["value"], False)

    @patch("posthog.api.feature_flag.report_user_action")
    def test_my_flags_empty_flags(self, mock_capture):
        # Ensure empty feature flag list
        FeatureFlag.objects.all().delete()

        response = self.client.get(f"/api/projects/{self.team.id}/feature_flags/my_flags")
        self.assertEqual(response.status_code, status.HTTP_200_OK)
        response_data = response.json()
        self.assertEqual(len(response_data), 0)

    @patch("posthoganalytics.capture")
    def test_my_flags_groups(self, mock_capture):
        self.client.post(
            f"/api/projects/{self.team.id}/feature_flags/",
            {
                "name": "groups flag",
                "key": "groups-flag",
                "filters": {
                    "aggregation_group_type_index": 0,
                    "groups": [{"rollout_percentage": 100}],
                },
            },
            format="json",
        )

        GroupTypeMapping.objects.create(
            team=self.team, project_id=self.team.project_id, group_type="organization", group_type_index=0
        )

        response = self.client.get(f"/api/projects/{self.team.id}/feature_flags/my_flags")
        self.assertEqual(response.status_code, status.HTTP_200_OK)
        groups_flag = response.json()[0]
        self.assertEqual(groups_flag["feature_flag"]["key"], "groups-flag")
        self.assertEqual(groups_flag["value"], False)

        response = self.client.get(
            f"/api/projects/{self.team.id}/feature_flags/my_flags",
            data={"groups": json.dumps({"organization": "7"})},
        )
        groups_flag = response.json()[0]
        self.assertEqual(groups_flag["feature_flag"]["key"], "groups-flag")
        self.assertEqual(groups_flag["value"], True)

    @freeze_time("2021-08-25T22:09:14.252Z")
    @patch("posthog.api.feature_flag.report_user_action")
    def test_create_feature_flag_usage_dashboard(self, mock_capture):
        response = self.client.post(
            f"/api/projects/{self.team.id}/feature_flags/",
            {
                "name": "Alpha feature",
                "key": "alpha-feature",
                "filters": {"groups": [{"rollout_percentage": 50}]},
            },
            format="json",
        )
        self.assertEqual(response.status_code, status.HTTP_201_CREATED)
        flag_id = response.json()["id"]
        instance = FeatureFlag.objects.get(id=flag_id)
        self.assertEqual(instance.key, "alpha-feature")

        dashboard = instance.usage_dashboard
        assert dashboard is not None
        assert dashboard.tiles is not None
        tiles = sorted(dashboard.tiles.all(), key=lambda x: str(x.insight.name if x.insight is not None else ""))

        self.assertEqual(dashboard.name, "Generated Dashboard: alpha-feature Usage")
        self.assertEqual(
            dashboard.description,
            "This dashboard was generated by the feature flag with key (alpha-feature)",
        )
        assert dashboard is not None, "Usage dashboard was not created"
        self.assertEqual(dashboard.creation_mode, Dashboard.CreationMode.TEMPLATE)
        self.assertEqual(dashboard.filters, {"date_from": "-30d"})
        self.assertEqual(len(tiles), 2)
        assert tiles[0].insight is not None
        self.assertEqual(tiles[0].insight.name, "Feature Flag Called Total Volume")
        self.assertEqual(
            tiles[0].insight.query,
            {
                "kind": "InsightVizNode",
                "source": {
                    "kind": "TrendsQuery",
                    "series": [{"kind": "EventsNode", "name": "$feature_flag_called", "event": "$feature_flag_called"}],
                    "interval": "day",
                    "dateRange": {"date_from": "-30d", "explicitDate": False},
                    "properties": {
                        "type": "AND",
                        "values": [
                            {
                                "type": "AND",
                                "values": [
                                    {
                                        "key": "$feature_flag",
                                        "type": "event",
                                        "value": "alpha-feature",
                                        "operator": "exact",
                                    }
                                ],
                            }
                        ],
                    },
                    "trendsFilter": {
                        "display": "ActionsLineGraph",
                        "showLegend": False,
                        "yAxisScaleType": "linear",
                        "showValuesOnSeries": False,
                        "smoothingIntervals": 1,
                        "showPercentStackView": False,
                        "aggregationAxisFormat": "numeric",
                        "showAlertThresholdLines": False,
                    },
                    "breakdownFilter": {"breakdown": "$feature_flag_response", "breakdown_type": "event"},
                    "filterTestAccounts": False,
                },
            },
        )
        assert tiles[1].insight is not None
        self.assertEqual(tiles[1].insight.name, "Feature Flag calls made by unique users per variant")
        self.assertEqual(
            tiles[1].insight.query,
            {
                "kind": "InsightVizNode",
                "source": {
                    "kind": "TrendsQuery",
                    "series": [
                        {
                            "kind": "EventsNode",
                            "math": "dau",
                            "name": "$feature_flag_called",
                            "event": "$feature_flag_called",
                        }
                    ],
                    "interval": "day",
                    "dateRange": {"date_from": "-30d", "explicitDate": False},
                    "properties": {
                        "type": "AND",
                        "values": [
                            {
                                "type": "AND",
                                "values": [
                                    {
                                        "key": "$feature_flag",
                                        "type": "event",
                                        "value": "alpha-feature",
                                        "operator": "exact",
                                    }
                                ],
                            }
                        ],
                    },
                    "trendsFilter": {
                        "display": "ActionsTable",
                        "showLegend": False,
                        "yAxisScaleType": "linear",
                        "showValuesOnSeries": False,
                        "smoothingIntervals": 1,
                        "showPercentStackView": False,
                        "aggregationAxisFormat": "numeric",
                        "showAlertThresholdLines": False,
                    },
                    "breakdownFilter": {"breakdown": "$feature_flag_response", "breakdown_type": "event"},
                    "filterTestAccounts": False,
                },
            },
        )

        # now enable enriched analytics
        instance.has_enriched_analytics = True
        instance.save()

        response = self.client.post(
            f"/api/projects/{self.team.id}/feature_flags/{flag_id}/enrich_usage_dashboard",
            format="json",
        )
        self.assertEqual(response.status_code, status.HTTP_200_OK)

        instance.refresh_from_db()

        dashboard = instance.usage_dashboard
        assert dashboard is not None
        assert dashboard.tiles is not None
        tiles = sorted(dashboard.tiles.all(), key=lambda x: str(x.insight.name if x.insight is not None else ""))

        self.assertEqual(dashboard.name, "Generated Dashboard: alpha-feature Usage")
        self.assertEqual(
            dashboard.description,
            "This dashboard was generated by the feature flag with key (alpha-feature)",
        )
        self.assertEqual(dashboard.filters, {"date_from": "-30d"})
        self.assertEqual(len(tiles), 4)
        assert tiles[0].insight is not None
        self.assertEqual(tiles[0].insight.name, "Feature Flag Called Total Volume")
        self.assertEqual(
            tiles[0].insight.query,
            {
                "kind": "InsightVizNode",
                "source": {
                    "kind": "TrendsQuery",
                    "series": [{"kind": "EventsNode", "name": "$feature_flag_called", "event": "$feature_flag_called"}],
                    "interval": "day",
                    "dateRange": {"date_from": "-30d", "explicitDate": False},
                    "properties": {
                        "type": "AND",
                        "values": [
                            {
                                "type": "AND",
                                "values": [
                                    {
                                        "key": "$feature_flag",
                                        "type": "event",
                                        "value": "alpha-feature",
                                        "operator": "exact",
                                    }
                                ],
                            }
                        ],
                    },
                    "trendsFilter": {
                        "display": "ActionsLineGraph",
                        "showLegend": False,
                        "yAxisScaleType": "linear",
                        "showValuesOnSeries": False,
                        "smoothingIntervals": 1,
                        "showPercentStackView": False,
                        "aggregationAxisFormat": "numeric",
                        "showAlertThresholdLines": False,
                    },
                    "breakdownFilter": {"breakdown": "$feature_flag_response", "breakdown_type": "event"},
                    "filterTestAccounts": False,
                },
            },
        )
        assert tiles[1].insight is not None
        self.assertEqual(tiles[1].insight.name, "Feature Flag calls made by unique users per variant")
        self.assertEqual(
            tiles[1].insight.query,
            {
                "kind": "InsightVizNode",
                "source": {
                    "kind": "TrendsQuery",
                    "series": [
                        {
                            "kind": "EventsNode",
                            "math": "dau",
                            "name": "$feature_flag_called",
                            "event": "$feature_flag_called",
                        }
                    ],
                    "interval": "day",
                    "dateRange": {"date_from": "-30d", "explicitDate": False},
                    "properties": {
                        "type": "AND",
                        "values": [
                            {
                                "type": "AND",
                                "values": [
                                    {
                                        "key": "$feature_flag",
                                        "type": "event",
                                        "value": "alpha-feature",
                                        "operator": "exact",
                                    }
                                ],
                            }
                        ],
                    },
                    "trendsFilter": {
                        "display": "ActionsTable",
                        "showLegend": False,
                        "yAxisScaleType": "linear",
                        "showValuesOnSeries": False,
                        "smoothingIntervals": 1,
                        "showPercentStackView": False,
                        "aggregationAxisFormat": "numeric",
                        "showAlertThresholdLines": False,
                    },
                    "breakdownFilter": {"breakdown": "$feature_flag_response", "breakdown_type": "event"},
                    "filterTestAccounts": False,
                },
            },
        )

        # enriched insights
        assert tiles[2].insight is not None
        self.assertEqual(tiles[2].insight.name, "Feature Interaction Total Volume")
        self.assertEqual(
            tiles[2].insight.query,
            {
                "kind": "InsightVizNode",
                "source": {
                    "kind": "TrendsQuery",
                    "series": [
                        {"kind": "EventsNode", "name": "Feature Interaction - Total", "event": "$feature_interaction"},
                        {
                            "kind": "EventsNode",
                            "math": "dau",
                            "name": "Feature Interaction - Unique users",
                            "event": "$feature_interaction",
                        },
                    ],
                    "interval": "day",
                    "dateRange": {"date_from": "-30d", "explicitDate": False},
                    "properties": {
                        "type": "AND",
                        "values": [
                            {
                                "type": "AND",
                                "values": [
                                    {
                                        "key": "feature_flag",
                                        "type": "event",
                                        "value": "alpha-feature",
                                        "operator": "exact",
                                    }
                                ],
                            }
                        ],
                    },
                    "trendsFilter": {
                        "display": "ActionsLineGraph",
                        "showLegend": False,
                        "yAxisScaleType": "linear",
                        "showValuesOnSeries": False,
                        "smoothingIntervals": 1,
                        "showPercentStackView": False,
                        "aggregationAxisFormat": "numeric",
                        "showAlertThresholdLines": False,
                    },
                    "breakdownFilter": {"breakdown_type": "event"},
                    "filterTestAccounts": False,
                },
            },
        )
        assert tiles[3].insight is not None
        self.assertEqual(tiles[3].insight.name, "Feature Viewed Total Volume")
        self.assertEqual(
            tiles[3].insight.query,
            {
                "kind": "InsightVizNode",
                "source": {
                    "kind": "TrendsQuery",
                    "series": [
                        {"kind": "EventsNode", "name": "Feature View - Total", "event": "$feature_view"},
                        {
                            "kind": "EventsNode",
                            "math": "dau",
                            "name": "Feature View - Unique users",
                            "event": "$feature_view",
                        },
                    ],
                    "interval": "day",
                    "dateRange": {"date_from": "-30d", "explicitDate": False},
                    "properties": {
                        "type": "AND",
                        "values": [
                            {
                                "type": "AND",
                                "values": [
                                    {
                                        "key": "feature_flag",
                                        "type": "event",
                                        "value": "alpha-feature",
                                        "operator": "exact",
                                    }
                                ],
                            }
                        ],
                    },
                    "trendsFilter": {
                        "display": "ActionsLineGraph",
                        "showLegend": False,
                        "yAxisScaleType": "linear",
                        "showValuesOnSeries": False,
                        "smoothingIntervals": 1,
                        "showPercentStackView": False,
                        "aggregationAxisFormat": "numeric",
                        "showAlertThresholdLines": False,
                    },
                    "breakdownFilter": {"breakdown_type": "event"},
                    "filterTestAccounts": False,
                },
            },
        )

    @freeze_time("2021-08-25T22:09:14.252Z")
    @patch("posthog.api.feature_flag.report_user_action")
    def test_dashboard_enrichment_fails_if_already_enriched(self, mock_capture):
        response = self.client.post(
            f"/api/projects/{self.team.id}/feature_flags/",
            {
                "name": "Alpha feature",
                "key": "alpha-feature",
                "filters": {"groups": [{"rollout_percentage": 50}]},
            },
            format="json",
        )
        self.assertEqual(response.status_code, status.HTTP_201_CREATED)
        flag_id = response.json()["id"]
        instance = FeatureFlag.objects.get(id=flag_id)
        self.assertEqual(instance.key, "alpha-feature")

        # now enable enriched analytics
        instance.has_enriched_analytics = True
        instance.save()

        response = self.client.post(
            f"/api/projects/{self.team.id}/feature_flags/{flag_id}/enrich_usage_dashboard",
            format="json",
        )
        self.assertEqual(response.status_code, status.HTTP_200_OK)

        # now try enriching again
        response = self.client.post(
            f"/api/projects/{self.team.id}/feature_flags/{flag_id}/enrich_usage_dashboard",
            format="json",
        )
        self.assertEqual(response.status_code, status.HTTP_400_BAD_REQUEST)
        self.assertEqual(
            response.json(),
            {"error": "Usage dashboard already has enriched data", "success": False},
        )

    @patch("posthog.api.feature_flag.report_user_action")
    def test_dashboard_enrichment_fails_if_no_enriched_data(self, mock_capture):
        response = self.client.post(
            f"/api/projects/{self.team.id}/feature_flags/",
            {
                "name": "Alpha feature",
                "key": "alpha-feature",
                "filters": {"groups": [{"rollout_percentage": 50}]},
            },
            format="json",
        )
        self.assertEqual(response.status_code, status.HTTP_201_CREATED)
        flag_id = response.json()["id"]
        instance = FeatureFlag.objects.get(id=flag_id)
        self.assertEqual(instance.key, "alpha-feature")

        response = self.client.post(
            f"/api/projects/{self.team.id}/feature_flags/{flag_id}/enrich_usage_dashboard",
            format="json",
        )
        self.assertEqual(response.status_code, status.HTTP_400_BAD_REQUEST)
        self.assertEqual(
            response.json(),
            {
                "error": "No enriched analytics available for this feature flag",
                "success": False,
            },
        )

    @patch("posthog.api.feature_flag.report_user_action")
    def test_local_evaluation(self, mock_capture):
        FeatureFlag.objects.all().delete()
        GroupTypeMapping.objects.create(
            team=self.team, project_id=self.team.project_id, group_type="organization", group_type_index=0
        )
        GroupTypeMapping.objects.create(
            team=self.team, project_id=self.team.project_id, group_type="company", group_type_index=1
        )

        self.client.post(
            f"/api/projects/{self.team.id}/feature_flags/",
            {
                "name": "Alpha feature",
                "key": "alpha-feature",
                "filters": {
                    "groups": [{"rollout_percentage": 20}],
                    "multivariate": {
                        "variants": [
                            {
                                "key": "first-variant",
                                "name": "First Variant",
                                "rollout_percentage": 50,
                            },
                            {
                                "key": "second-variant",
                                "name": "Second Variant",
                                "rollout_percentage": 25,
                            },
                            {
                                "key": "third-variant",
                                "name": "Third Variant",
                                "rollout_percentage": 25,
                            },
                        ]
                    },
                },
            },
            format="json",
        )

        self.client.post(
            f"/api/projects/{self.team.id}/feature_flags/",
            {
                "name": "Group feature",
                "key": "group-feature",
                "filters": {
                    "aggregation_group_type_index": 0,
                    "groups": [{"rollout_percentage": 21}],
                },
            },
            format="json",
        )

        # old style feature flags
        FeatureFlag.objects.create(
            name="Beta feature",
            key="beta-feature",
            team=self.team,
            rollout_percentage=51,
            filters={"properties": [{"key": "beta-property", "value": "beta-value"}]},
            created_by=self.user,
        )
        # and inactive flag
        FeatureFlag.objects.create(
            name="Inactive feature",
            key="inactive-flag",
            team=self.team,
            active=False,
            rollout_percentage=100,
            filters={"properties": []},
            created_by=self.user,
        )

        personal_api_key = generate_random_token_personal()
        PersonalAPIKey.objects.create(label="X", user=self.user, secure_value=hash_key_value(personal_api_key))

        self.client.logout()
        # `local_evaluation` is called by logged out clients!

        # missing API key
        response = self.client.get(f"/api/feature_flag/local_evaluation?token={self.team.api_token}")
        self.assertEqual(response.status_code, status.HTTP_401_UNAUTHORIZED)

        response = self.client.get(f"/api/feature_flag/local_evaluation")
        self.assertEqual(response.status_code, status.HTTP_401_UNAUTHORIZED)

        response = self.client.get(
            f"/api/feature_flag/local_evaluation",
            HTTP_AUTHORIZATION=f"Bearer {personal_api_key}",
        )
        self.assertEqual(response.status_code, status.HTTP_200_OK)
        response_data = response.json()
        self.assertTrue("flags" in response_data and "group_type_mapping" in response_data)
        self.assertEqual(len(response_data["flags"]), 4)

        sorted_flags = sorted(response_data["flags"], key=lambda x: x["key"])

        self.assertDictContainsSubset(
            {
                "name": "Alpha feature",
                "key": "alpha-feature",
                "filters": {
                    "groups": [{"rollout_percentage": 20}],
                    "multivariate": {
                        "variants": [
                            {
                                "key": "first-variant",
                                "name": "First Variant",
                                "rollout_percentage": 50,
                            },
                            {
                                "key": "second-variant",
                                "name": "Second Variant",
                                "rollout_percentage": 25,
                            },
                            {
                                "key": "third-variant",
                                "name": "Third Variant",
                                "rollout_percentage": 25,
                            },
                        ]
                    },
                },
                "deleted": False,
                "active": True,
                "ensure_experience_continuity": False,
            },
            sorted_flags[0],
        )
        self.assertDictContainsSubset(
            {
                "name": "Beta feature",
                "key": "beta-feature",
                "filters": {
                    "groups": [
                        {
                            "properties": [{"key": "beta-property", "value": "beta-value"}],
                            "rollout_percentage": 51,
                        }
                    ]
                },
                "deleted": False,
                "active": True,
                "ensure_experience_continuity": False,
            },
            sorted_flags[1],
        )
        self.assertDictContainsSubset(
            {
                "name": "Group feature",
                "key": "group-feature",
                "filters": {
                    "groups": [{"rollout_percentage": 21}],
                    "aggregation_group_type_index": 0,
                },
                "deleted": False,
                "active": True,
                "ensure_experience_continuity": False,
            },
            sorted_flags[2],
        )

        self.assertEqual(response_data["group_type_mapping"], {"0": "organization", "1": "company"})

    @patch("posthog.api.feature_flag.report_user_action")
    def test_local_evaluation_with_secret_api_key(self, mock_capture):
        FeatureFlag.objects.all().delete()

        self.client.post(
            f"/api/projects/{self.team.id}/feature_flags/",
            {
                "name": "Alpha feature",
                "key": "alpha-feature",
                "filters": {
                    "groups": [{"rollout_percentage": 20}],
                    "multivariate": {},
                },
            },
            format="json",
        )

        secret_api_key = generate_random_token_secret()
        self.team.secret_api_token = secret_api_key
        self.team.save()

        self.client.logout()  # `local_evaluation` is called by logged out clients!

        response = self.client.get(
            f"/api/feature_flag/local_evaluation",
            HTTP_AUTHORIZATION=f"Bearer {secret_api_key}",
        )
        self.assertEqual(response.status_code, status.HTTP_200_OK)
        response_data = response.json()
        self.assertTrue("flags" in response_data)
        self.assertEqual(len(response_data["flags"]), 1)

        response = self.client.get(
            f"/api/feature_flag/local_evaluation",
            HTTP_AUTHORIZATION=f"Bearer phs_0000000000000000000000000000",
        )
        self.assertEqual(response.status_code, status.HTTP_401_UNAUTHORIZED)

    @patch("posthog.api.feature_flag.report_user_action")
    def test_local_evaluation_for_cohorts(self, mock_capture):
        FeatureFlag.objects.all().delete()

        cohort_valid_for_ff = Cohort.objects.create(
            team=self.team,
            filters={
                "properties": {
                    "type": "OR",
                    "values": [
                        {
                            "type": "OR",
                            "values": [
                                {
                                    "key": "$some_prop",
                                    "value": "nomatchihope",
                                    "type": "person",
                                },
                                {
                                    "key": "$some_prop2",
                                    "value": "nomatchihope2",
                                    "type": "person",
                                },
                            ],
                        }
                    ],
                }
            },
            name="cohort1",
        )

        self.client.post(
            f"/api/projects/{self.team.id}/feature_flags/",
            {
                "name": "Alpha feature",
                "key": "alpha-feature",
                "filters": {
                    "groups": [
                        {
                            "rollout_percentage": 20,
                            "properties": [
                                {
                                    "key": "id",
                                    "type": "cohort",
                                    "value": cohort_valid_for_ff.pk,
                                }
                            ],
                        }
                    ],
                    "multivariate": {
                        "variants": [
                            {
                                "key": "first-variant",
                                "name": "First Variant",
                                "rollout_percentage": 50,
                            },
                            {
                                "key": "second-variant",
                                "name": "Second Variant",
                                "rollout_percentage": 25,
                            },
                            {
                                "key": "third-variant",
                                "name": "Third Variant",
                                "rollout_percentage": 25,
                            },
                        ]
                    },
                },
            },
            format="json",
        )

        personal_api_key = generate_random_token_personal()
        PersonalAPIKey.objects.create(label="X", user=self.user, secure_value=hash_key_value(personal_api_key))

        self.client.logout()

        response = self.client.get(
            f"/api/feature_flag/local_evaluation?token={self.team.api_token}",
            HTTP_AUTHORIZATION=f"Bearer {personal_api_key}",
        )
        self.assertEqual(response.status_code, status.HTTP_200_OK)
        response_data = response.json()
        self.assertTrue("flags" in response_data and "group_type_mapping" in response_data)
        self.assertEqual(len(response_data["flags"]), 1)

        sorted_flags = sorted(response_data["flags"], key=lambda x: x["key"])

        self.assertDictContainsSubset(
            {
                "name": "Alpha feature",
                "key": "alpha-feature",
                "filters": {
                    "groups": [
                        {
                            "properties": [
                                {
                                    "key": "$some_prop",
                                    "type": "person",
                                    "value": "nomatchihope",
                                }
                            ],
                            "rollout_percentage": 20,
                        },
                        {
                            "properties": [
                                {
                                    "key": "$some_prop2",
                                    "type": "person",
                                    "value": "nomatchihope2",
                                }
                            ],
                            "rollout_percentage": 20,
                        },
                    ],
                    "multivariate": {
                        "variants": [
                            {
                                "key": "first-variant",
                                "name": "First Variant",
                                "rollout_percentage": 50,
                            },
                            {
                                "key": "second-variant",
                                "name": "Second Variant",
                                "rollout_percentage": 25,
                            },
                            {
                                "key": "third-variant",
                                "name": "Third Variant",
                                "rollout_percentage": 25,
                            },
                        ]
                    },
                },
                "deleted": False,
                "active": True,
                "ensure_experience_continuity": False,
            },
            sorted_flags[0],
        )

    @patch("posthog.api.feature_flag.report_user_action")
    def test_local_evaluation_for_invalid_cohorts(self, mock_capture):
        FeatureFlag.objects.all().delete()

        self.team.app_urls = ["https://example.com"]
        self.team.save()

        other_team = Team.objects.create(
            organization=self.organization,
            api_token="bazinga_new",
            name="New Team",
        )

        personal_api_key = generate_random_token_personal()
        PersonalAPIKey.objects.create(label="X", user=self.user, secure_value=hash_key_value(personal_api_key))

        deleted_cohort = Cohort.objects.create(
            team=self.team,
            groups=[
                {
                    "properties": [
                        {
                            "key": "$some_prop_1",
                            "value": "something_1",
                            "type": "person",
                        }
                    ]
                },
            ],
            name="cohort1",
            deleted=True,
        )

        cohort_from_other_team = Cohort.objects.create(
            team=other_team,
            groups=[
                {
                    "properties": [
                        {
                            "key": "$some_prop_1",
                            "value": "something_1",
                            "type": "person",
                        }
                    ]
                },
            ],
            name="cohort1",
        )

        cohort_with_nested_invalid = Cohort.objects.create(
            team=self.team,
            groups=[
                {
                    "properties": [
                        {
                            "key": "$some_prop_1",
                            "value": "something_1",
                            "type": "person",
                        },
                        {
                            "key": "id",
                            "value": 99999,
                            "type": "cohort",
                        },
                        {
                            "key": "id",
                            "value": deleted_cohort.pk,
                            "type": "cohort",
                        },
                        {
                            "key": "id",
                            "value": cohort_from_other_team.pk,
                            "type": "cohort",
                        },
                    ]
                },
            ],
            name="cohort1",
        )

        cohort_valid = Cohort.objects.create(
            team=self.team,
            groups=[
                {
                    "properties": [
                        {
                            "key": "$some_prop_1",
                            "value": "something_1",
                            "type": "person",
                        },
                    ]
                },
            ],
            name="cohort1",
        )

        FeatureFlag.objects.create(
            team=self.team,
            filters={"groups": [{"properties": [{"key": "id", "value": 99999, "type": "cohort"}]}]},
            name="This is a cohort-based flag",
            key="cohort-flag",
            created_by=self.user,
        )
        FeatureFlag.objects.create(
            team=self.team,
            filters={
                "groups": [{"properties": [{"key": "id", "value": cohort_with_nested_invalid.pk, "type": "cohort"}]}]
            },
            name="This is a cohort-based flag",
            key="cohort-flag-2",
            created_by=self.user,
        )
        FeatureFlag.objects.create(
            team=self.team,
            filters={"groups": [{"properties": [{"key": "id", "value": cohort_from_other_team.pk, "type": "cohort"}]}]},
            name="This is a cohort-based flag",
            key="cohort-flag-3",
            created_by=self.user,
        )
        FeatureFlag.objects.create(
            team=self.team,
            filters={
                "groups": [
                    {"properties": [{"key": "id", "value": cohort_valid.pk, "type": "cohort"}]},
                    {"properties": [{"key": "id", "value": cohort_with_nested_invalid.pk, "type": "cohort"}]},
                    {"properties": [{"key": "id", "value": 99999, "type": "cohort"}]},
                    {"properties": [{"key": "id", "value": deleted_cohort.pk, "type": "cohort"}]},
                ]
            },
            name="This is a cohort-based flag",
            key="cohort-flag-4",
            created_by=self.user,
        )
        self.client.post(
            f"/api/projects/{self.team.id}/feature_flags/",
            {
                "name": "Alpha feature",
                "key": "alpha-feature",
                "filters": {
                    "groups": [
                        {
                            "rollout_percentage": 100,
                            "properties": [],
                        }
                    ],
                },
            },
            format="json",
        )

        self.client.logout()

        with self.assertNumQueries(18):
            # 1. SAVEPOINT
            # 2. SELECT "posthog_personalapikey"."id",
            # 3. RELEASE SAVEPOINT
            # 4. UPDATE "posthog_personalapikey" SET "last_used_at"
            # 5. SELECT "posthog_team"."id", "posthog_team"."uuid",
            # 6. SELECT "posthog_team"."id", "posthog_team"."uuid",
            # 7. SELECT "posthog_project"."id", "posthog_project"."organization_id",
            # 8. SELECT "posthog_organizationmembership"."id",
            # 9. SELECT "ee_accesscontrol"."id",
            # 10. SELECT "posthog_organizationmembership"."id",
            # 11. SELECT "posthog_cohort"."id"  -- all cohorts
            # 12. SELECT "posthog_featureflag"."id", "posthog_featureflag"."key", -- all flags
            # 13. SELECT "posthog_team"."id", "posthog_team"."uuid",
            # 14. SELECT "posthog_cohort". id = 99999
            # 15. SELECT "posthog_team"."id", "posthog_team"."uuid",
            # 16. SELECT "posthog_cohort". id = deleted cohort
            # 17. SELECT "posthog_cohort". id = cohort from other team
            # 18. SELECT "posthog_grouptypemapping"."id", -- group type mapping

            response = self.client.get(
                f"/api/feature_flag/local_evaluation?token={self.team.api_token}&send_cohorts",
                HTTP_AUTHORIZATION=f"Bearer {personal_api_key}",
            )
        self.assertEqual(response.status_code, status.HTTP_200_OK)
        response_data = response.json()
        self.assertTrue("flags" in response_data and "group_type_mapping" in response_data)
        self.assertEqual(len(response_data["flags"]), 5)
        self.assertEqual(len(response_data["cohorts"]), 2)
        assert str(cohort_valid.pk) in response_data["cohorts"]
        assert str(cohort_with_nested_invalid.pk) in response_data["cohorts"]

    @patch("posthog.api.feature_flag.report_user_action")
    def test_local_evaluation_for_cohorts_with_variant_overrides(self, mock_capture):
        FeatureFlag.objects.all().delete()

        cohort_valid_for_ff = Cohort.objects.create(
            team=self.team,
            filters={
                "properties": {
                    "type": "OR",
                    "values": [
                        {
                            "type": "AND",
                            "values": [
                                {
                                    "key": "$some_prop",
                                    "value": "nomatchihope",
                                    "type": "person",
                                },
                            ],
                        }
                    ],
                }
            },
            name="cohort1",
        )

        self.client.post(
            f"/api/projects/{self.team.id}/feature_flags/",
            {
                "name": "Alpha feature",
                "key": "alpha-feature",
                "filters": {
                    "groups": [
                        {
                            "variant": "test",
                            "properties": [
                                {
                                    "key": "id",
                                    "type": "cohort",
                                    "value": cohort_valid_for_ff.pk,
                                }
                            ],
                            "rollout_percentage": 100,
                        },
                        {
                            "variant": "test",
                            "properties": [
                                {
                                    "key": "email",
                                    "type": "person",
                                    "value": "@posthog.com",
                                    "operator": "icontains",
                                }
                            ],
                            "rollout_percentage": 100,
                        },
                    ],
                    "multivariate": {
                        "variants": [
                            {"key": "control", "name": "", "rollout_percentage": 100},
                            {"key": "test", "name": "", "rollout_percentage": 0},
                        ]
                    },
                },
            },
            format="json",
        )

        personal_api_key = generate_random_token_personal()
        PersonalAPIKey.objects.create(label="X", user=self.user, secure_value=hash_key_value(personal_api_key))

        self.client.logout()

        response = self.client.get(
            f"/api/feature_flag/local_evaluation?token={self.team.api_token}",
            HTTP_AUTHORIZATION=f"Bearer {personal_api_key}",
        )
        self.assertEqual(response.status_code, status.HTTP_200_OK)
        response_data = response.json()
        self.assertTrue("flags" in response_data and "group_type_mapping" in response_data)
        self.assertEqual(len(response_data["flags"]), 1)

        sorted_flags = sorted(response_data["flags"], key=lambda x: x["key"])

        self.assertDictContainsSubset(
            {
                "name": "Alpha feature",
                "key": "alpha-feature",
                "filters": {
                    "groups": [
                        {
                            "variant": "test",
                            "properties": [
                                {
                                    "key": "id",
                                    "type": "cohort",
                                    "value": cohort_valid_for_ff.pk,
                                }
                            ],
                            "rollout_percentage": 100,
                        },
                        {
                            "variant": "test",
                            "properties": [
                                {
                                    "key": "email",
                                    "type": "person",
                                    "value": "@posthog.com",
                                    "operator": "icontains",
                                }
                            ],
                            "rollout_percentage": 100,
                        },
                    ],
                    "multivariate": {
                        "variants": [
                            {"key": "control", "name": "", "rollout_percentage": 100},
                            {"key": "test", "name": "", "rollout_percentage": 0},
                        ]
                    },
                },
                "deleted": False,
                "active": True,
                "ensure_experience_continuity": False,
            },
            sorted_flags[0],
        )

    @patch("posthog.api.feature_flag.report_user_action")
    def test_local_evaluation_for_static_cohorts(self, mock_capture):
        FeatureFlag.objects.all().delete()

        cohort_valid_for_ff = Cohort.objects.create(
            team=self.team,
            is_static=True,
            name="cohort1",
        )

        self.client.post(
            f"/api/projects/{self.team.id}/feature_flags/",
            {
                "name": "Alpha feature",
                "key": "alpha-feature",
                "filters": {
                    "groups": [
                        {
                            "rollout_percentage": 20,
                            "properties": [
                                {
                                    "key": "id",
                                    "type": "cohort",
                                    "value": cohort_valid_for_ff.pk,
                                }
                            ],
                        }
                    ],
                    "multivariate": {
                        "variants": [
                            {
                                "key": "first-variant",
                                "name": "First Variant",
                                "rollout_percentage": 50,
                            },
                            {
                                "key": "second-variant",
                                "name": "Second Variant",
                                "rollout_percentage": 25,
                            },
                            {
                                "key": "third-variant",
                                "name": "Third Variant",
                                "rollout_percentage": 25,
                            },
                        ]
                    },
                },
            },
            format="json",
        )

        personal_api_key = generate_random_token_personal()
        PersonalAPIKey.objects.create(label="X", user=self.user, secure_value=hash_key_value(personal_api_key))

        response = self.client.get(
            f"/api/feature_flag/local_evaluation?token={self.team.api_token}&send_cohorts",
            HTTP_AUTHORIZATION=f"Bearer {personal_api_key}",
        )
        self.assertEqual(response.status_code, status.HTTP_200_OK)
        response_data = response.json()
        self.assertTrue("flags" in response_data and "group_type_mapping" in response_data)
        self.assertEqual(len(response_data["flags"]), 1)

        sorted_flags = sorted(response_data["flags"], key=lambda x: x["key"])

        self.assertDictContainsSubset(
            {
                "name": "Alpha feature",
                "key": "alpha-feature",
                "filters": {
                    "groups": [
                        {
                            "rollout_percentage": 20,
                            "properties": [
                                {
                                    "key": "id",
                                    "type": "cohort",
                                    "value": cohort_valid_for_ff.pk,
                                }
                            ],
                        }
                    ],
                    "multivariate": {
                        "variants": [
                            {
                                "key": "first-variant",
                                "name": "First Variant",
                                "rollout_percentage": 50,
                            },
                            {
                                "key": "second-variant",
                                "name": "Second Variant",
                                "rollout_percentage": 25,
                            },
                            {
                                "key": "third-variant",
                                "name": "Third Variant",
                                "rollout_percentage": 25,
                            },
                        ]
                    },
                },
                "deleted": False,
                "active": True,
                "ensure_experience_continuity": False,
            },
            sorted_flags[0],
        )

        self.assertEqual(
            response_data["cohorts"],
            {},
        )

    @patch("posthog.api.feature_flag.report_user_action")
    def test_local_evaluation_for_arbitrary_cohorts(self, mock_capture):
        FeatureFlag.objects.all().delete()

        cohort_valid_for_ff = Cohort.objects.create(
            team=self.team,
            filters={
                "properties": {
                    "type": "OR",
                    "values": [
                        {
                            "type": "OR",
                            "values": [
                                {
                                    "key": "$some_prop",
                                    "value": "nomatchihope",
                                    "type": "person",
                                },
                                {
                                    "key": "$some_prop2",
                                    "value": "nomatchihope2",
                                    "type": "person",
                                },
                            ],
                        }
                    ],
                }
            },
            name="cohort1",
        )

        cohort2 = Cohort.objects.create(
            team=self.team,
            filters={
                "properties": {
                    "type": "OR",
                    "values": [
                        {
                            "type": "OR",
                            "values": [
                                {
                                    "key": "$some_prop",
                                    "value": "nomatchihope",
                                    "type": "person",
                                },
                                {
                                    "key": "$some_prop2",
                                    "value": "nomatchihope2",
                                    "type": "person",
                                },
                                {
                                    "key": "id",
                                    "value": cohort_valid_for_ff.pk,
                                    "type": "cohort",
                                    "negation": True,
                                },
                            ],
                        }
                    ],
                }
            },
            name="cohort2",
        )

        self.client.post(
            f"/api/projects/{self.team.id}/feature_flags/",
            {
                "name": "Alpha feature",
                "key": "alpha-feature",
                "filters": {
                    "groups": [
                        {
                            "rollout_percentage": 20,
                            "properties": [{"key": "id", "type": "cohort", "value": cohort2.pk}],
                        }
                    ],
                    "multivariate": {
                        "variants": [
                            {
                                "key": "first-variant",
                                "name": "First Variant",
                                "rollout_percentage": 50,
                            },
                            {
                                "key": "second-variant",
                                "name": "Second Variant",
                                "rollout_percentage": 25,
                            },
                            {
                                "key": "third-variant",
                                "name": "Third Variant",
                                "rollout_percentage": 25,
                            },
                        ]
                    },
                },
            },
            format="json",
        )

        self.client.post(
            f"/api/projects/{self.team.id}/feature_flags/",
            {
                "name": "Alpha feature",
                "key": "alpha-feature-2",
                "filters": {
                    "groups": [
                        {
                            "rollout_percentage": 20,
                            "properties": [
                                {
                                    "key": "id",
                                    "type": "cohort",
                                    "value": cohort_valid_for_ff.pk,
                                }
                            ],
                        }
                    ],
                },
            },
            format="json",
        )

        personal_api_key = generate_random_token_personal()
        PersonalAPIKey.objects.create(label="X", user=self.user, secure_value=hash_key_value(personal_api_key))

        response = self.client.get(
            f"/api/feature_flag/local_evaluation?token={self.team.api_token}&send_cohorts",
            HTTP_AUTHORIZATION=f"Bearer {personal_api_key}",
        )
        self.assertEqual(response.status_code, status.HTTP_200_OK)
        response_data = response.json()
        self.assertTrue(
            "flags" in response_data and "group_type_mapping" in response_data and "cohorts" in response_data
        )
        self.assertEqual(len(response_data["flags"]), 2)

        sorted_flags = sorted(response_data["flags"], key=lambda x: x["key"])

        self.assertEqual(
            response_data["cohorts"],
            {
                str(cohort_valid_for_ff.pk): {
                    "type": "OR",
                    "values": [
                        {
                            "type": "OR",
                            "values": [
                                {
                                    "key": "$some_prop",
                                    "type": "person",
                                    "value": "nomatchihope",
                                },
                                {
                                    "key": "$some_prop2",
                                    "type": "person",
                                    "value": "nomatchihope2",
                                },
                            ],
                        }
                    ],
                },
                str(cohort2.pk): {
                    "type": "OR",
                    "values": [
                        {
                            "type": "OR",
                            "values": [
                                {
                                    "key": "$some_prop",
                                    "type": "person",
                                    "value": "nomatchihope",
                                },
                                {
                                    "key": "$some_prop2",
                                    "type": "person",
                                    "value": "nomatchihope2",
                                },
                                {
                                    "key": "id",
                                    "type": "cohort",
                                    "value": cohort_valid_for_ff.pk,
                                    "negation": True,
                                },
                            ],
                        }
                    ],
                },
            },
        )

        self.assertDictContainsSubset(
            {
                "name": "Alpha feature",
                "key": "alpha-feature",
                "filters": {
                    "groups": [
                        {
                            "rollout_percentage": 20,
                            "properties": [{"key": "id", "type": "cohort", "value": cohort2.pk}],
                        }
                    ],
                    "multivariate": {
                        "variants": [
                            {
                                "key": "first-variant",
                                "name": "First Variant",
                                "rollout_percentage": 50,
                            },
                            {
                                "key": "second-variant",
                                "name": "Second Variant",
                                "rollout_percentage": 25,
                            },
                            {
                                "key": "third-variant",
                                "name": "Third Variant",
                                "rollout_percentage": 25,
                            },
                        ]
                    },
                },
                "deleted": False,
                "active": True,
                "ensure_experience_continuity": False,
            },
            sorted_flags[0],
        )

        self.assertDictContainsSubset(
            {
                "name": "Alpha feature",
                "key": "alpha-feature-2",
                "filters": {
                    "groups": [
                        {
                            "properties": [
                                {
                                    "key": "id",
                                    "type": "cohort",
                                    "value": cohort_valid_for_ff.pk,
                                }
                            ],
                            "rollout_percentage": 20,
                        },
                    ],
                },
                "deleted": False,
                "active": True,
                "ensure_experience_continuity": False,
            },
            sorted_flags[1],
        )

    @patch("posthog.models.feature_flag.flag_analytics.CACHE_BUCKET_SIZE", 10)
    def test_local_evaluation_billing_analytics(self):
        FeatureFlag.objects.all().delete()

        # old style feature flags
        FeatureFlag.objects.create(
            name="Beta feature",
            key="beta-feature",
            team=self.team,
            rollout_percentage=51,
            filters={"properties": [{"key": "beta-property", "value": "beta-value"}]},
            created_by=self.user,
        )
        # and inactive flag
        FeatureFlag.objects.create(
            name="Inactive feature",
            key="inactive-flag",
            team=self.team,
            active=False,
            rollout_percentage=100,
            filters={"properties": []},
            created_by=self.user,
        )

        client = redis.get_client()

        personal_api_key = generate_random_token_personal()
        PersonalAPIKey.objects.create(label="X", user=self.user, secure_value=hash_key_value(personal_api_key))

        self.client.logout()
        # `local_evaluation` is called by logged out clients!

        with freeze_time("2022-05-07 12:23:07"):
            # missing API key
            response = self.client.get(f"/api/feature_flag/local_evaluation?token={self.team.api_token}")
            self.assertEqual(response.status_code, status.HTTP_401_UNAUTHORIZED)
            self.assertEqual(client.hgetall(f"posthog:local_evaluation_requests:{self.team.pk}"), {})

            response = self.client.get(f"/api/feature_flag/local_evaluation")
            self.assertEqual(response.status_code, status.HTTP_401_UNAUTHORIZED)
            self.assertEqual(client.hgetall(f"posthog:local_evaluation_requests:{self.team.pk}"), {})

            response = self.client.get(
                f"/api/feature_flag/local_evaluation?token={self.team.api_token}",
                HTTP_AUTHORIZATION=f"Bearer {personal_api_key}",
            )
            self.assertEqual(response.status_code, status.HTTP_200_OK)
            self.assertEqual(
                client.hgetall(f"posthog:local_evaluation_requests:{self.team.pk}"),
                {b"165192618": b"1"},
            )

            for _ in range(5):
                response = self.client.get(
                    f"/api/feature_flag/local_evaluation?token={self.team.api_token}",
                    HTTP_AUTHORIZATION=f"Bearer {personal_api_key}",
                )
                self.assertEqual(response.status_code, status.HTTP_200_OK)

            self.assertEqual(
                client.hgetall(f"posthog:local_evaluation_requests:{self.team.pk}"),
                {b"165192618": b"6"},
            )

    @patch("posthog.models.feature_flag.flag_analytics.CACHE_BUCKET_SIZE", 10)
    def test_local_evaluation_billing_analytics_for_regular_feature_flag_list(self):
        FeatureFlag.objects.all().delete()

        # old style feature flags
        FeatureFlag.objects.create(
            name="Beta feature",
            key="beta-feature",
            team=self.team,
            rollout_percentage=51,
            filters={"properties": [{"key": "beta-property", "value": "beta-value"}]},
            created_by=self.user,
        )
        # and inactive flag
        FeatureFlag.objects.create(
            name="Inactive feature",
            key="inactive-flag",
            team=self.team,
            active=False,
            rollout_percentage=100,
            filters={"properties": []},
            created_by=self.user,
        )

        client = redis.get_client()

        personal_api_key = generate_random_token_personal()
        PersonalAPIKey.objects.create(label="X", user=self.user, secure_value=hash_key_value(personal_api_key))

        # request made while logged in, via client cookie auth
        response = self.client.get(f"/api/feature_flag?token={self.team.api_token}")
        self.assertEqual(response.status_code, status.HTTP_200_OK)
        self.assertEqual(response.json()["count"], 2)

        # shouldn't add to local eval requests
        self.assertEqual(client.hgetall(f"posthog:local_evaluation_requests:{self.team.pk}"), {})

        self.client.logout()
        # `local_evaluation` is called by logged out clients!

        with freeze_time("2022-05-07 12:23:07"):
            # missing API key
            response = self.client.get(f"/api/feature_flag?token={self.team.api_token}")
            self.assertEqual(response.status_code, status.HTTP_401_UNAUTHORIZED)
            self.assertEqual(client.hgetall(f"posthog:local_evaluation_requests:{self.team.pk}"), {})

            response = self.client.get(f"/api/feature_flag/")
            self.assertEqual(response.status_code, status.HTTP_401_UNAUTHORIZED)
            self.assertEqual(client.hgetall(f"posthog:local_evaluation_requests:{self.team.pk}"), {})

            response = self.client.get(
                f"/api/feature_flag/?token={self.team.api_token}",
                HTTP_AUTHORIZATION=f"Bearer {personal_api_key}",
            )
            self.assertEqual(response.status_code, status.HTTP_200_OK)
            self.assertEqual(
                client.hgetall(f"posthog:local_evaluation_requests:{self.team.pk}"),
                {b"165192618": b"1"},
            )

            for _ in range(4):
                response = self.client.get(
                    f"/api/feature_flag/?token={self.team.api_token}",
                    HTTP_AUTHORIZATION=f"Bearer {personal_api_key}",
                )
                self.assertEqual(response.status_code, status.HTTP_200_OK)

            # local evaluation still works
            response = self.client.get(
                f"/api/feature_flag/local_evaluation?token={self.team.api_token}",
                HTTP_AUTHORIZATION=f"Bearer {personal_api_key}",
            )
            self.assertEqual(response.status_code, status.HTTP_200_OK)

            self.assertEqual(
                client.hgetall(f"posthog:local_evaluation_requests:{self.team.pk}"),
                {b"165192618": b"6"},
            )

    @patch("posthog.api.feature_flag.settings.DECIDE_FEATURE_FLAG_QUOTA_CHECK", True)
    def test_local_evaluation_quota_limited(self):
        """Test that local evaluation returns 402 Payment Required when over quota."""
        from ee.billing.quota_limiting import QuotaLimitingCaches, QuotaResource

        # Set up a feature flag
        self.client.post(
            f"/api/projects/{self.team.id}/feature_flags/",
            {
                "name": "Beta feature",
                "key": "beta-feature",
                "filters": {"groups": [{"rollout_percentage": 65}]},
            },
            format="json",
        )

        # Mock the quota limiting cache to simulate being over quota
        with patch(
            "ee.billing.quota_limiting.list_limited_team_attributes",
            return_value=[self.team.api_token],
        ) as mock_quota_limited:
            response = self.client.get(f"/api/projects/{self.team.id}/feature_flags/local_evaluation")
            mock_quota_limited.assert_called_once_with(
                QuotaResource.FEATURE_FLAG_REQUESTS,
                QuotaLimitingCaches.QUOTA_LIMITER_CACHE_KEY,
            )

            self.assertEqual(response.status_code, status.HTTP_402_PAYMENT_REQUIRED)
            response_data = response.json()

            # Verify the error response structure
            self.assertEqual(
                response_data,
                {
                    "type": "quota_limited",
                    "detail": "You have exceeded your feature flag request quota",
                    "code": "payment_required",
                },
            )

    @patch("posthog.api.feature_flag.settings.DECIDE_FEATURE_FLAG_QUOTA_CHECK", True)
    def test_local_evaluation_not_quota_limited(self):
        """Test that local evaluation returns normal response when not over quota."""
        from ee.billing.quota_limiting import QuotaLimitingCaches, QuotaResource

        # Set up a feature flag
        self.client.post(
            f"/api/projects/{self.team.id}/feature_flags/",
            {
                "name": "Beta feature",
                "key": "beta-feature",
                "filters": {"groups": [{"rollout_percentage": 65}]},
            },
            format="json",
        )

        # Mock the quota limiting cache to simulate not being over quota
        with patch(
            "ee.billing.quota_limiting.list_limited_team_attributes",
            return_value=[],
        ) as mock_quota_limited:
            response = self.client.get(f"/api/projects/{self.team.id}/feature_flags/local_evaluation")
            mock_quota_limited.assert_called_once_with(
                QuotaResource.FEATURE_FLAG_REQUESTS,
                QuotaLimitingCaches.QUOTA_LIMITER_CACHE_KEY,
            )

            self.assertEqual(response.status_code, status.HTTP_200_OK)
            response_data = response.json()

            # Verify normal response structure when not quota limited
            self.assertTrue(len(response_data["flags"]) > 0)
            self.assertNotIn("quotaLimited", response_data)

    @patch("posthog.api.feature_flag.settings.DECIDE_FEATURE_FLAG_QUOTA_CHECK", False)
    def test_local_evaluation_quota_check_disabled(self):
        """Test that local evaluation bypasses quota check when the setting is disabled."""

        # Set up a feature flag
        self.client.post(
            f"/api/projects/{self.team.id}/feature_flags/",
            {
                "name": "Beta feature",
                "key": "beta-feature",
                "filters": {"groups": [{"rollout_percentage": 65}]},
            },
            format="json",
        )

        with patch(
            "ee.billing.quota_limiting.list_limited_team_attributes",
        ) as mock_quota_limited:
            response = self.client.get(f"/api/projects/{self.team.id}/feature_flags/local_evaluation")

            # Verify quota limiting was not checked
            mock_quota_limited.assert_not_called()

            self.assertEqual(response.status_code, status.HTTP_200_OK)
            response_data = response.json()

            # Verify normal response structure
            self.assertTrue(len(response_data["flags"]) > 0)
            self.assertNotIn("quotaLimited", response_data)

    @patch("posthog.api.feature_flag.settings.DECIDE_FEATURE_FLAG_QUOTA_CHECK", False)
    def test_local_evaluation_only_survey_targeting_flags(self):
        FeatureFlag.objects.all().delete()

        client = redis.get_client()

        personal_api_key = generate_random_token_personal()
        PersonalAPIKey.objects.create(label="X", user=self.user, secure_value=hash_key_value(personal_api_key))

        with freeze_time("2022-05-07 12:23:07"):

            def make_request_and_assert_requests_recorded(expected_requests=None):
                response = self.client.get(
                    f"/api/feature_flag/local_evaluation?token={self.team.api_token}",
                    HTTP_AUTHORIZATION=f"Bearer {personal_api_key}",
                )
                self.assertEqual(response.status_code, status.HTTP_200_OK)
                self.assertEqual(
                    client.hgetall(f"posthog:local_evaluation_requests:{self.team.pk}"),
                    expected_requests or {},
                )

            # No requests should be recorded if there are no flags
            make_request_and_assert_requests_recorded()

            FeatureFlag.objects.create(
                name="Survey Targeting Flag",
                key="survey-targeting-flag",
                team=self.team,
                filters={"properties": [{"key": "survey-targeting-property", "value": "survey-targeting-value"}]},
            )

            # No requests should be recorded if the only flags are survey targeting flags
            make_request_and_assert_requests_recorded()

            # Requests should be recorded if there is one regular feature flag
            FeatureFlag.objects.create(
                name="Regular Feature Flag",
                key="regular-feature-flag",
                team=self.team,
                filters={"properties": [{"key": "regular-property", "value": "regular-value"}]},
            )
            make_request_and_assert_requests_recorded({b"13766051": b"1"})

    @patch("posthog.api.feature_flag.report_user_action")
    def test_evaluation_reasons(self, mock_capture):
        FeatureFlag.objects.all().delete()
        GroupTypeMapping.objects.create(
            team=self.team, project_id=self.team.project_id, group_type="organization", group_type_index=0
        )
        GroupTypeMapping.objects.create(
            team=self.team, project_id=self.team.project_id, group_type="company", group_type_index=1
        )
        Person.objects.create(
            team_id=self.team.pk,
            distinct_ids=["1", "2"],
            properties={"beta-property": "beta-value"},
        )

        self.client.post(
            f"/api/projects/{self.team.id}/feature_flags/",
            {
                "name": "Alpha feature",
                "key": "alpha-feature",
                "filters": {
                    "groups": [{"rollout_percentage": 20}],
                    "multivariate": {
                        "variants": [
                            {
                                "key": "first-variant",
                                "name": "First Variant",
                                "rollout_percentage": 50,
                            },
                            {
                                "key": "second-variant",
                                "name": "Second Variant",
                                "rollout_percentage": 25,
                            },
                            {
                                "key": "third-variant",
                                "name": "Third Variant",
                                "rollout_percentage": 25,
                            },
                        ],
                    },
                },
            },
            format="json",
        )

        # old style feature flags
        FeatureFlag.objects.create(
            name="Beta feature",
            key="beta-feature",
            team=self.team,
            rollout_percentage=81,
            filters={"properties": [{"key": "beta-property", "value": "beta-value"}]},
            created_by=self.user,
        )
        # and inactive flag
        FeatureFlag.objects.create(
            name="Inactive feature",
            key="inactive-flag",
            team=self.team,
            active=False,
            rollout_percentage=100,
            filters={"properties": []},
            created_by=self.user,
        )

        self.client.post(
            f"/api/projects/{self.team.id}/feature_flags/",
            {
                "name": "Group feature",
                "key": "group-feature",
                "filters": {
                    "aggregation_group_type_index": 0,
                    "groups": [{"rollout_percentage": 61}],
                },
            },
            format="json",
        )

        # general test
        response = self.client.get(
            f"/api/projects/{self.team.pk}/feature_flags/evaluation_reasons",
            {
                "distinct_id": "test",
            },
        )
        self.assertEqual(response.status_code, status.HTTP_200_OK)
        response_data = response.json()
        self.assertEqual(len(response_data), 4)

        self.assertEqual(
            response_data,
            {
                "alpha-feature": {
                    "value": False,
                    "evaluation": {
                        "reason": "out_of_rollout_bound",
                        "condition_index": 0,
                    },
                },
                "beta-feature": {
                    "value": False,
                    "evaluation": {
                        "reason": "no_condition_match",
                        "condition_index": 0,
                    },
                },
                "group-feature": {
                    "value": False,
                    "evaluation": {
                        "reason": "no_group_type",
                        "condition_index": None,
                    },
                },
                "inactive-flag": {
                    "value": False,
                    "evaluation": {
                        "reason": "disabled",
                        "condition_index": None,
                    },
                },
            },
        )

        # with person having beta-property for beta-feature
        # also matches alpha-feature as within rollout bounds
        response = self.client.get(
            f"/api/projects/{self.team.pk}/feature_flags/evaluation_reasons",
            {
                "distinct_id": "2",
                # "groups": json.dumps({"organization": "org1", "company": "company1"}),
            },
        )
        self.assertEqual(response.status_code, status.HTTP_200_OK)
        response_data = response.json()
        self.assertEqual(len(response_data), 4)

        self.assertEqual(
            response_data,
            {
                "alpha-feature": {
                    "value": "first-variant",
                    "evaluation": {
                        "reason": "condition_match",
                        "condition_index": 0,
                    },
                },
                "beta-feature": {
                    "value": True,
                    "evaluation": {
                        "reason": "condition_match",
                        "condition_index": 0,
                    },
                },
                "group-feature": {
                    "value": False,
                    "evaluation": {
                        "reason": "no_group_type",
                        "condition_index": None,
                    },
                },
                "inactive-flag": {
                    "value": False,
                    "evaluation": {
                        "reason": "disabled",
                        "condition_index": None,
                    },
                },
            },
        )

        # with groups
        response = self.client.get(
            f"/api/projects/{self.team.pk}/feature_flags/evaluation_reasons",
            {
                "distinct_id": "org1234",
                "groups": json.dumps({"organization": "org1234"}),
            },
        )
        self.assertEqual(response.status_code, status.HTTP_200_OK)
        response_data = response.json()
        self.assertEqual(len(response_data), 4)

        self.assertEqual(
            response_data,
            {
                "alpha-feature": {
                    "value": False,
                    "evaluation": {
                        "reason": "out_of_rollout_bound",
                        "condition_index": 0,
                    },
                },
                "beta-feature": {
                    "value": False,
                    "evaluation": {
                        "reason": "no_condition_match",
                        "condition_index": 0,
                    },
                },
                "group-feature": {
                    "value": True,
                    "evaluation": {
                        "reason": "condition_match",
                        "condition_index": 0,
                    },
                },
                "inactive-flag": {
                    "value": False,
                    "evaluation": {
                        "reason": "disabled",
                        "condition_index": None,
                    },
                },
            },
        )

    def test_validation_person_properties(self):
        person_request = self._create_flag_with_properties(
            "person-flag",
            [
                {
                    "key": "email",
                    "type": "person",
                    "value": "@posthog.com",
                    "operator": "icontains",
                }
            ],
        )
        self.assertEqual(person_request.status_code, status.HTTP_201_CREATED)

        cohort: Cohort = Cohort.objects.create(team=self.team, name="My Cohort")
        cohort_request = self._create_flag_with_properties(
            "cohort-flag", [{"key": "id", "type": "cohort", "value": cohort.id}]
        )
        self.assertEqual(cohort_request.status_code, status.HTTP_201_CREATED)

        event_request = self._create_flag_with_properties(
            "illegal-event-flag",
            [{"key": "id", "value": 5}],
            expected_status=status.HTTP_400_BAD_REQUEST,
        )
        self.assertEqual(
            event_request.json(),
            {
                "type": "validation_error",
                "code": "invalid_input",
                "detail": "Filters are not valid (can only use person, cohort, and flag properties)",
                "attr": "filters",
            },
        )

        groups_request = self._create_flag_with_properties(
            "illegal-groups-flag",
            [
                {
                    "key": "industry",
                    "value": "finance",
                    "type": "group",
                    "group_type_index": 0,
                }
            ],
            expected_status=status.HTTP_400_BAD_REQUEST,
        )
        self.assertEqual(
            groups_request.json(),
            {
                "type": "validation_error",
                "code": "invalid_input",
                "detail": "Filters are not valid (can only use person, cohort, and flag properties)",
                "attr": "filters",
            },
        )

    def test_create_flag_with_invalid_date(self):
        resp = self._create_flag_with_properties(
            "date-flag",
            [
                {
                    "key": "created_for",
                    "type": "person",
                    "value": "6hed",
                    "operator": "is_date_before",
                }
            ],
            expected_status=status.HTTP_400_BAD_REQUEST,
        )

        self.assertDictContainsSubset(
            {
                "type": "validation_error",
                "code": "invalid_date",
                "detail": "Invalid date value: 6hed",
                "attr": "filters",
            },
            resp.json(),
        )

        resp = self._create_flag_with_properties(
            "date-flag",
            [
                {
                    "key": "created_for",
                    "type": "person",
                    "value": "1234-02-993284",
                    "operator": "is_date_after",
                }
            ],
            expected_status=status.HTTP_400_BAD_REQUEST,
        )

        self.assertDictContainsSubset(
            {
                "type": "validation_error",
                "code": "invalid_date",
                "detail": "Invalid date value: 1234-02-993284",
                "attr": "filters",
            },
            resp.json(),
        )

    def test_creating_feature_flag_with_non_existant_cohort(self):
        cohort_request = self._create_flag_with_properties(
            "cohort-flag",
            [{"key": "id", "type": "cohort", "value": 5151}],
            expected_status=status.HTTP_400_BAD_REQUEST,
        )

        self.assertDictContainsSubset(
            {
                "type": "validation_error",
                "code": "cohort_does_not_exist",
                "detail": "Cohort with id 5151 does not exist",
                "attr": "filters",
            },
            cohort_request.json(),
        )

    def test_validation_payloads(self):
        self._create_flag_with_properties(
            "person-flag",
            [
                {
                    "key": "email",
                    "type": "person",
                    "value": "@posthog.com",
                    "operator": "icontains",
                }
            ],
            payloads={"true": 300},
            expected_status=status.HTTP_201_CREATED,
        )
        self._create_flag_with_properties(
            "person-flag",
            [
                {
                    "key": "email",
                    "type": "person",
                    "value": "@posthog.com",
                    "operator": "icontains",
                }
            ],
            payloads={"some-fake-key": 300},
            expected_status=status.HTTP_400_BAD_REQUEST,
        )

        response = self.client.post(
            f"/api/projects/{self.team.id}/feature_flags/",
            {
                "name": "Multivariate feature",
                "key": "multivariate-feature",
                "filters": {
                    "groups": [{"properties": [], "rollout_percentage": None}],
                    "multivariate": {
                        "variants": [
                            {
                                "key": "first-variant",
                                "name": "First Variant",
                                "rollout_percentage": 50,
                            },
                            {
                                "key": "second-variant",
                                "name": "Second Variant",
                                "rollout_percentage": 25,
                            },
                            {
                                "key": "third-variant",
                                "name": "Third Variant",
                                "rollout_percentage": 25,
                            },
                        ]
                    },
                    "payloads": {"first-variant": {"some": "payload"}},
                },
            },
            format="json",
        )
        self.assertEqual(response.status_code, status.HTTP_201_CREATED)

        response = self.client.post(
            f"/api/projects/{self.team.id}/feature_flags/",
            {
                "name": "Multivariate feature",
                "key": "multivariate-feature",
                "filters": {
                    "groups": [{"properties": [], "rollout_percentage": None}],
                    "multivariate": {
                        "variants": [
                            {
                                "key": "first-variant",
                                "name": "First Variant",
                                "rollout_percentage": 50,
                            },
                            {
                                "key": "second-variant",
                                "name": "Second Variant",
                                "rollout_percentage": 25,
                            },
                            {
                                "key": "third-variant",
                                "name": "Third Variant",
                                "rollout_percentage": 25,
                            },
                        ]
                    },
                    "payloads": {
                        "first-variant": {"some": "payload"},
                        "fourth-variant": {"some": "payload"},
                    },
                },
            },
            format="json",
        )
        self.assertEqual(response.status_code, status.HTTP_400_BAD_REQUEST)

        response = self.client.post(
            f"/api/projects/{self.team.id}/feature_flags/",
            {
                "name": "Multivariate feature",
                "key": "multivariate-feature",
                "filters": {
                    "groups": [{"properties": [], "rollout_percentage": None}],
                    "multivariate": {
                        "variants": [
                            {
                                "key": "first-variant",
                                "name": "First Variant",
                                "rollout_percentage": 50,
                            },
                            {
                                "key": "second-variant",
                                "name": "Second Variant",
                                "rollout_percentage": 25,
                            },
                            {
                                "key": "third-variant",
                                "name": "Third Variant",
                                "rollout_percentage": 25,
                            },
                        ]
                    },
                    "payloads": {"first-variant": {"some": "payload"}, "true": 2500},
                },
            },
            format="json",
        )
        self.assertEqual(response.status_code, status.HTTP_400_BAD_REQUEST)

        valid_json_payload = self._create_flag_with_properties(
            "json-flag",
            [{"key": "key", "value": "value", "type": "person"}],
            payloads={"true": json.dumps({"key": "value"})},
            expected_status=status.HTTP_201_CREATED,
        )
        self.assertEqual(valid_json_payload.status_code, status.HTTP_201_CREATED)

        invalid_json_payload = self._create_flag_with_properties(
            "invalid-json-flag",
            [{"key": "key", "value": "value", "type": "person"}],
            payloads={"true": "{invalid_json}"},
            expected_status=status.HTTP_400_BAD_REQUEST,
        )
        self.assertEqual(invalid_json_payload.status_code, status.HTTP_400_BAD_REQUEST)
        self.assertEqual(invalid_json_payload.json()["detail"], "Payload value is not valid JSON")

        non_string_payload = self._create_flag_with_properties(
            "non-string-json-flag",
            [{"key": "key", "value": "value", "type": "person"}],
            payloads={"true": {"key": "value"}},
            expected_status=status.HTTP_201_CREATED,
        )
        self.assertEqual(non_string_payload.status_code, status.HTTP_201_CREATED)

    def test_creating_feature_flag_with_behavioral_cohort(self):
        cohort_valid_for_ff = Cohort.objects.create(
            team=self.team,
            groups=[{"properties": [{"key": "$some_prop", "value": "nomatchihope", "type": "person"}]}],
            name="cohort1",
        )

        cohort_not_valid_for_ff = Cohort.objects.create(
            team=self.team,
            filters={
                "properties": {
                    "type": "AND",
                    "values": [
                        {
                            "key": "$pageview",
                            "event_type": "events",
                            "time_value": 2,
                            "time_interval": "week",
                            "value": "performed_event_first_time",
                            "type": "behavioral",
                        },
                        {"key": "email", "value": "test@posthog.com", "type": "person"},
                    ],
                }
            },
            name="cohort2",
        )

        cohort_request = self._create_flag_with_properties(
            "cohort-flag",
            [{"key": "id", "type": "cohort", "value": cohort_not_valid_for_ff.id}],
            expected_status=status.HTTP_400_BAD_REQUEST,
        )

        self.assertDictContainsSubset(
            {
                "type": "validation_error",
                "code": "behavioral_cohort_found",
                "detail": "Cohort 'cohort2' with filters on events cannot be used in feature flags.",
                "attr": "filters",
            },
            cohort_request.json(),
        )

        cohort_request = self._create_flag_with_properties(
            "cohort-flag",
            [{"key": "id", "type": "cohort", "value": cohort_valid_for_ff.id}],
            expected_status=status.HTTP_201_CREATED,
        )
        flag_id = cohort_request.json()["id"]
        response = self.client.patch(
            f"/api/projects/{self.team.id}/feature_flags/{flag_id}",
            {
                "name": "Updated name",
                "filters": {
                    "groups": [
                        {
                            "rollout_percentage": 65,
                            "properties": [
                                {
                                    "key": "id",
                                    "type": "cohort",
                                    "value": cohort_not_valid_for_ff.id,
                                }
                            ],
                        }
                    ]
                },
            },
            format="json",
        )

        self.assertEqual(response.status_code, status.HTTP_400_BAD_REQUEST)

        self.assertDictContainsSubset(
            {
                "type": "validation_error",
                "code": "behavioral_cohort_found",
                "detail": "Cohort 'cohort2' with filters on events cannot be used in feature flags.",
                "attr": "filters",
            },
            response.json(),
        )

    def test_creating_feature_flag_with_nested_behavioral_cohort(self):
        cohort_not_valid_for_ff = Cohort.objects.create(
            team=self.team,
            filters={
                "properties": {
                    "type": "AND",
                    "values": [
                        {
                            "key": "$pageview",
                            "event_type": "events",
                            "time_value": 2,
                            "time_interval": "week",
                            "value": "performed_event_first_time",
                            "type": "behavioral",
                        },
                        {"key": "email", "value": "test@posthog.com", "type": "person"},
                    ],
                }
            },
            name="cohort-behavioural",
        )

        nested_cohort_not_valid_for_ff = Cohort.objects.create(
            team=self.team,
            groups=[
                {
                    "properties": [
                        {
                            "key": "id",
                            "value": cohort_not_valid_for_ff.pk,
                            "type": "cohort",
                        }
                    ]
                }
            ],
            name="cohort-not-behavioural",
        )

        cohort_request = self._create_flag_with_properties(
            "cohort-flag",
            [
                {
                    "key": "id",
                    "type": "cohort",
                    "value": nested_cohort_not_valid_for_ff.id,
                }
            ],
            expected_status=status.HTTP_400_BAD_REQUEST,
        )

        self.assertDictContainsSubset(
            {
                "type": "validation_error",
                "code": "behavioral_cohort_found",
                "detail": "Cohort 'cohort-behavioural' with filters on events cannot be used in feature flags.",
                "attr": "filters",
            },
            cohort_request.json(),
        )

        cohort_request = self._create_flag_with_properties(
            "cohort-flag",
            [{"key": "id", "type": "cohort", "value": cohort_not_valid_for_ff.id}],
            expected_status=status.HTTP_400_BAD_REQUEST,
        )

        self.assertDictContainsSubset(
            {
                "type": "validation_error",
                "code": "behavioral_cohort_found",
                "detail": "Cohort 'cohort-behavioural' with filters on events cannot be used in feature flags.",
                "attr": "filters",
            },
            cohort_request.json(),
        )

    def test_validation_group_properties(self):
        groups_request = self._create_flag_with_properties(
            "groups-flag",
            [
                {
                    "key": "industry",
                    "value": "finance",
                    "type": "group",
                    "group_type_index": 0,
                }
            ],
            aggregation_group_type_index=0,
        )
        self.assertEqual(groups_request.status_code, status.HTTP_201_CREATED)

        illegal_groups_request = self._create_flag_with_properties(
            "illegal-groups-flag",
            [
                {
                    "key": "industry",
                    "value": "finance",
                    "type": "group",
                    "group_type_index": 0,
                }
            ],
            aggregation_group_type_index=3,
            expected_status=status.HTTP_400_BAD_REQUEST,
        )
        self.assertEqual(
            illegal_groups_request.json(),
            {
                "type": "validation_error",
                "code": "invalid_input",
                "detail": "Filters are not valid (can only use group properties)",
                "attr": "filters",
            },
        )

        person_request = self._create_flag_with_properties(
            "person-flag",
            [
                {
                    "key": "email",
                    "type": "person",
                    "value": "@posthog.com",
                    "operator": "icontains",
                }
            ],
            aggregation_group_type_index=0,
            expected_status=status.HTTP_400_BAD_REQUEST,
        )
        self.assertEqual(
            person_request.json(),
            {
                "type": "validation_error",
                "code": "invalid_input",
                "detail": "Filters are not valid (can only use group properties)",
                "attr": "filters",
            },
        )

    def _create_flag_with_properties(
        self,
        name: str,
        properties,
        team_id: Optional[int] = None,
        expected_status: int = status.HTTP_201_CREATED,
        **kwargs,
    ):
        if team_id is None:
            team_id = self.team.id

        create_response = self.client.post(
            f"/api/projects/{team_id}/feature_flags/",
            data={
                "name": name,
                "key": name,
                "filters": {**kwargs, "groups": [{"properties": properties}]},
            },
            format="json",
        )
        self.assertEqual(create_response.status_code, expected_status)
        return create_response

    def _get_feature_flag_activity(
        self,
        flag_id: Optional[int] = None,
        team_id: Optional[int] = None,
        expected_status: int = status.HTTP_200_OK,
    ):
        if team_id is None:
            team_id = self.team.id

        if flag_id:
            url = f"/api/projects/{team_id}/feature_flags/{flag_id}/activity"
        else:
            url = f"/api/projects/{team_id}/feature_flags/activity"

        activity = self.client.get(url)
        self.assertEqual(activity.status_code, expected_status)
        if activity.status_code == status.HTTP_404_NOT_FOUND:
            return None
        return activity.json()

    def assert_feature_flag_activity(self, flag_id: Optional[int], expected: list[dict]):
        activity_response = self._get_feature_flag_activity(flag_id)

        activity: list[dict] = activity_response["results"]
        self.maxDiff = None
        assert activity == expected

    def test_patch_api_as_form_data(self):
        another_feature_flag = FeatureFlag.objects.create(
            team=self.team,
            name="some feature",
            key="some-feature",
            created_by=self.user,
            filters={
                "groups": [{"properties": [], "rollout_percentage": 100}],
                "multivariate": None,
            },
            active=True,
        )

        response = self.client.patch(
            f"/api/projects/{self.team.id}/feature_flags/{another_feature_flag.pk}/",
            data="active=False&name=replaced",
            content_type="application/x-www-form-urlencoded",
        )

        self.assertEqual(response.status_code, 200)
        updated_flag = FeatureFlag.objects.get(pk=another_feature_flag.pk)
        self.assertEqual(updated_flag.active, False)
        self.assertEqual(updated_flag.name, "replaced")
        self.assertEqual(
            updated_flag.filters,
            {
                "groups": [{"properties": [], "rollout_percentage": 100}],
                "multivariate": None,
            },
        )

    def test_feature_flag_threshold(self):
        feature_flag = self.client.post(
            f"/api/projects/{self.team.id}/feature_flags/",
            data={
                "name": "Beta feature",
                "key": "beta-feature",
                "filters": {
                    "aggregation_group_type_index": 0,
                    "groups": [{"rollout_percentage": 65}],
                },
                "rollback_conditions": [
                    {
                        "threshold": 5000,
                        "threshold_metric": {
                            "insight": "trends",
                            "events": [{"order": 0, "id": "$pageview"}],
                            "properties": [
                                {
                                    "key": "$geoip_country_name",
                                    "type": "person",
                                    "value": ["france"],
                                    "operator": "exact",
                                }
                            ],
                        },
                        "operator": "lt",
                        "threshold_type": "insight",
                    }
                ],
                "auto-rollback": True,
            },
            format="json",
        ).json()

        self.assertEqual(len(feature_flag["rollback_conditions"]), 1)

    def test_feature_flag_can_edit(self):
        FeatureFlag.objects.create(team=self.team, created_by=self.user, key="red_button")
        self.assertEqual(
            (
                AvailableFeature.ROLE_BASED_ACCESS
                in [feature["key"] for feature in self.organization.available_product_features or []]
            ),
            False,
        )
        user_a = User.objects.create_and_join(self.organization, "a@potato.com", None)
        FeatureFlag.objects.create(team=self.team, created_by=user_a, key="blue_button")
        res = self.client.get(f"/api/projects/{self.team.id}/feature_flags/")
        self.assertEqual(res.json()["results"][0]["can_edit"], True)
        self.assertEqual(res.json()["results"][1]["can_edit"], True)

    def test_get_flags_dont_return_survey_targeting_flags(self):
        FeatureFlag.objects.create(team=self.team, created_by=self.user, key="red_button")
        survey = self.client.post(
            f"/api/projects/{self.team.id}/surveys/",
            data={
                "name": "Notebooks power users survey",
                "type": "popover",
                "questions": [
                    {
                        "type": "open",
                        "question": "What would you want to improve from notebooks?",
                    }
                ],
                "targeting_flag_filters": {
                    "groups": [
                        {
                            "variant": None,
                            "rollout_percentage": None,
                            "properties": [
                                {
                                    "key": "billing_plan",
                                    "value": ["cloud"],
                                    "operator": "exact",
                                    "type": "person",
                                }
                            ],
                        }
                    ]
                },
                "conditions": {"url": "https://app.posthog.com/notebooks"},
            },
            format="json",
        )
        assert FeatureFlag.objects.filter(id=survey.json()["targeting_flag"]["id"]).exists()

        flags_list = self.client.get(f"/api/projects/@current/feature_flags")
        response = flags_list.json()
        assert len(response["results"]) == 1
        assert response["results"][0]["id"] is not survey.json()["targeting_flag"]["id"]

    def test_get_flags_with_active_and_created_by_id_filters(self):
        FeatureFlag.objects.create(team=self.team, created_by=self.user, key="red_button")
        another_user = User.objects.create(email="foo@bar.com")
        FeatureFlag.objects.create(team=self.team, created_by=self.user, key="blue_button")
        FeatureFlag.objects.create(team=self.team, created_by=another_user, key="orange_button", active=False)
        FeatureFlag.objects.create(team=self.team, created_by=self.user, key="green_button", active=False)

        filtered_flags_list = self.client.get(
            f"/api/projects/@current/feature_flags?created_by_id={self.user.id}&active=false"
        )
        response = filtered_flags_list.json()
        assert len(response["results"]) == 1
        assert response["results"][0]["key"] == "green_button"

    def test_get_flags_with_type_filters(self):
        feature_flag = FeatureFlag.objects.create(team=self.team, created_by=self.user, key="red_button")
        Experiment.objects.create(
            team=self.team, created_by=self.user, name="Experiment 1", feature_flag_id=feature_flag.id
        )
        FeatureFlag.objects.create(
            team=self.team,
            created_by=self.user,
            key="purple_button",
            filters={"multivariate": {"variants": [{"foo": "bar"}]}},
        )

        filtered_flags_list_boolean = self.client.get(f"/api/projects/@current/feature_flags?type=boolean")
        response = filtered_flags_list_boolean.json()
        assert len(response["results"]) == 1
        assert response["results"][0]["key"] == feature_flag.key

        filtered_flags_list_multivariant = self.client.get(f"/api/projects/@current/feature_flags?type=multivariant")
        response = filtered_flags_list_multivariant.json()
        assert len(response["results"]) == 1
        assert response["results"][0]["key"] == "purple_button"

        filtered_flags_list_experiment = self.client.get(f"/api/projects/@current/feature_flags?type=experiment")
        response = filtered_flags_list_experiment.json()
        assert len(response["results"]) == 1
        assert response["results"][0]["key"] == feature_flag.key

    def test_get_flags_with_search(self):
        FeatureFlag.objects.create(team=self.team, created_by=self.user, key="blue_search_term_button")
        FeatureFlag.objects.create(team=self.team, created_by=self.user, key="green_search_term_button", active=False)

        filtered_flags_list = self.client.get(f"/api/projects/@current/feature_flags?active=true&search=search_term")
        response = filtered_flags_list.json()
        assert len(response["results"]) == 1
        assert response["results"][0]["key"] == "blue_search_term_button"

    def test_get_flags_with_stale_filter(self):
        # Create a stale flag (100% rollout with no properties and 30+ days old)
        with freeze_time("2024-01-01"):
            FeatureFlag.objects.create(
                team=self.team,
                created_by=self.user,
                key="stale_flag",
                active=True,
                filters={"groups": [{"rollout_percentage": 100, "properties": []}]},
            )

        # Create a non-stale flag (100% rollout but recent)
        FeatureFlag.objects.create(
            team=self.team,
            created_by=self.user,
            key="recent_flag",
            active=True,
            filters={"groups": [{"rollout_percentage": 100, "properties": []}]},
        )

        # Create another non-stale flag (old but not 100% rollout)
        with freeze_time("2024-01-01"):
            FeatureFlag.objects.create(
                team=self.team,
                created_by=self.user,
                key="partial_flag",
                active=True,
                filters={"groups": [{"rollout_percentage": 50, "properties": []}]},
            )

        # Create a non-stale flag (100% rollout but has properties)
        with freeze_time("2024-01-01"):
            FeatureFlag.objects.create(
                team=self.team,
                created_by=self.user,
                key="filtered_flag",
                active=True,
                filters={
                    "groups": [
                        {
                            "rollout_percentage": 100,
                            "properties": [
                                {"key": "email", "value": "test@example.com", "operator": "exact", "type": "person"}
                            ],
                        }
                    ]
                },
            )

        # Test filtering by stale status
        filtered_flags_list = self.client.get(f"/api/projects/@current/feature_flags?active=STALE")
        response = filtered_flags_list.json()

        assert len(response["results"]) == 1
        assert response["results"][0]["key"] == "stale_flag"
        assert response["results"][0]["status"] == "STALE"

    def test_get_flags_with_stale_filter_multivariate(self):
        # Create a stale multivariate flag
        with freeze_time("2023-01-01"):
            FeatureFlag.objects.create(
                team=self.team,
                created_by=self.user,
                key="stale_multivariate",
                active=True,
                filters={
                    "groups": [{"rollout_percentage": 100, "properties": []}],
                    "multivariate": {
                        "variants": [
                            {"key": "test", "rollout_percentage": 100},
                        ],
                        "release_percentage": 100,
                    },
                },
            )

        # Create a non-stale multivariate flag (no variant at 100%)
        with freeze_time("2024-01-01"):
            FeatureFlag.objects.create(
                team=self.team,
                created_by=self.user,
                key="active_multivariate",
                active=True,
                filters={
                    "groups": [{"rollout_percentage": 50, "properties": []}],
                    "multivariate": {
                        "variants": [
                            {"key": "test", "rollout_percentage": 30},
                            {"key": "test2", "rollout_percentage": 70},
                        ]
                    },
                },
            )

        # Test filtering by stale status
        filtered_flags_list = self.client.get(f"/api/projects/@current/feature_flags?active=STALE")
        response = filtered_flags_list.json()

        assert len(response["results"]) == 1
        assert response["results"][0]["key"] == "stale_multivariate"
        assert response["results"][0]["status"] == "STALE"

    def test_get_flags_with_evaluation_runtime_filter(self):
        # Create flags with different evaluation runtimes
        FeatureFlag.objects.create(team=self.team, created_by=self.user, key="server_flag", evaluation_runtime="server")
        FeatureFlag.objects.create(team=self.team, created_by=self.user, key="client_flag", evaluation_runtime="client")
        FeatureFlag.objects.create(team=self.team, created_by=self.user, key="both_flag", evaluation_runtime="both")

        # Test filtering by server environment
        filtered_flags_list = self.client.get(f"/api/projects/@current/feature_flags?evaluation_runtime=server")
        response = filtered_flags_list.json()
        assert len(response["results"]) == 1
        assert response["results"][0]["key"] == "server_flag"

        # Test filtering by client environment
        filtered_flags_list = self.client.get(f"/api/projects/@current/feature_flags?evaluation_runtime=client")
        response = filtered_flags_list.json()
        assert len(response["results"]) == 1
        assert response["results"][0]["key"] == "client_flag"

        # Test filtering by both environment
        filtered_flags_list = self.client.get(f"/api/projects/@current/feature_flags?evaluation_runtime=both")
        response = filtered_flags_list.json()
        assert len(response["results"]) == 1
        assert response["results"][0]["key"] == "both_flag"

    def test_flag_is_cached_on_create_and_update(self):
        # Ensure empty feature flag list
        FeatureFlag.objects.all().delete()

        feature_flag = self.client.post(
            f"/api/projects/{self.team.id}/feature_flags/",
            data={
                "name": "Beta feature",
                "key": "beta-feature",
                "filters": {
                    "aggregation_group_type_index": 0,
                    "groups": [{"rollout_percentage": 65}],
                },
            },
            format="json",
        ).json()

        flags = get_feature_flags_for_team_in_cache(self.team.id)

        assert flags is not None
        self.assertEqual(len(flags), 1)
        self.assertEqual(flags[0].id, feature_flag["id"])
        self.assertEqual(flags[0].key, "beta-feature")
        self.assertEqual(flags[0].name, "Beta feature")

        response = self.client.patch(
            f"/api/projects/{self.team.id}/feature_flags/{feature_flag['id']}",
            {"name": "XYZ", "key": "red_button"},
        )
        self.assertEqual(response.status_code, status.HTTP_200_OK)

        flags = get_feature_flags_for_team_in_cache(self.team.id)

        assert flags is not None
        self.assertEqual(len(flags), 1)
        self.assertEqual(flags[0].id, feature_flag["id"])
        self.assertEqual(flags[0].key, "red_button")
        self.assertEqual(flags[0].name, "XYZ")

        response = self.client.patch(
            f"/api/projects/{self.team.id}/feature_flags/{feature_flag['id']}",
            {"deleted": True},
        )
        self.assertEqual(response.status_code, status.HTTP_200_OK)

        flags = get_feature_flags_for_team_in_cache(self.team.id)

        assert flags is not None
        self.assertEqual(len(flags), 0)

    @patch("posthog.api.feature_flag.LocalEvaluationThrottle.rate", new="7/minute")
    @patch("posthog.rate_limit.BurstRateThrottle.rate", new="5/minute")
    @patch("posthog.rate_limit.statsd.incr")
    @patch("posthog.rate_limit.is_rate_limit_enabled", return_value=True)
    def test_rate_limits_for_local_evaluation_are_independent(self, rate_limit_enabled_mock, incr_mock):
        personal_api_key = generate_random_token_personal()
        PersonalAPIKey.objects.create(label="X", user=self.user, secure_value=hash_key_value(personal_api_key))

        for _ in range(5):
            response = self.client.get(
                f"/api/projects/{self.team.pk}/feature_flags",
                HTTP_AUTHORIZATION=f"Bearer {personal_api_key}",
            )
        self.assertEqual(response.status_code, status.HTTP_200_OK)

        # Call to flags gets rate limited
        response = self.client.get(
            f"/api/projects/{self.team.pk}/feature_flags",
            HTTP_AUTHORIZATION=f"Bearer {personal_api_key}",
        )
        self.assertEqual(response.status_code, status.HTTP_429_TOO_MANY_REQUESTS)
        self.assertEqual(
            len([1 for name, args, kwargs in incr_mock.mock_calls if args[0] == "rate_limit_exceeded"]),
            1,
        )
        incr_mock.assert_any_call(
            "rate_limit_exceeded",
            tags={
                "team_id": self.team.pk,
                "scope": "burst",
                "rate": "5/minute",
                "path": f"/api/projects/TEAM_ID/feature_flags",
                "hashed_personal_api_key": hash_key_value(personal_api_key),
            },
        )

        incr_mock.reset_mock()

        # but not call to local evaluation
        for _ in range(7):
            response = self.client.get(
                f"/api/feature_flag/local_evaluation",
                HTTP_AUTHORIZATION=f"Bearer {personal_api_key}",
            )
        self.assertEqual(response.status_code, status.HTTP_200_OK)
        self.assertEqual(
            len([1 for name, args, kwargs in incr_mock.mock_calls if args[0] == "rate_limit_exceeded"]),
            0,
        )

    def test_feature_flag_dashboard(self):
        another_feature_flag = FeatureFlag.objects.create(
            team=self.team,
            rollout_percentage=50,
            name="some feature",
            key="some-feature",
            created_by=self.user,
        )
        dashboard = Dashboard.objects.create(team=self.team, name="private dashboard", created_by=self.user)
        relationship = FeatureFlagDashboards.objects.create(
            feature_flag=another_feature_flag, dashboard_id=dashboard.pk
        )

        response = self.client.get(f"/api/projects/{self.team.id}/feature_flags/" + str(another_feature_flag.pk))

        self.assertEqual(response.status_code, status.HTTP_200_OK)
        response_json = response.json()

        self.assertEqual(len(response_json["analytics_dashboards"]), 1)

        # check deleting the dashboard doesn't delete flag, but deletes the relationship
        dashboard.delete()
        another_feature_flag.refresh_from_db()

        with self.assertRaises(FeatureFlagDashboards.DoesNotExist):
            relationship.refresh_from_db()

    def test_feature_flag_dashboard_patch(self):
        another_feature_flag = FeatureFlag.objects.create(
            team=self.team,
            rollout_percentage=50,
            name="some feature",
            key="some-feature",
            created_by=self.user,
        )
        dashboard = Dashboard.objects.create(team=self.team, name="private dashboard", created_by=self.user)
        response = self.client.patch(
            f"/api/projects/{self.team.id}/feature_flags/" + str(another_feature_flag.pk),
            {"analytics_dashboards": [dashboard.pk]},
        )

        self.assertEqual(response.status_code, status.HTTP_200_OK)

        response = self.client.get(f"/api/projects/{self.team.id}/feature_flags/" + str(another_feature_flag.pk))

        self.assertEqual(response.status_code, status.HTTP_200_OK)
        response_json = response.json()

        self.assertEqual(len(response_json["analytics_dashboards"]), 1)

    def test_feature_flag_dashboard_already_exists(self):
        another_feature_flag = FeatureFlag.objects.create(
            team=self.team,
            rollout_percentage=50,
            name="some feature",
            key="some-feature",
            created_by=self.user,
        )
        dashboard = Dashboard.objects.create(team=self.team, name="private dashboard", created_by=self.user)
        response = self.client.patch(
            f"/api/projects/{self.team.id}/feature_flags/" + str(another_feature_flag.pk),
            {"analytics_dashboards": [dashboard.pk]},
        )

        self.assertEqual(response.status_code, status.HTTP_200_OK)

        response = self.client.patch(
            f"/api/projects/{self.team.id}/feature_flags/" + str(another_feature_flag.pk),
            {"analytics_dashboards": [dashboard.pk]},
        )

        self.assertEqual(response.status_code, status.HTTP_200_OK)
        response_json = response.json()

        self.assertEqual(len(response_json["analytics_dashboards"]), 1)

    @freeze_time("2021-01-01")
    @snapshot_clickhouse_queries
    def test_creating_static_cohort(self):
        flag = FeatureFlag.objects.create(
            team=self.team,
            rollout_percentage=100,
            filters={
                "groups": [{"properties": [{"key": "key", "value": "value", "type": "person"}]}],
                "multivariate": None,
            },
            name="some feature",
            key="some-feature",
            created_by=self.user,
        )

        _create_person(
            team=self.team,
            distinct_ids=[f"person1"],
            properties={"key": "value"},
        )
        _create_person(
            team=self.team,
            distinct_ids=[f"person2"],
            properties={"key": "value2"},
        )
        _create_person(
            team=self.team,
            distinct_ids=[f"person3"],
            properties={"key2": "value3"},
        )
        flush_persons_and_events()

        with (
            snapshot_postgres_queries_context(self),
            self.settings(
                CELERY_TASK_ALWAYS_EAGER=True, PERSON_ON_EVENTS_OVERRIDE=False, PERSON_ON_EVENTS_V2_OVERRIDE=False
            ),
        ):
            response = self.client.post(
                f"/api/projects/{self.team.id}/feature_flags/{flag.id}/create_static_cohort_for_flag",
                {},
                format="json",
            )
            self.assertEqual(response.status_code, status.HTTP_201_CREATED)

        # fires an async task for computation, but celery runs sync in tests
        cohort_id = response.json()["cohort"]["id"]
        cohort = Cohort.objects.get(id=cohort_id)
        self.assertEqual(cohort.name, "Users with feature flag some-feature enabled at 2021-01-01 00:00:00")
        self.assertEqual(cohort.count, 1)

        response = self.client.get(f"/api/cohort/{cohort.pk}/persons")
        self.assertEqual(len(response.json()["results"]), 1, response)

    def test_cant_update_early_access_flag_with_group(self):
        feature_flag = FeatureFlag.objects.create(
            team=self.team,
            rollout_percentage=100,
            filters={
                "aggregation_group_type_index": None,
                "groups": [{"properties": [], "rollout_percentage": None}],
            },
            name="some feature",
            key="some-feature",
            created_by=self.user,
        )

        EarlyAccessFeature.objects.create(
            team=self.team,
            name="earlyAccessFeature",
            description="early access feature",
            stage="alpha",
            feature_flag=feature_flag,
        )

        update_data = {
            "filters": {
                "aggregation_group_type_index": 2,
                "groups": [{"properties": [], "rollout_percentage": 100}],
            }
        }
        response = self.client.patch(
            f"/api/projects/{self.team.id}/feature_flags/{feature_flag.id}/", update_data, format="json"
        )

        self.assertEqual(response.status_code, status.HTTP_400_BAD_REQUEST)
        self.assertDictContainsSubset(
            {
                "type": "validation_error",
                "code": "invalid_input",
                "detail": "Cannot change this flag to a group-based when linked to an Early Access Feature.",
            },
            response.json(),
        )

    def test_cant_create_flag_with_data_that_fails_to_query(self):
        Person.objects.create(
            distinct_ids=["123"],
            team=self.team,
            properties={"email": "x y z"},
        )
        Person.objects.create(
            distinct_ids=["456"],
            team=self.team,
            properties={"email": "2.3.999"},
        )

        # Only snapshot flag evaluation queries
        with snapshot_postgres_queries_context(self, custom_query_matcher=lambda query: "posthog_person" in query):
            response = self.client.post(
                f"/api/projects/{self.team.id}/feature_flags",
                {
                    "name": "Beta feature",
                    "key": "beta-x",
                    "filters": {
                        "groups": [
                            {
                                "rollout_percentage": 65,
                                "properties": [
                                    {
                                        "key": "email",
                                        "type": "person",
                                        "value": "2.3.9{0-9}{1}",
                                        "operator": "regex",
                                    }
                                ],
                            }
                        ]
                    },
                },
            )
            self.assertEqual(response.status_code, status.HTTP_400_BAD_REQUEST)
            self.assertEqual(
                response.json(),
                {
                    "type": "validation_error",
                    "code": "invalid_input",
                    "detail": "Can't evaluate flag - please check release conditions",
                    "attr": None,
                },
            )

    def test_cant_create_flag_with_group_data_that_fails_to_query(self):
        GroupTypeMapping.objects.create(
            team=self.team, project_id=self.team.project_id, group_type="organization", group_type_index=0
        )
        GroupTypeMapping.objects.create(
            team=self.team, project_id=self.team.project_id, group_type="xyz", group_type_index=1
        )

        for i in range(5):
            create_group(
                team_id=self.team.pk,
                group_type_index=1,
                group_key=f"xyz:{i}",
                properties={"industry": f"{i}", "email": "2.3.4445"},
            )

        # Only snapshot flag evaluation queries
        with snapshot_postgres_queries_context(self, custom_query_matcher=lambda query: "posthog_group" in query):
            # Test group flag with invalid regex
            response = self.client.post(
                f"/api/projects/{self.team.id}/feature_flags",
                {
                    "name": "Beta feature",
                    "key": "beta-x",
                    "filters": {
                        "aggregation_group_type_index": 1,
                        "groups": [
                            {
                                "rollout_percentage": 65,
                                "properties": [
                                    {
                                        "key": "email",
                                        "type": "group",
                                        "group_type_index": 1,
                                        "value": "2.3.9{0-9}{1 ef}",
                                        "operator": "regex",
                                    }
                                ],
                            }
                        ],
                    },
                },
            )
        self.assertEqual(response.status_code, status.HTTP_400_BAD_REQUEST)
        self.assertEqual(
            response.json(),
            {
                "type": "validation_error",
                "code": "invalid_input",
                "detail": "Can't evaluate flag - please check release conditions",
                "attr": None,
            },
        )

    def test_feature_flag_includes_cohort_names(self):
        cohort = Cohort.objects.create(
            team=self.team,
            name="test_cohort",
            groups=[{"properties": [{"key": "email", "value": "@posthog.com", "type": "person"}]}],
        )
        response = self.client.post(
            f"/api/projects/{self.team.id}/feature_flags/",
            {
                "name": "Alpha feature",
                "key": "alpha-feature",
                "filters": {
                    "groups": [{"properties": [{"key": "id", "type": "cohort", "value": cohort.pk}]}],
                },
            },
            format="json",
        )
        self.assertEqual(response.status_code, status.HTTP_201_CREATED)

        # Get the flag
        response = self.client.get(
            f"/api/projects/{self.team.id}/feature_flags/{response.json()['id']}/",
        )
        self.assertEqual(response.status_code, status.HTTP_200_OK)
        self.assertEqual(
            response.json()["filters"]["groups"][0]["properties"][0],
            {
                "key": "id",
                "type": "cohort",
                "value": cohort.pk,
                "cohort_name": "test_cohort",
            },
        )

    def test_create_feature_flag_in_specific_folder(self):
        response = self.client.post(
            f"/api/projects/{self.team.id}/feature_flags/",
            data={
                "key": "my-test-flag-in-folder",
                "name": "Test Flag in Folder",
                "filters": {"groups": [{"properties": [], "rollout_percentage": 50}]},
                "_create_in_folder": "Special Folder/Flags",
            },
            format="json",
        )
        assert response.status_code == 201, response.json()
        flag_id = response.json()["id"]
        assert flag_id is not None

        from posthog.models.file_system.file_system import FileSystem

        fs_entry = FileSystem.objects.filter(team=self.team, ref=str(flag_id), type="feature_flag").first()
        assert fs_entry, "No FileSystem entry found for this feature flag."
        assert (
            "Special Folder/Flags" in fs_entry.path
        ), f"Expected 'Special Folder/Flags' in path, got: '{fs_entry.path}'"

    @patch("posthog.api.feature_flag.report_user_action")
    def test_updating_feature_flag_key_updates_super_groups(self, mock_capture):
        # Create a feature flag with super_groups
        feature_flag = FeatureFlag.objects.create(
            team=self.team,
            created_by=self.user,
            key="old-key",
            name="Test Flag",
            filters={
                "groups": [{"properties": [], "rollout_percentage": 0}],
                "super_groups": [
                    {
                        "properties": [
                            {
                                "key": "$feature_enrollment/old-key",
                                "type": "person",
                                "value": ["true"],
                                "operator": "exact",
                            }
                        ],
                        "rollout_percentage": 100,
                    }
                ],
            },
        )

        # Update the feature flag key
        response = self.client.patch(
            f"/api/projects/{self.team.id}/feature_flags/{feature_flag.id}",
            {"key": "new-key"},
            format="json",
        )

        self.assertEqual(response.status_code, status.HTTP_200_OK)

        # Refresh the feature flag from the database
        feature_flag.refresh_from_db()

        # Verify the super_groups were updated
        self.assertEqual(feature_flag.filters["super_groups"][0]["properties"][0]["key"], "$feature_enrollment/new-key")

        # Verify the old key is not present
        self.assertNotIn("$feature_enrollment/old-key", str(feature_flag.filters))

    def test_feature_flag_experiment_set(self):
        # Create a feature flag
        feature_flag = FeatureFlag.objects.create(
            team=self.team,
            created_by=self.user,
            key="test-flag",
            name="Test Flag",
            filters={"groups": [{"properties": [], "rollout_percentage": 100}]},
        )

        # Initially, experiment_set should be empty
        response = self.client.get(f"/api/projects/@current/feature_flags/{feature_flag.id}")
        assert response.status_code == 200
        assert response.json()["experiment_set"] == []

        # Create an active experiment linked to the flag
        experiment = Experiment.objects.create(
            team=self.team,
            created_by=self.user,
            name="Test Experiment",
            feature_flag=feature_flag,
            start_date=datetime(2024, 1, 1, 12, 0, 0, tzinfo=UTC),
        )

        # experiment_set should now include the experiment ID
        response = self.client.get(f"/api/projects/@current/feature_flags/{feature_flag.id}")
        assert response.status_code == 200
        assert response.json()["experiment_set"] == [experiment.id]

        # Create a deleted experiment - should not be included
        experiment2 = Experiment.objects.create(
            team=self.team,
            created_by=self.user,
            name="Another Experiment",
            feature_flag=feature_flag,
            start_date=datetime(2024, 1, 1, 12, 1, 0, tzinfo=UTC),
        )

        # experiment_set should include both experiments
        response = self.client.get(f"/api/projects/@current/feature_flags/{feature_flag.id}")
        assert response.status_code == 200
        assert response.json()["experiment_set"] == [experiment.id, experiment2.id]

        # Delete the active experiments
        experiment.deleted = True
        experiment.save()
        experiment2.deleted = True
        experiment2.save()

        # experiment_set should now be empty again
        response = self.client.get(f"/api/projects/@current/feature_flags/{feature_flag.id}")
        assert response.status_code == 200
        assert response.json()["experiment_set"] == []

    def test_bulk_keys_valid_ids(self):
        """Test that valid IDs return correct key mapping"""
        # Create test flags
        flag1 = FeatureFlag.objects.create(key="test-flag-1", name="Test Flag 1", team=self.team, created_by=self.user)
        flag2 = FeatureFlag.objects.create(key="test-flag-2", name="Test Flag 2", team=self.team, created_by=self.user)
        flag3 = FeatureFlag.objects.create(key="test-flag-3", name="Test Flag 3", team=self.team, created_by=self.user)

        response = self.client.post(
            f"/api/projects/@current/feature_flags/bulk_keys/",
            {"ids": [flag1.id, flag2.id, flag3.id]},
            format="json",
        )

        assert response.status_code == status.HTTP_200_OK
        data = response.json()
        assert "keys" in data
        assert data["keys"] == {
            str(flag1.id): "test-flag-1",
            str(flag2.id): "test-flag-2",
            str(flag3.id): "test-flag-3",
        }

    def test_bulk_keys_empty_list(self):
        """Test that empty ID list returns empty keys object"""
        response = self.client.post(
            f"/api/projects/@current/feature_flags/bulk_keys/",
            {"ids": []},
            format="json",
        )

        assert response.status_code == status.HTTP_200_OK
        data = response.json()
        assert data == {"keys": {}}

    def test_bulk_keys_invalid_ids(self):
        """Test that invalid IDs (non-integers) return error"""
        response = self.client.post(
            f"/api/projects/@current/feature_flags/bulk_keys/",
            {"ids": ["invalid", "not-a-number"]},
            format="json",
        )

        assert response.status_code == status.HTTP_400_BAD_REQUEST
        data = response.json()
        assert "error" in data
        assert "Invalid flag IDs provided" in data["error"]

    def test_bulk_keys_mixed_valid_invalid_ids(self):
        """Test that mixed valid/invalid IDs filter out invalid ones"""
        flag1 = FeatureFlag.objects.create(key="test-flag-1", name="Test Flag 1", team=self.team, created_by=self.user)

        response = self.client.post(
            f"/api/projects/@current/feature_flags/bulk_keys/",
            {"ids": [flag1.id, "invalid", 99999]},  # valid ID, invalid string, non-existent ID
            format="json",
        )

        assert response.status_code == status.HTTP_200_OK
        data = response.json()
        assert "keys" in data
        assert data["keys"] == {str(flag1.id): "test-flag-1"}
        assert "warning" in data
        assert "Invalid flag IDs ignored: ['invalid']" in data["warning"]

    def test_bulk_keys_nonexistent_ids(self):
        """Test that non-existent flag IDs are filtered out"""
        response = self.client.post(
            f"/api/projects/@current/feature_flags/bulk_keys/",
            {"ids": [99999, 88888]},  # Non-existent IDs
            format="json",
        )

        assert response.status_code == status.HTTP_200_OK
        data = response.json()
        assert data == {"keys": {}}

    def test_bulk_keys_team_isolation(self):
        """Test that flags from other teams are not returned"""
        # Create flag in current team
        flag1 = FeatureFlag.objects.create(
            key="current-team-flag", name="Current Team Flag", team=self.team, created_by=self.user
        )

        # Create another team and flag
        other_user = User.objects.create_user(email="other@test.com", password="password", first_name="Other")
        other_organization, _, other_team = Organization.objects.bootstrap(other_user)
        flag2 = FeatureFlag.objects.create(
            key="other-team-flag", name="Other Team Flag", team=other_team, created_by=other_user
        )

        response = self.client.post(
            f"/api/projects/@current/feature_flags/bulk_keys/",
            {"ids": [flag1.id, flag2.id]},
            format="json",
        )

        assert response.status_code == status.HTTP_200_OK
        data = response.json()
        assert "keys" in data
        # Should only return flag from current team
        assert data["keys"] == {str(flag1.id): "current-team-flag"}

    def test_bulk_keys_deleted_flags(self):
        """Test that deleted flags are not returned"""
        flag1 = FeatureFlag.objects.create(key="active-flag", name="Active Flag", team=self.team, created_by=self.user)
        flag2 = FeatureFlag.objects.create(
            key="deleted-flag", name="Deleted Flag", team=self.team, created_by=self.user, deleted=True
        )

        response = self.client.post(
            f"/api/projects/@current/feature_flags/bulk_keys/",
            {"ids": [flag1.id, flag2.id]},
            format="json",
        )

        assert response.status_code == status.HTTP_200_OK
        data = response.json()
        assert "keys" in data
        # Should only return non-deleted flag
        assert data["keys"] == {str(flag1.id): "active-flag"}

    def test_bulk_keys_no_ids_param(self):
        """Test that missing 'ids' parameter returns empty keys object"""
        response = self.client.post(
            f"/api/projects/@current/feature_flags/bulk_keys/",
            {},  # No 'ids' parameter
            format="json",
        )

        assert response.status_code == status.HTTP_200_OK
        data = response.json()
        assert data == {"keys": {}}

    def test_bulk_keys_string_ids(self):
        """Test that string representations of valid IDs work"""
        flag1 = FeatureFlag.objects.create(key="test-flag-1", name="Test Flag 1", team=self.team, created_by=self.user)

        response = self.client.post(
            f"/api/projects/@current/feature_flags/bulk_keys/",
            {"ids": [str(flag1.id)]},  # String ID instead of integer
            format="json",
        )

        assert response.status_code == status.HTTP_200_OK
        data = response.json()
        assert "keys" in data
        assert data["keys"] == {str(flag1.id): "test-flag-1"}

    def test_local_evaluation_caching_basic(self):
        """Test basic caching functionality for local_evaluation endpoint."""
        FeatureFlag.objects.create(
            team=self.team,
            created_by=self.user,
            key="test-flag",
            filters={"groups": [{"properties": [], "rollout_percentage": 100}]},
        )

        personal_api_key = generate_random_token_personal()
        PersonalAPIKey.objects.create(label="Test", user=self.user, secure_value=hash_key_value(personal_api_key))

        cache.clear()  # Start with empty cache

        # First request should miss cache and populate it
        self.client.logout()
        response = self.client.get(
            f"/api/feature_flag/local_evaluation",
            HTTP_AUTHORIZATION=f"Bearer {personal_api_key}",
        )
        self.assertEqual(response.status_code, status.HTTP_200_OK)

        # Check that cache is now populated
        cache_key = f"local_evaluation/{self.team.project_id}/v1"
        cached_data = cache.get(cache_key)
        self.assertIsNotNone(cached_data)
        self.assertEqual(len(cached_data["flags"]), 1)
        self.assertEqual(cached_data["flags"][0]["key"], "test-flag")

    def test_local_evaluation_caching_with_cohorts(self):
        """Test caching with send_cohorts parameter."""
        cohort = Cohort.objects.create(
            team=self.team,
            name="Test Cohort",
            groups=[{"properties": [{"key": "email", "value": "test@example.com", "type": "person"}]}],
        )

        FeatureFlag.objects.create(
            team=self.team,
            created_by=self.user,
            key="test-flag-cohort",
            filters={
                "groups": [
                    {
                        "properties": [{"key": "id", "value": cohort.id, "type": "cohort"}],
                        "rollout_percentage": 100,
                    }
                ]
            },
        )

        personal_api_key = generate_random_token_personal()
        PersonalAPIKey.objects.create(label="Test", user=self.user, secure_value=hash_key_value(personal_api_key))

        cache.clear()

        # Test cache for send_cohorts=true
        self.client.logout()
        response = self.client.get(
            f"/api/feature_flag/local_evaluation?send_cohorts",
            HTTP_AUTHORIZATION=f"Bearer {personal_api_key}",
        )
        self.assertEqual(response.status_code, status.HTTP_200_OK)

        # Check separate cache key for cohorts version
        cache_key_cohorts = f"local_evaluation/{self.team.project_id}/cohorts/v1"
        cache_key_regular = f"local_evaluation/{self.team.project_id}/v1"

        cached_cohorts = cache.get(cache_key_cohorts)
        cached_regular = cache.get(cache_key_regular)

        self.assertIsNotNone(cached_cohorts)
        self.assertIsNone(cached_regular)  # Regular cache should not be populated yet

    def test_local_evaluation_cache_invalidation_on_flag_change(self):
        """Test cache invalidation when feature flags change."""
        flag = FeatureFlag.objects.create(
            team=self.team,
            created_by=self.user,
            key="test-flag",
            filters={"groups": [{"properties": [], "rollout_percentage": 50}]},
        )

        personal_api_key = generate_random_token_personal()
        PersonalAPIKey.objects.create(label="Test", user=self.user, secure_value=hash_key_value(personal_api_key))

        cache.clear()

        # Populate cache
        self.client.logout()
        response = self.client.get(
            f"/api/feature_flag/local_evaluation",
            HTTP_AUTHORIZATION=f"Bearer {personal_api_key}",
        )
        self.assertEqual(response.status_code, status.HTTP_200_OK)

        # Verify cache is populated
        cache_key = f"local_evaluation/{self.team.project_id}/v1"
        cache_key_cohorts = f"local_evaluation/{self.team.project_id}/cohorts/v1"
        self.assertIsNotNone(cache.get(cache_key))

        # Update the flag (this should trigger cache invalidation via signal handler)
        flag.filters = {"groups": [{"properties": [], "rollout_percentage": 100}]}
        flag.save()

        # Cache should now be invalidated
        self.assertIsNone(cache.get(cache_key))
        self.assertIsNone(cache.get(cache_key_cohorts))

    def test_local_evaluation_cache_invalidation_on_cohort_change(self):
        """Test cache invalidation when cohorts change."""
        cohort = Cohort.objects.create(
            team=self.team,
            name="Test Cohort",
            groups=[{"properties": [{"key": "email", "value": "test@example.com", "type": "person"}]}],
        )

        FeatureFlag.objects.create(
            team=self.team,
            created_by=self.user,
            key="test-flag-cohort",
            filters={
                "groups": [
                    {
                        "properties": [{"key": "id", "value": cohort.id, "type": "cohort"}],
                        "rollout_percentage": 100,
                    }
                ]
            },
        )

        cache.clear()

        personal_api_key = generate_random_token_personal()
        PersonalAPIKey.objects.create(label="Test", user=self.user, secure_value=hash_key_value(personal_api_key))

        # Populate both cache variants
        self.client.logout()
        response1 = self.client.get(
            f"/api/feature_flag/local_evaluation",
            HTTP_AUTHORIZATION=f"Bearer {personal_api_key}",
        )
        response2 = self.client.get(
            f"/api/feature_flag/local_evaluation?send_cohorts",
            HTTP_AUTHORIZATION=f"Bearer {personal_api_key}",
        )

        self.assertEqual(response1.status_code, status.HTTP_200_OK)
        self.assertEqual(response2.status_code, status.HTTP_200_OK)

        # Verify both caches are populated
        cache_key = f"local_evaluation/{self.team.project_id}/v1"
        cache_key_cohorts = f"local_evaluation/{self.team.project_id}/cohorts/v1"
        self.assertIsNotNone(cache.get(cache_key))
        self.assertIsNotNone(cache.get(cache_key_cohorts))

        # Update the cohort (this should trigger cache invalidation via signal handler)
        cohort.name = "Updated Test Cohort"
        cohort.save()

        # Both caches should now be invalidated
        self.assertIsNone(cache.get(cache_key))
        self.assertIsNone(cache.get(cache_key_cohorts))

    def test_local_evaluation_cache_invalidation_on_group_type_mapping_change(self):
        """Test cache invalidation when group type mappings change."""
        # Create a group type mapping
        GroupTypeMapping.objects.create(
            team=self.team,
            project=self.team.project,
            group_type="organization",
            group_type_index=0,
            name_singular="Organization",
            name_plural="Organizations",
        )

        FeatureFlag.objects.create(
            team=self.team,
            created_by=self.user,
            key="test-flag-groups",
            filters={"groups": [{"properties": [], "rollout_percentage": 100}]},
        )

        personal_api_key = generate_random_token_personal()
        PersonalAPIKey.objects.create(label="Test", user=self.user, secure_value=hash_key_value(personal_api_key))

        cache.clear()

        # Populate both cache variants
        self.client.logout()
        response1 = self.client.get(
            f"/api/feature_flag/local_evaluation",
            HTTP_AUTHORIZATION=f"Bearer {personal_api_key}",
        )
        response2 = self.client.get(
            f"/api/feature_flag/local_evaluation?send_cohorts",
            HTTP_AUTHORIZATION=f"Bearer {personal_api_key}",
        )

        self.assertEqual(response1.status_code, status.HTTP_200_OK)
        self.assertEqual(response2.status_code, status.HTTP_200_OK)

        # Verify both caches are populated
        cache_key = f"local_evaluation/{self.team.project_id}/v1"
        cache_key_cohorts = f"local_evaluation/{self.team.project_id}/cohorts/v1"
        self.assertIsNotNone(cache.get(cache_key))
        self.assertIsNotNone(cache.get(cache_key_cohorts))

        # Update the group type mapping (this should trigger cache invalidation)
        group_mapping = GroupTypeMapping.objects.get(team=self.team)
        group_mapping.name_singular = "Company"
        group_mapping.save()

        # Both caches should now be invalidated
        self.assertIsNone(cache.get(cache_key))
        self.assertIsNone(cache.get(cache_key_cohorts))

    def test_local_evaluation_with_use_cache_parameter(self):
        """Test that use_cache parameter triggers the new cache path."""
        FeatureFlag.objects.create(
            team=self.team,
            created_by=self.user,
            key="test-flag",
            filters={"groups": [{"properties": [], "rollout_percentage": 100}]},
        )

        # Use ProjectSecretAPIKeyAuthentication for the cache path
        response = self.client.get(f"/api/feature_flag/local_evaluation?token={self.team.api_token}&use_cache=true")
        self.assertEqual(response.status_code, status.HTTP_200_OK)

        data = response.json()
        self.assertIn("flags", data)
        self.assertIn("group_type_mapping", data)
        self.assertIn("cohorts", data)
        self.assertEqual(len(data["flags"]), 1)
        self.assertEqual(data["flags"][0]["key"], "test-flag")

    def test_local_evaluation_cache_vs_regular_identical_response(self):
        """Test that cached and non-cached responses are identical."""
        FeatureFlag.objects.create(
            team=self.team,
            created_by=self.user,
            key="test-flag",
            filters={"groups": [{"properties": [], "rollout_percentage": 100}]},
        )

        # Get regular response (without use_cache)
        regular_response = self.client.get(f"/api/feature_flag/local_evaluation?token={self.team.api_token}")
        self.assertEqual(regular_response.status_code, status.HTTP_200_OK)
        regular_data = regular_response.json()

        # Get cached response (with use_cache=true)
        cached_response = self.client.get(
            f"/api/feature_flag/local_evaluation?token={self.team.api_token}&use_cache=true"
        )
        self.assertEqual(cached_response.status_code, status.HTTP_200_OK)
        cached_data = cached_response.json()

        # Responses should have identical structure
        self.assertEqual(set(regular_data.keys()), set(cached_data.keys()))
        self.assertEqual(len(regular_data["flags"]), len(cached_data["flags"]))
        self.assertEqual(regular_data["flags"][0]["key"], cached_data["flags"][0]["key"])
        self.assertEqual(regular_data["group_type_mapping"], cached_data["group_type_mapping"])

    def test_local_evaluation_use_cache_with_cohorts(self):
        """Test use_cache parameter with cohorts - verifies cohorts are properly included."""
        cohort = Cohort.objects.create(
            team=self.team,
            name="Test Cohort",
            groups=[{"properties": [{"key": "email", "value": "test@example.com", "type": "person"}]}],
        )

        FeatureFlag.objects.create(
            team=self.team,
            created_by=self.user,
            key="test-flag-cohort",
            filters={
                "groups": [
                    {
                        "properties": [{"key": "id", "value": cohort.id, "type": "cohort"}],
                        "rollout_percentage": 100,
                    }
                ]
            },
        )

        # Test with send_cohorts parameter
        response = self.client.get(
            f"/api/feature_flag/local_evaluation?token={self.team.api_token}&send_cohorts&use_cache=true"
        )
        self.assertEqual(response.status_code, status.HTTP_200_OK)

        data = response.json()
        self.assertIn("flags", data)
        self.assertIn("cohorts", data)
        self.assertEqual(len(data["flags"]), 1)
        self.assertEqual(data["flags"][0]["key"], "test-flag-cohort")
        self.assertEqual(len(data["cohorts"]), 1)  # Should contain the cohort
        self.assertIn(str(cohort.id), data["cohorts"])
        self.assertEqual(
            data["cohorts"][str(cohort.id)],
            {
                "type": "OR",
                "values": [
                    {"type": "AND", "values": [{"key": "email", "value": "test@example.com", "type": "person"}]}
                ],
            },
        )

    def test_local_evaluation_use_cache_basic_functionality(self):
        """Test that use_cache parameter works without breaking existing functionality."""
        FeatureFlag.objects.create(
            team=self.team,
            created_by=self.user,
            key="test-flag",
            filters={"groups": [{"properties": [], "rollout_percentage": 100}]},
        )

        # Basic test that use_cache doesn't break the endpoint
        response = self.client.get(f"/api/feature_flag/local_evaluation?token={self.team.api_token}&use_cache=true")
        self.assertEqual(response.status_code, status.HTTP_200_OK)

        data = response.json()
        self.assertIn("flags", data)
        self.assertIn("group_type_mapping", data)
        self.assertIn("cohorts", data)
        self.assertEqual(len(data["flags"]), 1)
        self.assertEqual(data["flags"][0]["key"], "test-flag")

    def test_local_evaluation_use_cache_transformation_with_send_cohorts_true(self):
        """
        Test that cached responses with send_cohorts=true do NOT transform filters.
        This test should FAIL initially, exposing the bug where cache incorrectly transforms filters.
        """
        # Create cohort for testing
        cohort = Cohort.objects.create(
            team=self.team,
            name="Test Cohort",
            groups=[{"properties": [{"key": "email", "value": "test@example.com", "type": "person"}]}],
        )

        # Create flag with single cohort reference (triggers transformation logic)
        FeatureFlag.objects.create(
            team=self.team,
            created_by=self.user,
            key="test-flag-cohort",
            filters={
                "groups": [
                    {
                        "properties": [{"key": "id", "value": cohort.id, "type": "cohort"}],
                        "rollout_percentage": 100,
                    }
                ]
            },
        )

        # Get regular response with send_cohorts (should NOT transform filters)
        regular_response = self.client.get(
            f"/api/feature_flag/local_evaluation?token={self.team.api_token}&send_cohorts"
        )
        self.assertEqual(regular_response.status_code, status.HTTP_200_OK)
        regular_data = regular_response.json()

        # Get cached response with send_cohorts (should also NOT transform filters)
        cached_response = self.client.get(
            f"/api/feature_flag/local_evaluation?token={self.team.api_token}&send_cohorts&use_cache=true"
        )
        self.assertEqual(cached_response.status_code, status.HTTP_200_OK)
        cached_data = cached_response.json()

        # Both should have cohorts
        self.assertEqual(len(regular_data["cohorts"]), 1)
        self.assertEqual(len(cached_data["cohorts"]), 1)
        self.assertIn(str(cohort.id), regular_data["cohorts"])
        self.assertIn(str(cohort.id), cached_data["cohorts"])

        # CRITICAL: Filter structure should be IDENTICAL (no transformation when send_cohorts=true)
        regular_flag = regular_data["flags"][0]
        cached_flag = cached_data["flags"][0]

        self.assertEqual(regular_flag["key"], "test-flag-cohort")
        self.assertEqual(cached_flag["key"], "test-flag-cohort")

        # This assertion should FAIL - filters should be identical but cache incorrectly transforms them
        self.assertEqual(
            regular_flag["filters"],
            cached_flag["filters"],
            "Filters should be identical when send_cohorts=true (no transformation should occur)",
        )

    def test_local_evaluation_use_cache_transformation_with_send_cohorts_false(self):
        """
        Test that cached responses without send_cohorts DO transform filters.
        This test should FAIL initially, exposing the bug where cache doesn't transform filters.
        """
        # Create cohort for testing
        cohort = Cohort.objects.create(
            team=self.team,
            name="Test Cohort",
            groups=[{"properties": [{"key": "email", "value": "test@example.com", "type": "person"}]}],
        )

        # Create flag with single cohort reference (triggers transformation logic)
        FeatureFlag.objects.create(
            team=self.team,
            created_by=self.user,
            key="test-flag-cohort",
            filters={
                "groups": [
                    {
                        "properties": [{"key": "id", "value": cohort.id, "type": "cohort"}],
                        "rollout_percentage": 100,
                    }
                ]
            },
        )

        # Get regular response without send_cohorts (should transform filters)
        regular_response = self.client.get(f"/api/feature_flag/local_evaluation?token={self.team.api_token}")
        self.assertEqual(regular_response.status_code, status.HTTP_200_OK)
        regular_data = regular_response.json()

        # Get cached response without send_cohorts (should also transform filters)
        cached_response = self.client.get(
            f"/api/feature_flag/local_evaluation?token={self.team.api_token}&use_cache=true"
        )
        self.assertEqual(cached_response.status_code, status.HTTP_200_OK)
        cached_data = cached_response.json()

        # Neither should have cohorts
        self.assertEqual(len(regular_data["cohorts"]), 0)
        self.assertEqual(len(cached_data["cohorts"]), 0)

        # CRITICAL: Both should have transformed filters (cohort properties expanded)
        regular_flag = regular_data["flags"][0]
        cached_flag = cached_data["flags"][0]

        self.assertEqual(regular_flag["key"], "test-flag-cohort")
        self.assertEqual(cached_flag["key"], "test-flag-cohort")

        # Check that regular response has transformed filters (should contain person properties)
        regular_properties = regular_flag["filters"]["groups"][0]["properties"]
        self.assertTrue(
            any(prop.get("type") == "person" for prop in regular_properties),
            "Regular response should have transformed cohort to person properties",
        )

        # This assertion should FAIL - cached response should also have transformed filters
        cached_properties = cached_flag["filters"]["groups"][0]["properties"]
        self.assertTrue(
            any(prop.get("type") == "person" for prop in cached_properties),
            "Cached response should have transformed cohort to person properties",
        )

        # Filters should be identical (both transformed)
        self.assertEqual(
            regular_flag["filters"],
            cached_flag["filters"],
            "Both regular and cached should have identical transformed filters",
        )

    def test_local_evaluation_use_cache_invalidation_on_group_type_mapping_change(self):
        """Test that HyperCache invalidates when GroupTypeMapping changes."""
        from posthog.models.feature_flag.local_evaluation import flags_hypercache, flags_without_cohorts_hypercache

        # Create a group type mapping
        group_mapping = GroupTypeMapping.objects.create(
            team=self.team,
            project=self.team.project,
            group_type="organization",
            group_type_index=0,
            name_singular="Organization",
            name_plural="Organizations",
        )

        # Create a feature flag that would use group types
        FeatureFlag.objects.create(
            team=self.team,
            created_by=self.user,
            key="test-flag-groups",
            filters={"groups": [{"properties": [], "rollout_percentage": 100}]},
        )

        # Clear caches to start fresh
        flags_hypercache.clear_cache(self.team)
        flags_without_cohorts_hypercache.clear_cache(self.team)

        # Populate both cache variants using use_cache parameter
        response1 = self.client.get(f"/api/feature_flag/local_evaluation?token={self.team.api_token}&use_cache=true")
        response2 = self.client.get(
            f"/api/feature_flag/local_evaluation?token={self.team.api_token}&use_cache=true&send_cohorts"
        )
        self.assertEqual(response1.status_code, status.HTTP_200_OK)
        self.assertEqual(response2.status_code, status.HTTP_200_OK)

        # Verify group type mapping is included in responses
        data1 = response1.json()
        data2 = response2.json()
        self.assertIn("group_type_mapping", data1)
        self.assertIn("group_type_mapping", data2)
        self.assertEqual(data1["group_type_mapping"]["0"], "organization")
        self.assertEqual(data2["group_type_mapping"]["0"], "organization")

        # Verify both caches are populated by checking we get the same data on subsequent calls
        cached_response1 = self.client.get(
            f"/api/feature_flag/local_evaluation?token={self.team.api_token}&use_cache=true"
        )
        cached_response2 = self.client.get(
            f"/api/feature_flag/local_evaluation?token={self.team.api_token}&use_cache=true&send_cohorts"
        )
        self.assertEqual(cached_response1.json(), data1)
        self.assertEqual(cached_response2.json(), data2)

        # Update the group type mapping - this should trigger cache invalidation via our new signal handler
        group_mapping.group_type = "company"
        group_mapping.save()

        # Get responses again - they should reflect the change (meaning cache was invalidated)
        updated_response1 = self.client.get(
            f"/api/feature_flag/local_evaluation?token={self.team.api_token}&use_cache=true"
        )
        updated_response2 = self.client.get(
            f"/api/feature_flag/local_evaluation?token={self.team.api_token}&use_cache=true&send_cohorts"
        )

        # Verify the group type mapping has been updated in the responses
        updated_data1 = updated_response1.json()
        updated_data2 = updated_response2.json()
        self.assertEqual(updated_data1["group_type_mapping"]["0"], "company")
        self.assertEqual(updated_data2["group_type_mapping"]["0"], "company")

        # Verify responses changed from the original cached versions
        self.assertNotEqual(data1["group_type_mapping"], updated_data1["group_type_mapping"])
        self.assertNotEqual(data2["group_type_mapping"], updated_data2["group_type_mapping"])

    def test_local_evaluation_use_cache_invalidation_on_group_type_mapping_delete(self):
        """Test that HyperCache invalidates when GroupTypeMapping is deleted."""
        from posthog.models.feature_flag.local_evaluation import flags_hypercache, flags_without_cohorts_hypercache

        # Create a group type mapping
        group_mapping = GroupTypeMapping.objects.create(
            team=self.team,
            project=self.team.project,
            group_type="organization",
            group_type_index=0,
            name_singular="Organization",
            name_plural="Organizations",
        )

        # Create a feature flag
        FeatureFlag.objects.create(
            team=self.team,
            created_by=self.user,
            key="test-flag-groups",
            filters={"groups": [{"properties": [], "rollout_percentage": 100}]},
        )

        # Clear caches and populate them
        flags_hypercache.clear_cache(self.team)
        flags_without_cohorts_hypercache.clear_cache(self.team)

        response = self.client.get(f"/api/feature_flag/local_evaluation?token={self.team.api_token}&use_cache=true")
        self.assertEqual(response.status_code, status.HTTP_200_OK)
        data = response.json()
        self.assertIn("group_type_mapping", data)
        self.assertEqual(data["group_type_mapping"]["0"], "organization")

        # Delete the group type mapping - this should trigger cache invalidation
        group_mapping.delete()

        # Get response again - group type mapping should be gone
        updated_response = self.client.get(
            f"/api/feature_flag/local_evaluation?token={self.team.api_token}&use_cache=true"
        )
        updated_data = updated_response.json()

        # Group type mapping should no longer exist in the response
        self.assertNotIn("0", updated_data.get("group_type_mapping", {}))

        # Verify response changed from the original cached version
        self.assertNotEqual(data["group_type_mapping"], updated_data.get("group_type_mapping", {}))

    def test_local_evaluation_use_cache_invalidation_on_feature_flag_delete(self):
        """Test that HyperCache invalidates when FeatureFlag is deleted."""
        from posthog.models.feature_flag.local_evaluation import flags_hypercache, flags_without_cohorts_hypercache

        # Create two feature flags
        flag1 = FeatureFlag.objects.create(
            team=self.team,
            created_by=self.user,
            key="test-flag-1",
            name="Test Flag 1",
            filters={"groups": [{"properties": [], "rollout_percentage": 100}]},
        )

        FeatureFlag.objects.create(
            team=self.team,
            created_by=self.user,
            key="test-flag-2",
            name="Test Flag 2",
            filters={"groups": [{"properties": [], "rollout_percentage": 50}]},
        )

        # Clear caches to start fresh
        flags_hypercache.clear_cache(self.team)
        flags_without_cohorts_hypercache.clear_cache(self.team)

        # Populate both cache variants using use_cache parameter
        response1 = self.client.get(f"/api/feature_flag/local_evaluation?token={self.team.api_token}&use_cache=true")
        response2 = self.client.get(
            f"/api/feature_flag/local_evaluation?token={self.team.api_token}&use_cache=true&send_cohorts"
        )
        self.assertEqual(response1.status_code, status.HTTP_200_OK)
        self.assertEqual(response2.status_code, status.HTTP_200_OK)

        # Verify both flags are in the responses
        data1 = response1.json()
        data2 = response2.json()
        self.assertEqual(len(data1["flags"]), 2)
        self.assertEqual(len(data2["flags"]), 2)

        flag_keys_1 = {flag["key"] for flag in data1["flags"]}
        flag_keys_2 = {flag["key"] for flag in data2["flags"]}
        self.assertEqual(flag_keys_1, {"test-flag-1", "test-flag-2"})
        self.assertEqual(flag_keys_2, {"test-flag-1", "test-flag-2"})

        # Verify caches are populated by checking we get the same data on subsequent calls
        cached_response1 = self.client.get(
            f"/api/feature_flag/local_evaluation?token={self.team.api_token}&use_cache=true"
        )
        cached_response2 = self.client.get(
            f"/api/feature_flag/local_evaluation?token={self.team.api_token}&use_cache=true&send_cohorts"
        )
        self.assertEqual(cached_response1.json(), data1)
        self.assertEqual(cached_response2.json(), data2)

        # Delete one of the feature flags - this should trigger cache invalidation via post_delete signal
        flag1.delete()

        # Get responses again - they should reflect the deletion (meaning cache was invalidated)
        updated_response1 = self.client.get(
            f"/api/feature_flag/local_evaluation?token={self.team.api_token}&use_cache=true"
        )
        updated_response2 = self.client.get(
            f"/api/feature_flag/local_evaluation?token={self.team.api_token}&use_cache=true&send_cohorts"
        )

        # Verify only one flag remains in both responses
        updated_data1 = updated_response1.json()
        updated_data2 = updated_response2.json()
        self.assertEqual(len(updated_data1["flags"]), 1)
        self.assertEqual(len(updated_data2["flags"]), 1)
        self.assertEqual(updated_data1["flags"][0]["key"], "test-flag-2")
        self.assertEqual(updated_data2["flags"][0]["key"], "test-flag-2")

        # Verify responses changed from the original cached versions (flag count decreased)
        self.assertNotEqual(len(data1["flags"]), len(updated_data1["flags"]))
        self.assertNotEqual(len(data2["flags"]), len(updated_data2["flags"]))

    def test_local_evaluation_use_cache_invalidation_on_cohort_delete(self):
        """Test that HyperCache invalidates when Cohort is deleted."""
        from posthog.models.feature_flag.local_evaluation import flags_hypercache, flags_without_cohorts_hypercache

        # Create a cohort
        cohort = Cohort.objects.create(
            team=self.team,
            name="Test Cohort",
            groups=[{"properties": [{"key": "email", "value": "test@example.com", "type": "person"}]}],
        )

        # Create a feature flag that references the cohort
        FeatureFlag.objects.create(
            team=self.team,
            created_by=self.user,
            key="test-flag-cohort",
            name="Test Flag with Cohort",
            filters={
                "groups": [
                    {
                        "properties": [{"key": "id", "value": cohort.id, "type": "cohort"}],
                        "rollout_percentage": 100,
                    }
                ]
            },
        )

        # Clear caches to start fresh
        flags_hypercache.clear_cache(self.team)
        flags_without_cohorts_hypercache.clear_cache(self.team)

        # Populate cache with cohorts using use_cache parameter
        response = self.client.get(
            f"/api/feature_flag/local_evaluation?token={self.team.api_token}&use_cache=true&send_cohorts"
        )
        self.assertEqual(response.status_code, status.HTTP_200_OK)
        data = response.json()

        # Verify cohort is present in the response
        self.assertIn("cohorts", data)
        self.assertIn(str(cohort.id), data["cohorts"])

        # Verify cache is populated by checking we get the same data on subsequent calls
        cached_response = self.client.get(
            f"/api/feature_flag/local_evaluation?token={self.team.api_token}&use_cache=true&send_cohorts"
        )
        self.assertEqual(cached_response.json(), data)

        # Delete the cohort - this should trigger cache invalidation via post_delete signal
        cohort.delete()

        # Get response again - cohort should be gone from the response
        updated_response = self.client.get(
            f"/api/feature_flag/local_evaluation?token={self.team.api_token}&use_cache=true&send_cohorts"
        )
        updated_data = updated_response.json()

        # Cohort should no longer exist in the response
        self.assertNotIn(str(cohort.id), updated_data.get("cohorts", {}))

        # Verify response changed from the original cached version
        self.assertNotEqual(data["cohorts"], updated_data.get("cohorts", {}))


class TestCohortGenerationForFeatureFlag(APIBaseTest, ClickhouseTestMixin):
    def test_creating_static_cohort_with_deleted_flag(self):
        FeatureFlag.objects.create(
            team=self.team,
            rollout_percentage=100,
            filters={
                "groups": [{"properties": [{"key": "key", "value": "value", "type": "person"}]}],
                "multivariate": None,
            },
            name="some feature",
            key="some-feature",
            created_by=self.user,
            deleted=True,
        )

        _create_person(
            team=self.team,
            distinct_ids=[f"person1"],
            properties={"key": "value"},
        )
        flush_persons_and_events()

        cohort = Cohort.objects.create(
            team=self.team,
            is_static=True,
            name="some cohort",
        )

        with self.assertNumQueries(2):
            get_cohort_actors_for_feature_flag(cohort.pk, "some-feature", self.team.pk)

        cohort.refresh_from_db()
        self.assertEqual(cohort.name, "some cohort")
        # don't even try inserting anything, because invalid flag, so None instead of 0
        self.assertEqual(cohort.count, None)

        response = self.client.get(f"/api/cohort/{cohort.pk}/persons")
        self.assertEqual(len(response.json()["results"]), 0, response)

    def test_creating_static_cohort_with_inactive_flag(self):
        FeatureFlag.objects.create(
            team=self.team,
            rollout_percentage=100,
            filters={
                "groups": [{"properties": [{"key": "key", "value": "value", "type": "person"}]}],
                "multivariate": None,
            },
            name="some feature",
            key="some-feature2",
            created_by=self.user,
            active=False,
        )

        _create_person(
            team=self.team,
            distinct_ids=[f"person1"],
            properties={"key": "value"},
        )
        flush_persons_and_events()

        cohort = Cohort.objects.create(
            team=self.team,
            is_static=True,
            name="some cohort",
        )

        with self.assertNumQueries(2):
            get_cohort_actors_for_feature_flag(cohort.pk, "some-feature2", self.team.pk)

        cohort.refresh_from_db()
        self.assertEqual(cohort.name, "some cohort")
        # don't even try inserting anything, because invalid flag, so None instead of 0
        self.assertEqual(cohort.count, None)

        response = self.client.get(f"/api/cohort/{cohort.pk}/persons")
        self.assertEqual(len(response.json()["results"]), 0, response)

    @freeze_time("2021-01-01")
    def test_creating_static_cohort_with_group_flag(self):
        FeatureFlag.objects.create(
            team=self.team,
            rollout_percentage=100,
            filters={
                "groups": [{"properties": [{"key": "key", "value": "value", "type": "group", "group_type_index": 1}]}],
                "multivariate": None,
                "aggregation_group_type_index": 1,
            },
            name="some feature",
            key="some-feature3",
            created_by=self.user,
        )

        _create_person(
            team=self.team,
            distinct_ids=[f"person1"],
            properties={"key": "value"},
        )
        flush_persons_and_events()

        cohort = Cohort.objects.create(
            team=self.team,
            is_static=True,
            name="some cohort",
        )

        with self.assertNumQueries(2):
            get_cohort_actors_for_feature_flag(cohort.pk, "some-feature3", self.team.pk)

        cohort.refresh_from_db()
        self.assertEqual(cohort.name, "some cohort")
        # don't even try inserting anything, because invalid flag, so None instead of 0
        self.assertEqual(cohort.count, None)

        response = self.client.get(f"/api/cohort/{cohort.pk}/persons")
        self.assertEqual(len(response.json()["results"]), 0, response)

    def test_creating_static_cohort_with_no_person_distinct_ids(self):
        FeatureFlag.objects.create(
            team=self.team,
            rollout_percentage=100,
            filters={
                "groups": [{"properties": [], "rollout_percentage": 100}],
                "multivariate": None,
            },
            name="some feature",
            key="some-feature2",
            created_by=self.user,
        )

        Person.objects.create(team=self.team)

        cohort = Cohort.objects.create(
            team=self.team,
            is_static=True,
            name="some cohort",
        )

        with self.assertNumQueries(6):
            get_cohort_actors_for_feature_flag(cohort.pk, "some-feature2", self.team.pk)

        cohort.refresh_from_db()
        self.assertEqual(cohort.name, "some cohort")
        # don't even try inserting anything, because invalid flag, so None instead of 0
        self.assertEqual(cohort.count, None)

        response = self.client.get(f"/api/cohort/{cohort.pk}/persons")
        self.assertEqual(len(response.json()["results"]), 0, response)

    def test_creating_static_cohort_with_non_existing_flag(self):
        cohort = Cohort.objects.create(
            team=self.team,
            is_static=True,
            name="some cohort",
        )

        with self.assertNumQueries(2):
            get_cohort_actors_for_feature_flag(cohort.pk, "some-feature2", self.team.pk)

        cohort.refresh_from_db()
        self.assertEqual(cohort.name, "some cohort")
        # don't even try inserting anything, because invalid flag, so None instead of 0
        self.assertEqual(cohort.count, None)

        response = self.client.get(f"/api/cohort/{cohort.pk}/persons")
        self.assertEqual(len(response.json()["results"]), 0, response)

    def test_creating_static_cohort_with_experience_continuity_flag(self):
        FeatureFlag.objects.create(
            team=self.team,
            filters={
                "groups": [
                    {"properties": [{"key": "key", "value": "value", "type": "person"}], "rollout_percentage": 50}
                ],
                "multivariate": None,
            },
            name="some feature",
            key="some-feature2",
            created_by=self.user,
            ensure_experience_continuity=True,
        )

        p1 = _create_person(team=self.team, distinct_ids=[f"person1"], properties={"key": "value"}, immediate=True)
        _create_person(
            team=self.team,
            distinct_ids=[f"person2"],
            properties={"key": "value"},
        )
        _create_person(
            team=self.team,
            distinct_ids=[f"person3"],
            properties={"key": "value"},
        )
        flush_persons_and_events()

        FeatureFlagHashKeyOverride.objects.create(
            feature_flag_key="some-feature2",
            person=p1,
            team=self.team,
            hash_key="123",
        )

        cohort = Cohort.objects.create(
            team=self.team,
            is_static=True,
            name="some cohort",
        )

        # TODO: Ensure server-side cursors are disabled, since in production we use this with pgbouncer
<<<<<<< HEAD
        with snapshot_postgres_queries_context(self), self.assertNumQueries(22):
=======
        with snapshot_postgres_queries_context(self), self.assertNumQueries(23):
>>>>>>> 5f4922ac
            get_cohort_actors_for_feature_flag(cohort.pk, "some-feature2", self.team.pk)

        cohort.refresh_from_db()
        self.assertEqual(cohort.name, "some cohort")
        self.assertEqual(cohort.count, 1)

        response = self.client.get(f"/api/cohort/{cohort.pk}/persons")
        self.assertEqual(len(response.json()["results"]), 1, response)

    def test_creating_static_cohort_iterator(self):
        FeatureFlag.objects.create(
            team=self.team,
            filters={
                "groups": [
                    {"properties": [{"key": "key", "value": "value", "type": "person"}], "rollout_percentage": 100}
                ],
                "multivariate": None,
            },
            name="some feature",
            key="some-feature2",
            created_by=self.user,
        )

        _create_person(
            team=self.team,
            distinct_ids=[f"person1"],
            properties={"key": "value"},
        )
        _create_person(
            team=self.team,
            distinct_ids=[f"person2"],
            properties={"key": "value"},
        )
        _create_person(
            team=self.team,
            distinct_ids=[f"person3"],
            properties={"key": "value"},
        )
        _create_person(
            team=self.team,
            distinct_ids=[f"person4"],
            properties={"key": "valuu3"},
        )
        flush_persons_and_events()

        cohort = Cohort.objects.create(
            team=self.team,
            is_static=True,
            name="some cohort",
        )

        # Extra queries because each batch adds its own queries
<<<<<<< HEAD
        with snapshot_postgres_queries_context(self), self.assertNumQueries(33):
=======
        with snapshot_postgres_queries_context(self), self.assertNumQueries(35):
>>>>>>> 5f4922ac
            get_cohort_actors_for_feature_flag(cohort.pk, "some-feature2", self.team.pk, batchsize=2)

        cohort.refresh_from_db()
        self.assertEqual(cohort.name, "some cohort")
        self.assertEqual(cohort.count, 3)

        response = self.client.get(f"/api/cohort/{cohort.pk}/persons")
        self.assertEqual(len(response.json()["results"]), 3, response)

        # if the batch is big enough, it's fewer queries
<<<<<<< HEAD
        with self.assertNumQueries(19):
=======
        with self.assertNumQueries(20):
>>>>>>> 5f4922ac
            get_cohort_actors_for_feature_flag(cohort.pk, "some-feature2", self.team.pk, batchsize=10)

        cohort.refresh_from_db()
        self.assertEqual(cohort.name, "some cohort")
        self.assertEqual(cohort.count, 3)

        response = self.client.get(f"/api/cohort/{cohort.pk}/persons")
        self.assertEqual(len(response.json()["results"]), 3, response)

    def test_creating_static_cohort_with_default_person_properties_adjustment(self):
        FeatureFlag.objects.create(
            team=self.team,
            filters={
                "groups": [
                    {
                        "properties": [{"key": "key", "value": "value", "type": "person", "operator": "icontains"}],
                        "rollout_percentage": 100,
                    }
                ],
                "multivariate": None,
            },
            name="some feature",
            key="some-feature2",
            created_by=self.user,
            ensure_experience_continuity=False,
        )
        FeatureFlag.objects.create(
            team=self.team,
            filters={
                "groups": [
                    {
                        "properties": [{"key": "key", "value": "value", "type": "person", "operator": "is_set"}],
                        "rollout_percentage": 100,
                    }
                ],
                "multivariate": None,
            },
            name="some feature",
            key="some-feature-new",
            created_by=self.user,
            ensure_experience_continuity=False,
        )

        _create_person(team=self.team, distinct_ids=[f"person1"], properties={"key": "value"})
        _create_person(
            team=self.team,
            distinct_ids=[f"person2"],
            properties={"key": "vaalue"},
        )
        _create_person(
            team=self.team,
            distinct_ids=[f"person3"],
            properties={"key22": "value"},
        )
        flush_persons_and_events()

        cohort = Cohort.objects.create(
            team=self.team,
            is_static=True,
            name="some cohort",
        )

<<<<<<< HEAD
        with snapshot_postgres_queries_context(self), self.assertNumQueries(19):
=======
        with snapshot_postgres_queries_context(self), self.assertNumQueries(20):
>>>>>>> 5f4922ac
            # no queries to evaluate flags, because all evaluated using override properties
            get_cohort_actors_for_feature_flag(cohort.pk, "some-feature2", self.team.pk)

        cohort.refresh_from_db()
        self.assertEqual(cohort.name, "some cohort")
        self.assertEqual(cohort.count, 1)

        response = self.client.get(f"/api/cohort/{cohort.pk}/persons")
        self.assertEqual(len(response.json()["results"]), 1, response)

        cohort2 = Cohort.objects.create(
            team=self.team,
            is_static=True,
            name="some cohort2",
        )

<<<<<<< HEAD
        with snapshot_postgres_queries_context(self), self.assertNumQueries(19):
=======
        with snapshot_postgres_queries_context(self), self.assertNumQueries(20):
>>>>>>> 5f4922ac
            # person3 doesn't match filter conditions so is pre-filtered out
            get_cohort_actors_for_feature_flag(cohort2.pk, "some-feature-new", self.team.pk)

        cohort2.refresh_from_db()
        self.assertEqual(cohort2.name, "some cohort2")
        self.assertEqual(cohort2.count, 2)

    def test_creating_static_cohort_with_cohort_flag_adds_cohort_props_as_default_too(self):
        cohort_nested = Cohort.objects.create(
            team=self.team,
            filters={
                "properties": {
                    "type": "OR",
                    "values": [
                        {
                            "type": "OR",
                            "values": [
                                {"key": "does-not-exist", "value": "none", "type": "person"},
                            ],
                        }
                    ],
                }
            },
        )
        cohort_static = Cohort.objects.create(
            team=self.team,
            is_static=True,
        )
        cohort_existing = Cohort.objects.create(
            team=self.team,
            filters={
                "properties": {
                    "type": "OR",
                    "values": [
                        {
                            "type": "OR",
                            "values": [
                                {"key": "group", "value": "none", "type": "person"},
                                {"key": "group2", "value": [1, 2, 3], "type": "person"},
                                {"key": "id", "value": cohort_static.pk, "type": "cohort"},
                                {"key": "id", "value": cohort_nested.pk, "type": "cohort"},
                            ],
                        }
                    ],
                }
            },
            name="cohort1",
        )
        FeatureFlag.objects.create(
            team=self.team,
            filters={
                "groups": [
                    {
                        "properties": [{"key": "id", "value": cohort_existing.pk, "type": "cohort"}],
                        "rollout_percentage": 100,
                    },
                    {"properties": [{"key": "key", "value": "value", "type": "person"}], "rollout_percentage": 100},
                ],
                "multivariate": None,
            },
            name="some feature",
            key="some-feature-new",
            created_by=self.user,
            ensure_experience_continuity=False,
        )

        _create_person(team=self.team, distinct_ids=[f"person1"], properties={"key": "value"})
        _create_person(
            team=self.team,
            distinct_ids=[f"person2"],
            properties={"group": "none"},
        )
        _create_person(
            team=self.team,
            distinct_ids=[f"person3"],
            properties={"key22": "value", "group2": 2},
        )
        _create_person(
            team=self.team,
            distinct_ids=[f"person4"],
            properties={},
        )
        flush_persons_and_events()

        cohort_static.insert_users_by_list([f"person4"])

        cohort = Cohort.objects.create(
            team=self.team,
            is_static=True,
            name="some cohort",
        )

<<<<<<< HEAD
        with snapshot_postgres_queries_context(self), self.assertNumQueries(36):
=======
        with snapshot_postgres_queries_context(self), self.assertNumQueries(37):
>>>>>>> 5f4922ac
            # forced to evaluate flags by going to db, because cohorts need db query to evaluate
            get_cohort_actors_for_feature_flag(cohort.pk, "some-feature-new", self.team.pk)

        cohort.refresh_from_db()
        self.assertEqual(cohort.name, "some cohort")
        self.assertEqual(cohort.count, 4)


class TestBlastRadius(ClickhouseTestMixin, APIBaseTest):
    @snapshot_clickhouse_queries
    def test_user_blast_radius(self):
        for i in range(10):
            _create_person(
                team_id=self.team.pk,
                distinct_ids=[f"person{i}"],
                properties={"group": f"{i}"},
            )

        response = self.client.post(
            f"/api/projects/{self.team.id}/feature_flags/user_blast_radius",
            {
                "condition": {
                    "properties": [
                        {
                            "key": "group",
                            "type": "person",
                            "value": [0, 1, 2, 3],
                            "operator": "exact",
                        }
                    ],
                    "rollout_percentage": 25,
                }
            },
        )

        self.assertEqual(response.status_code, status.HTTP_200_OK)

        response_json = response.json()
        self.assertDictContainsSubset({"users_affected": 4, "total_users": 10}, response_json)

    @freeze_time("2024-01-11")
    def test_user_blast_radius_with_relative_date_filters(self):
        for i in range(8):
            _create_person(
                team_id=self.team.pk,
                distinct_ids=[f"person{i}"],
                properties={"group": f"{i}", "created_at": f"2023-0{i + 1}-04"},
            )

        response = self.client.post(
            f"/api/projects/{self.team.id}/feature_flags/user_blast_radius",
            {
                "condition": {
                    "properties": [
                        {
                            "key": "created_at",
                            "type": "person",
                            "value": "-10m",
                            "operator": "is_date_before",
                        }
                    ],
                    "rollout_percentage": 100,
                }
            },
        )

        self.assertEqual(response.status_code, status.HTTP_200_OK)

        response_json = response.json()
        self.assertDictContainsSubset({"users_affected": 3, "total_users": 8}, response_json)

    def test_user_blast_radius_with_zero_users(self):
        response = self.client.post(
            f"/api/projects/{self.team.id}/feature_flags/user_blast_radius",
            {
                "condition": {
                    "properties": [
                        {
                            "key": "group",
                            "type": "person",
                            "value": [0, 1, 2, 3],
                            "operator": "exact",
                        }
                    ],
                    "rollout_percentage": 25,
                }
            },
        )

        self.assertEqual(response.status_code, status.HTTP_200_OK)

        response_json = response.json()
        self.assertDictContainsSubset({"users_affected": 0, "total_users": 0}, response_json)

    def test_user_blast_radius_with_zero_selected_users(self):
        for i in range(5):
            _create_person(
                team_id=self.team.pk,
                distinct_ids=[f"person{i}"],
                properties={"group": f"{i}"},
            )

        response = self.client.post(
            f"/api/projects/{self.team.id}/feature_flags/user_blast_radius",
            {
                "condition": {
                    "properties": [
                        {
                            "key": "group",
                            "type": "person",
                            "value": [8],
                            "operator": "exact",
                        }
                    ],
                    "rollout_percentage": 25,
                }
            },
        )

        self.assertEqual(response.status_code, status.HTTP_200_OK)

        response_json = response.json()
        self.assertDictContainsSubset({"users_affected": 0, "total_users": 5}, response_json)

    def test_user_blast_radius_with_all_selected_users(self):
        for i in range(5):
            _create_person(
                team_id=self.team.pk,
                distinct_ids=[f"person{i}"],
                properties={"group": f"{i}"},
            )

        response = self.client.post(
            f"/api/projects/{self.team.id}/feature_flags/user_blast_radius",
            {"condition": {"properties": [], "rollout_percentage": 100}},
        )

        self.assertEqual(response.status_code, status.HTTP_200_OK)

        response_json = response.json()
        self.assertDictContainsSubset({"users_affected": 5, "total_users": 5}, response_json)

    @snapshot_clickhouse_queries
    def test_user_blast_radius_with_single_cohort(self):
        # Just to shake things up, we're using integers for the group property
        for i in range(10):
            _create_person(
                team_id=self.team.pk,
                distinct_ids=[f"person{i}"],
                properties={"group": i},
            )

        cohort1 = Cohort.objects.create(
            team=self.team,
            filters={
                "properties": {
                    "type": "OR",
                    "values": [
                        {
                            "type": "OR",
                            "values": [
                                {"key": "group", "value": "none", "type": "person"},
                                {"key": "group", "value": ["1", "2", "3"], "type": "person"},
                            ],
                        }
                    ],
                }
            },
            name="cohort1",
        )

        response = self.client.post(
            f"/api/projects/{self.team.id}/feature_flags/user_blast_radius",
            {
                "condition": {
                    "properties": [{"key": "id", "type": "cohort", "value": cohort1.pk}],
                    "rollout_percentage": 50,
                }
            },
        )

        self.assertEqual(response.status_code, status.HTTP_200_OK)

        response_json = response.json()
        self.assertDictContainsSubset({"users_affected": 3, "total_users": 10}, response_json)

        # test the same with precalculated cohort. Snapshots shouldn't have group property filter
        cohort1.calculate_people_ch(pending_version=0)

        with self.settings(USE_PRECALCULATED_CH_COHORT_PEOPLE=True):
            response = self.client.post(
                f"/api/projects/{self.team.id}/feature_flags/user_blast_radius",
                {
                    "condition": {
                        "properties": [{"key": "id", "type": "cohort", "value": cohort1.pk}],
                        "rollout_percentage": 50,
                    }
                },
            )

            self.assertEqual(response.status_code, status.HTTP_200_OK)

            response_json = response.json()
            self.assertDictContainsSubset({"users_affected": 3, "total_users": 10}, response_json)

    @snapshot_clickhouse_queries
    def test_user_blast_radius_with_multiple_precalculated_cohorts(self):
        for i in range(10):
            _create_person(
                team_id=self.team.pk,
                distinct_ids=[f"person{i}"],
                properties={"group": f"{i}"},
            )

        cohort1 = Cohort.objects.create(
            team=self.team,
            filters={
                "properties": {
                    "type": "OR",
                    "values": [
                        {
                            "type": "OR",
                            "values": [
                                {"key": "group", "value": "none", "type": "person"},
                                {"key": "group", "value": ["1", "2", "3"], "type": "person"},
                            ],
                        }
                    ],
                }
            },
            name="cohort1",
        )

        cohort2 = Cohort.objects.create(
            team=self.team,
            filters={
                "properties": {
                    "type": "OR",
                    "values": [
                        {
                            "type": "OR",
                            "values": [
                                {
                                    "key": "group",
                                    "value": ["1", "2", "4", "5", "6"],
                                    "type": "person",
                                },
                            ],
                        }
                    ],
                }
            },
            name="cohort2",
        )

        # converts to precalculated-cohort due to simplify filters
        cohort1.calculate_people_ch(pending_version=0)
        cohort2.calculate_people_ch(pending_version=0)

        with self.settings(USE_PRECALCULATED_CH_COHORT_PEOPLE=True):
            response = self.client.post(
                f"/api/projects/{self.team.id}/feature_flags/user_blast_radius",
                {
                    "condition": {
                        "properties": [
                            {"key": "id", "type": "cohort", "value": cohort1.pk},
                            {"key": "id", "type": "cohort", "value": cohort2.pk},
                        ],
                        "rollout_percentage": 50,
                    }
                },
            )

            self.assertEqual(response.status_code, status.HTTP_200_OK)

            response_json = response.json()
            self.assertDictContainsSubset({"users_affected": 2, "total_users": 10}, response_json)

    @snapshot_clickhouse_queries
    def test_user_blast_radius_with_multiple_static_cohorts(self):
        for i in range(10):
            _create_person(
                team_id=self.team.pk,
                distinct_ids=[f"person{i}"],
                properties={"group": f"{i}"},
            )

        cohort1 = Cohort.objects.create(team=self.team, groups=[], is_static=True, last_calculation=now())
        cohort1.insert_users_by_list(["person0", "person1", "person2"])

        cohort2 = Cohort.objects.create(
            team=self.team,
            filters={
                "properties": {
                    "type": "OR",
                    "values": [
                        {
                            "type": "OR",
                            "values": [
                                {
                                    "key": "group",
                                    "value": ["1", "2", "4", "5", "6"],
                                    "type": "person",
                                },
                            ],
                        }
                    ],
                }
            },
            name="cohort2",
        )

        response = self.client.post(
            f"/api/projects/{self.team.id}/feature_flags/user_blast_radius",
            {
                "condition": {
                    "properties": [
                        {"key": "id", "type": "cohort", "value": cohort1.pk},
                        {"key": "id", "type": "cohort", "value": cohort2.pk},
                    ],
                    "rollout_percentage": 50,
                }
            },
        )

        self.assertEqual(response.status_code, status.HTTP_200_OK)

        response_json = response.json()
        self.assertDictContainsSubset({"users_affected": 2, "total_users": 10}, response_json)

        cohort1.calculate_people_ch(pending_version=0)
        # converts to precalculated-cohort due to simplify filters
        cohort2.calculate_people_ch(pending_version=0)

        with self.settings(USE_PRECALCULATED_CH_COHORT_PEOPLE=True):
            response = self.client.post(
                f"/api/projects/{self.team.id}/feature_flags/user_blast_radius",
                {
                    "condition": {
                        "properties": [
                            {"key": "id", "type": "cohort", "value": cohort1.pk},
                            {"key": "id", "type": "cohort", "value": cohort2.pk},
                        ],
                        "rollout_percentage": 50,
                    }
                },
            )

            self.assertEqual(response.status_code, status.HTTP_200_OK)

            response_json = response.json()
            self.assertDictContainsSubset({"users_affected": 2, "total_users": 10}, response_json)

    @snapshot_clickhouse_queries
    def test_user_blast_radius_with_groups(self):
        GroupTypeMapping.objects.create(
            team=self.team, project_id=self.team.project_id, group_type="organization", group_type_index=0
        )

        for i in range(10):
            create_group(
                team_id=self.team.pk,
                group_type_index=0,
                group_key=f"org:{i}",
                properties={"industry": f"{i}"},
            )

        response = self.client.post(
            f"/api/projects/{self.team.id}/feature_flags/user_blast_radius",
            {
                "condition": {
                    "properties": [
                        {
                            "key": "industry",
                            "type": "group",
                            "value": [0, 1, 2, 3],
                            "operator": "exact",
                            "group_type_index": 0,
                        }
                    ],
                    "rollout_percentage": 25,
                },
                "group_type_index": 0,
            },
        )

        self.assertEqual(response.status_code, status.HTTP_200_OK)

        response_json = response.json()
        self.assertDictContainsSubset({"users_affected": 4, "total_users": 10}, response_json)

    def test_user_blast_radius_with_groups_zero_selected(self):
        GroupTypeMapping.objects.create(
            team=self.team, project_id=self.team.project_id, group_type="organization", group_type_index=0
        )

        for i in range(5):
            create_group(
                team_id=self.team.pk,
                group_type_index=0,
                group_key=f"org:{i}",
                properties={"industry": f"{i}"},
            )

        response = self.client.post(
            f"/api/projects/{self.team.id}/feature_flags/user_blast_radius",
            {
                "condition": {
                    "properties": [
                        {
                            "key": "industry",
                            "type": "group",
                            "value": [8],
                            "operator": "exact",
                            "group_type_index": 0,
                        }
                    ],
                    "rollout_percentage": 25,
                },
                "group_type_index": 0,
            },
        )

        self.assertEqual(response.status_code, status.HTTP_200_OK)

        response_json = response.json()
        self.assertDictContainsSubset({"users_affected": 0, "total_users": 5}, response_json)

    def test_user_blast_radius_with_groups_all_selected(self):
        GroupTypeMapping.objects.create(
            team=self.team, project_id=self.team.project_id, group_type="organization", group_type_index=0
        )
        GroupTypeMapping.objects.create(
            team=self.team, project_id=self.team.project_id, group_type="company", group_type_index=1
        )

        for i in range(5):
            create_group(
                team_id=self.team.pk,
                group_type_index=1,
                group_key=f"org:{i}",
                properties={"industry": f"{i}"},
            )

        response = self.client.post(
            f"/api/projects/{self.team.id}/feature_flags/user_blast_radius",
            {
                "condition": {
                    "properties": [],
                    "rollout_percentage": 25,
                },
                "group_type_index": 1,
            },
        )

        self.assertEqual(response.status_code, status.HTTP_200_OK)

        response_json = response.json()
        self.assertDictContainsSubset({"users_affected": 5, "total_users": 5}, response_json)

    @snapshot_clickhouse_queries
    def test_user_blast_radius_with_groups_multiple_queries(self):
        GroupTypeMapping.objects.create(
            team=self.team, project_id=self.team.project_id, group_type="organization", group_type_index=0
        )
        GroupTypeMapping.objects.create(
            team=self.team, project_id=self.team.project_id, group_type="company", group_type_index=1
        )

        for i in range(10):
            create_group(
                team_id=self.team.pk,
                group_type_index=0,
                group_key=f"org:{i}",
                properties={"industry": f"{i}"},
            )

        response = self.client.post(
            f"/api/projects/{self.team.id}/feature_flags/user_blast_radius",
            {
                "condition": {
                    "properties": [
                        {
                            "key": "industry",
                            "type": "group",
                            "value": [0, 1, 2, 3, 4],
                            "operator": "exact",
                            "group_type_index": 0,
                        },
                        {
                            "key": "industry",
                            "type": "group",
                            "value": [2, 3, 4, 5, 6],
                            "operator": "exact",
                            "group_type_index": 0,
                        },
                    ],
                    "rollout_percentage": 25,
                },
                "group_type_index": 0,
            },
        )

        self.assertEqual(response.status_code, status.HTTP_200_OK)

        response_json = response.json()
        self.assertDictContainsSubset({"users_affected": 3, "total_users": 10}, response_json)

    def test_user_blast_radius_with_groups_incorrect_group_type(self):
        GroupTypeMapping.objects.create(
            team=self.team, project_id=self.team.project_id, group_type="organization", group_type_index=0
        )
        GroupTypeMapping.objects.create(
            team=self.team, project_id=self.team.project_id, group_type="company", group_type_index=1
        )

        for i in range(10):
            create_group(
                team_id=self.team.pk,
                group_type_index=0,
                group_key=f"org:{i}",
                properties={"industry": f"{i}"},
            )

        response = self.client.post(
            f"/api/projects/{self.team.id}/feature_flags/user_blast_radius",
            {
                "condition": {
                    "properties": [
                        {
                            "key": "industry",
                            "type": "group",
                            "value": [0, 1, 2, 3, 4],
                            "operator": "exact",
                            "group_type_index": 0,
                        },
                        {
                            "key": "industry",
                            "type": "group",
                            "value": [2, 3, 4, 5, 6],
                            "operator": "exact",
                            "group_type_index": 0,
                        },
                    ],
                    "rollout_percentage": 25,
                },
                "group_type_index": 1,
            },
        )

        self.assertEqual(response.status_code, status.HTTP_400_BAD_REQUEST)

        response_json = response.json()
        self.assertDictContainsSubset(
            {
                "type": "validation_error",
                "code": "invalid_input",
                "detail": "Invalid group type index for feature flag condition.",
            },
            response_json,
        )


class QueryTimeoutWrapper:
    def __call__(self, execute, *args, **kwargs):
        # execute so we capture queries in snapshots
        execute(*args, **kwargs)
        raise OperationalError("canceling statement due to statement timeout")


def slow_query(execute, sql, *args, **kwargs):
    if "statement_timeout" in sql:
        return execute(sql, *args, **kwargs)
    return execute(f"SELECT pg_sleep(1); {sql}", *args, **kwargs)


class TestResiliency(TransactionTestCase, QueryMatchingTest):
    def setUp(self) -> None:
        return super().setUp()

    def test_feature_flags_v3_with_group_properties(self, *args):
        self.organization = Organization.objects.create(name="test")
        self.team = Team.objects.create(organization=self.organization)
        self.user = User.objects.create_and_join(self.organization, "random@test.com", "password", "first_name")

        team_id = self.team.pk
        project_id = self.team.project_id
        rf = RequestFactory()
        create_request = rf.post(f"api/projects/{self.team.pk}/feature_flags/", {"name": "xyz"})
        create_request.user = self.user

        GroupTypeMapping.objects.create(
            team=self.team, project_id=self.team.project_id, group_type="organization", group_type_index=0
        )

        create_group(
            team_id=self.team.pk,
            group_type_index=0,
            group_key=f"org:1",
            properties={"industry": f"finance"},
        )

        serialized_data = FeatureFlagSerializer(
            data={
                "name": "Alpha feature",
                "key": "group-flag",
                "filters": {
                    "aggregation_group_type_index": 0,
                    "groups": [
                        {
                            "properties": [
                                {
                                    "key": "industry",
                                    "value": "finance",
                                    "type": "group",
                                    "group_type_index": 0,
                                }
                            ],
                            "rollout_percentage": None,
                        }
                    ],
                },
            },
            context={"team_id": team_id, "project_id": project_id, "request": create_request},
        )
        self.assertTrue(serialized_data.is_valid())
        serialized_data.save()

        # Should be enabled for everyone, if groups are given
        serialized_data = FeatureFlagSerializer(
            data={
                "name": "Alpha feature",
                "key": "default-flag",
                "filters": {
                    "aggregation_group_type_index": 0,
                    "groups": [{"properties": [], "rollout_percentage": None}],
                },
            },
            context={"team_id": team_id, "project_id": project_id, "request": create_request},
        )
        self.assertTrue(serialized_data.is_valid())
        serialized_data.save()

        with self.assertNumQueries(8):
            # one query to get group type mappings, another to get group properties
            # 2 to set statement timeout
            all_flags, _, _, errors = get_all_feature_flags(self.team, "example_id", groups={"organization": "org:1"})
            self.assertTrue(all_flags["group-flag"])
            self.assertTrue(all_flags["default-flag"])
            self.assertFalse(errors)

        # now db is down
        with snapshot_postgres_queries_context(self), connection.execute_wrapper(QueryTimeoutWrapper()):
            with self.assertNumQueries(3):
                all_flags, _, _, errors = get_all_feature_flags(
                    self.team, "example_id", groups={"organization": "org:1"}
                )

                self.assertTrue("group-flag" not in all_flags)
                # can't be true unless we cache group type mappings as well
                self.assertTrue("default-flag" not in all_flags)
                self.assertTrue(errors)

            # # now db is down, but decide was sent correct group property overrides
            with self.assertNumQueries(3):
                all_flags, _, _, errors = get_all_feature_flags(
                    self.team,
                    "random",
                    groups={"organization": "org:1"},
                    group_property_value_overrides={"organization": {"industry": "finance"}},
                )
                self.assertTrue("group-flag" not in all_flags)
                # can't be true unless we cache group type mappings as well
                self.assertTrue("default-flag" not in all_flags)
                self.assertTrue(errors)

            # # now db is down, but decide was sent different group property overrides
            with self.assertNumQueries(3):
                all_flags, _, _, errors = get_all_feature_flags(
                    self.team,
                    "exam",
                    groups={"organization": "org:1"},
                    group_property_value_overrides={"organization": {"industry": "finna"}},
                )
                self.assertTrue("group-flag" not in all_flags)
                # can't be true unless we cache group type mappings as well
                self.assertTrue("default-flag" not in all_flags)
                self.assertTrue(errors)

    @patch("posthog.models.feature_flag.flag_matching.FLAG_EVALUATION_ERROR_COUNTER")
    def test_feature_flags_v3_with_person_properties(self, mock_counter, *args):
        self.organization = Organization.objects.create(name="test")
        self.team = Team.objects.create(organization=self.organization)
        self.user = User.objects.create_and_join(self.organization, "random@test.com", "password", "first_name")

        team_id = self.team.pk
        project_id = self.team.project_id
        rf = RequestFactory()
        create_request = rf.post(f"api/projects/{self.team.pk}/feature_flags/", {"name": "xyz"})
        create_request.user = self.user

        Person.objects.create(
            team=self.team,
            distinct_ids=["example_id"],
            properties={"email": "tim@posthog.com"},
        )

        serialized_data = FeatureFlagSerializer(
            data={
                "name": "Alpha feature",
                "key": "property-flag",
                "filters": {
                    "groups": [
                        {
                            "properties": [
                                {
                                    "key": "email",
                                    "value": "tim@posthog.com",
                                    "type": "person",
                                    "operator": "exact",
                                }
                            ],
                            "rollout_percentage": None,
                        }
                    ]
                },
            },
            context={"team_id": team_id, "project_id": project_id, "request": create_request},
        )
        self.assertTrue(serialized_data.is_valid())
        serialized_data.save()

        # Should be enabled for everyone
        serialized_data = FeatureFlagSerializer(
            data={
                "name": "Alpha feature",
                "key": "default-flag",
                "filters": {"groups": [{"properties": [], "rollout_percentage": None}]},
            },
            context={"team_id": team_id, "project_id": project_id, "request": create_request},
        )
        self.assertTrue(serialized_data.is_valid())
        serialized_data.save()

        with self.assertNumQueries(4):
            # 1 query to get person properties
            # 1 to set statement timeout
            all_flags, _, _, errors = get_all_feature_flags(self.team, "example_id")

            self.assertTrue(all_flags["property-flag"])
            self.assertTrue(all_flags["default-flag"])
            self.assertFalse(errors)

        # now db is down
        with snapshot_postgres_queries_context(self), connection.execute_wrapper(QueryTimeoutWrapper()):
            all_flags, _, _, errors = get_all_feature_flags(self.team, "example_id")

            self.assertTrue("property-flag" not in all_flags)
            self.assertTrue(all_flags["default-flag"])
            self.assertTrue(errors)

            # # now db is down, but decide was sent email parameter with correct email
            with self.assertNumQueries(0):
                all_flags, _, _, errors = get_all_feature_flags(
                    self.team,
                    "random",
                    property_value_overrides={"email": "tim@posthog.com"},
                )
                self.assertTrue(all_flags["property-flag"])
                self.assertTrue(all_flags["default-flag"])
                self.assertFalse(errors)

                mock_counter.labels.assert_called_once_with(reason="timeout")
                mock_counter.labels.return_value.inc.assert_called_once_with()

            mock_counter.reset_mock()
            # # now db is down, but decide was sent email parameter with different email
            with self.assertNumQueries(0):
                all_flags, _, _, errors = get_all_feature_flags(
                    self.team,
                    "example_id",
                    property_value_overrides={"email": "tom@posthog.com"},
                )
                self.assertFalse(all_flags["property-flag"])
                self.assertTrue(all_flags["default-flag"])
                self.assertFalse(errors)

                mock_counter.labels.assert_not_called()

    def test_feature_flags_v3_with_a_working_slow_db(
        self,
    ):
        self.organization = Organization.objects.create(name="test")
        self.team = Team.objects.create(organization=self.organization)
        self.user = User.objects.create_and_join(self.organization, "random@test.com", "password", "first_name")

        team_id = self.team.pk
        project_id = self.team.project_id
        rf = RequestFactory()
        create_request = rf.post(f"api/projects/{self.team.pk}/feature_flags/", {"name": "xyz"})
        create_request.user = self.user

        Person.objects.create(
            team=self.team,
            distinct_ids=["example_id"],
            properties={"email": "tim@posthog.com"},
        )

        serialized_data = FeatureFlagSerializer(
            data={
                "name": "Alpha feature",
                "key": "property-flag",
                "filters": {
                    "groups": [
                        {
                            "properties": [
                                {
                                    "key": "email",
                                    "value": "tim@posthog.com",
                                    "type": "person",
                                    "operator": "exact",
                                }
                            ],
                            "rollout_percentage": None,
                        }
                    ]
                },
            },
            context={"team_id": team_id, "project_id": project_id, "request": create_request},
        )
        self.assertTrue(serialized_data.is_valid())
        serialized_data.save()

        # Should be enabled for everyone
        serialized_data = FeatureFlagSerializer(
            data={
                "name": "Alpha feature",
                "key": "default-flag",
                "filters": {"groups": [{"properties": [], "rollout_percentage": None}]},
            },
            context={"team_id": team_id, "project_id": project_id, "request": create_request},
        )
        self.assertTrue(serialized_data.is_valid())
        serialized_data.save()

        with self.assertNumQueries(4):
            # 1 query to set statement timeout
            # 1 query to get person properties
            all_flags, _, _, errors = get_all_feature_flags(self.team, "example_id")

            self.assertTrue(all_flags["property-flag"])
            self.assertTrue(all_flags["default-flag"])
            self.assertFalse(errors)

        # now db is slow and times out
        with (
            snapshot_postgres_queries_context(self),
            connection.execute_wrapper(slow_query),
            patch(
                "posthog.models.feature_flag.flag_matching.FLAG_MATCHING_QUERY_TIMEOUT_MS",
                500,
            ),
        ):
            all_flags, _, _, errors = get_all_feature_flags(self.team, "example_id")

            self.assertTrue("property-flag" not in all_flags)
            self.assertTrue(all_flags["default-flag"])
            self.assertTrue(errors)

            # # now db is down, but decide was sent email parameter with correct email
            with self.assertNumQueries(0):
                all_flags, _, _, errors = get_all_feature_flags(
                    self.team,
                    "random",
                    property_value_overrides={"email": "tim@posthog.com"},
                )
                self.assertTrue(all_flags["property-flag"])
                self.assertTrue(all_flags["default-flag"])
                self.assertFalse(errors)

            # # now db is down, but decide was sent email parameter with different email
            with self.assertNumQueries(0):
                all_flags, _, _, errors = get_all_feature_flags(
                    self.team,
                    "example_id",
                    property_value_overrides={"email": "tom@posthog.com"},
                )
                self.assertFalse(all_flags["property-flag"])
                self.assertTrue(all_flags["default-flag"])
                self.assertFalse(errors)

    def test_feature_flags_v3_with_skip_database_setting(self):
        self.organization = Organization.objects.create(name="test")
        self.team = Team.objects.create(organization=self.organization)
        self.user = User.objects.create_and_join(self.organization, "random@test.com", "password", "first_name")

        team_id = self.team.pk
        project_id = self.team.project_id
        rf = RequestFactory()
        create_request = rf.post(f"api/projects/{self.team.pk}/feature_flags/", {"name": "xyz"})
        create_request.user = self.user

        Person.objects.create(
            team=self.team,
            distinct_ids=["example_id"],
            properties={"email": "tim@posthog.com"},
        )

        serialized_data = FeatureFlagSerializer(
            data={
                "name": "Alpha feature",
                "key": "property-flag",
                "filters": {
                    "groups": [
                        {
                            "properties": [
                                {
                                    "key": "email",
                                    "value": "tim@posthog.com",
                                    "type": "person",
                                    "operator": "exact",
                                }
                            ],
                            "rollout_percentage": None,
                        }
                    ]
                },
            },
            context={"team_id": team_id, "project_id": project_id, "request": create_request},
        )
        self.assertTrue(serialized_data.is_valid())
        serialized_data.save()

        # Should be enabled for everyone
        serialized_data = FeatureFlagSerializer(
            data={
                "name": "Alpha feature",
                "key": "default-flag",
                "filters": {"groups": [{"properties": [], "rollout_percentage": None}]},
            },
            context={"team_id": team_id, "project_id": project_id, "request": create_request},
        )
        self.assertTrue(serialized_data.is_valid())
        serialized_data.save()

        with self.assertNumQueries(0), self.settings(DECIDE_SKIP_POSTGRES_FLAGS=True):
            # No queries because of config parameter
            all_flags, _, _, errors = get_all_feature_flags(self.team, "example_id")
            self.assertTrue("property-flag" not in all_flags)
            self.assertTrue(all_flags["default-flag"])
            self.assertTrue(errors)

        # db is slow and times out, but shouldn't matter to us
        with (
            self.assertNumQueries(0),
            connection.execute_wrapper(slow_query),
            patch(
                "posthog.models.feature_flag.flag_matching.FLAG_MATCHING_QUERY_TIMEOUT_MS",
                500,
            ),
            self.settings(DECIDE_SKIP_POSTGRES_FLAGS=True),
        ):
            all_flags, _, _, errors = get_all_feature_flags(self.team, "example_id")

            self.assertTrue("property-flag" not in all_flags)
            self.assertTrue(all_flags["default-flag"])
            self.assertTrue(errors)

            # decide was sent email parameter with correct email
            with self.assertNumQueries(0):
                all_flags, _, _, errors = get_all_feature_flags(
                    self.team,
                    "random",
                    property_value_overrides={"email": "tim@posthog.com"},
                )
                self.assertTrue(all_flags["property-flag"])
                self.assertTrue(all_flags["default-flag"])
                self.assertFalse(errors)

            # # now db is down, but decide was sent email parameter with different email
            with self.assertNumQueries(0):
                all_flags, _, _, errors = get_all_feature_flags(
                    self.team,
                    "example_id",
                    property_value_overrides={"email": "tom@posthog.com"},
                )
                self.assertFalse(all_flags["property-flag"])
                self.assertTrue(all_flags["default-flag"])
                self.assertFalse(errors)

    @patch("posthog.models.feature_flag.flag_matching.FLAG_EVALUATION_ERROR_COUNTER")
    def test_feature_flags_v3_with_slow_db_doesnt_try_to_compute_conditions_again(self, mock_counter, *args):
        self.organization = Organization.objects.create(name="test")
        self.team = Team.objects.create(organization=self.organization)
        self.user = User.objects.create_and_join(self.organization, "random@test.com", "password", "first_name")

        Person.objects.create(
            team=self.team,
            distinct_ids=["example_id"],
            properties={"email": "tim@posthog.com"},
        )

        FeatureFlag.objects.create(
            name="Alpha feature",
            key="property-flag",
            filters={
                "groups": [
                    {
                        "properties": [
                            {
                                "key": "email",
                                "value": "tim@posthog.com",
                                "type": "person",
                                "operator": "exact",
                            }
                        ],
                        "rollout_percentage": None,
                    }
                ]
            },
            team=self.team,
            created_by=self.user,
        )

        FeatureFlag.objects.create(
            name="Alpha feature",
            key="property-flag2",
            filters={
                "groups": [
                    {
                        "properties": [
                            {
                                "key": "email",
                                "value": "tim@posthog.com",
                                "type": "person",
                                "operator": "exact",
                            }
                        ],
                        "rollout_percentage": None,
                    }
                ]
            },
            team=self.team,
            created_by=self.user,
        )

        # Should be enabled for everyone
        FeatureFlag.objects.create(
            name="Alpha feature",
            key="default-flag",
            filters={"groups": [{"properties": [], "rollout_percentage": None}]},
            team=self.team,
            created_by=self.user,
        )

        with self.assertNumQueries(4):
            # 1 query to get person properties
            # 1 query to set statement timeout
            all_flags, _, _, errors = get_all_feature_flags(self.team, "example_id")

            self.assertTrue(all_flags["property-flag"])
            self.assertTrue(all_flags["default-flag"])
            self.assertFalse(errors)

        # now db is slow and times out
        with (
            snapshot_postgres_queries_context(self),
            connection.execute_wrapper(slow_query),
            patch(
                "posthog.models.feature_flag.flag_matching.FLAG_MATCHING_QUERY_TIMEOUT_MS",
                500,
            ),
            self.assertNumQueries(4),
        ):
            # no extra queries to get person properties for the second flag after first one failed
            all_flags, _, _, errors = get_all_feature_flags(self.team, "example_id")

            self.assertTrue("property-flag" not in all_flags)
            self.assertTrue("property-flag2" not in all_flags)
            self.assertTrue(all_flags["default-flag"])
            self.assertTrue(errors)

            mock_counter.labels.assert_has_calls(
                [
                    call(reason="timeout"),
                    call().inc(),
                    call(reason="flag_condition_retry"),
                    call().inc(),
                ]
            )

    @patch("posthog.models.feature_flag.flag_matching.FLAG_EVALUATION_ERROR_COUNTER")
    def test_feature_flags_v3_with_group_properties_and_slow_db(self, mock_counter, *args):
        self.organization = Organization.objects.create(name="test")
        self.team = Team.objects.create(organization=self.organization)
        self.user = User.objects.create_and_join(self.organization, "randomXYZ@test.com", "password", "first_name")

        team_id = self.team.pk
        project_id = self.team.project_id
        rf = RequestFactory()
        create_request = rf.post(f"api/projects/{self.team.pk}/feature_flags/", {"name": "xyz"})
        create_request.user = self.user

        GroupTypeMapping.objects.create(
            team=self.team, project_id=self.team.project_id, group_type="organization", group_type_index=0
        )

        create_group(
            team_id=self.team.pk,
            group_type_index=0,
            group_key=f"org:1",
            properties={"industry": f"finance"},
        )

        serialized_data = FeatureFlagSerializer(
            data={
                "name": "Alpha feature",
                "key": "group-flag",
                "filters": {
                    "aggregation_group_type_index": 0,
                    "groups": [
                        {
                            "properties": [
                                {
                                    "key": "industry",
                                    "value": "finance",
                                    "type": "group",
                                    "group_type_index": 0,
                                }
                            ],
                            "rollout_percentage": None,
                        }
                    ],
                },
            },
            context={"team_id": team_id, "project_id": project_id, "request": create_request},
        )
        self.assertTrue(serialized_data.is_valid())
        serialized_data.save()

        # Should be enabled for everyone, if groups are given
        serialized_data = FeatureFlagSerializer(
            data={
                "name": "Alpha feature",
                "key": "default-flag",
                "filters": {
                    "aggregation_group_type_index": 0,
                    "groups": [{"properties": [], "rollout_percentage": None}],
                },
            },
            context={"team_id": team_id, "project_id": project_id, "request": create_request},
        )
        self.assertTrue(serialized_data.is_valid())
        serialized_data.save()

        with self.assertNumQueries(8):
            # one query to get group type mappings, another to get group properties
            # 2 queries to set statement timeout
            all_flags, _, _, errors = get_all_feature_flags(self.team, "example_id", groups={"organization": "org:1"})
            self.assertTrue(all_flags["group-flag"])
            self.assertTrue(all_flags["default-flag"])
            self.assertFalse(errors)

        # now db is slow
        with (
            snapshot_postgres_queries_context(self),
            connection.execute_wrapper(slow_query),
            patch(
                "posthog.models.feature_flag.flag_matching.FLAG_MATCHING_QUERY_TIMEOUT_MS",
                500,
            ),
        ):
            with self.assertNumQueries(4):
                all_flags, _, _, errors = get_all_feature_flags(
                    self.team, "example_id", groups={"organization": "org:1"}
                )

                self.assertTrue("group-flag" not in all_flags)
                # can't be true unless we cache group type mappings as well
                self.assertTrue("default-flag" not in all_flags)
                self.assertTrue(errors)

            # # now db is slow, but decide was sent correct group property overrides
            with self.assertNumQueries(4):
                all_flags, _, _, errors = get_all_feature_flags(
                    self.team,
                    "random",
                    groups={"organization": "org:1"},
                    group_property_value_overrides={"organization": {"industry": "finance"}},
                )
                self.assertTrue("group-flag" not in all_flags)
                # can't be true unless we cache group type mappings as well
                self.assertTrue("default-flag" not in all_flags)
                self.assertTrue(errors)

                mock_counter.labels.assert_has_calls(
                    [
                        call(reason="timeout"),
                        call().inc(),
                        call(reason="group_mapping_retry"),
                        call().inc(),
                    ]
                )

            # # now db is down, but decide was sent different group property overrides
            with self.assertNumQueries(4):
                all_flags, _, _, errors = get_all_feature_flags(
                    self.team,
                    "exam",
                    groups={"organization": "org:1"},
                    group_property_value_overrides={"organization": {"industry": "finna"}},
                )
                self.assertTrue("group-flag" not in all_flags)
                # can't be true unless we cache group type mappings as well
                self.assertTrue("default-flag" not in all_flags)
                self.assertTrue(errors)

    @patch("posthog.models.feature_flag.flag_matching.FLAG_EVALUATION_ERROR_COUNTER")
    def test_feature_flags_v3_with_experience_continuity_working_slow_db(self, mock_counter, *args):
        self.organization = Organization.objects.create(name="test")
        self.team = Team.objects.create(organization=self.organization)
        self.user = User.objects.create_and_join(self.organization, "random12@test.com", "password", "first_name")

        team_id = self.team.pk
        project_id = self.team.project_id
        rf = RequestFactory()
        create_request = rf.post(f"api/projects/{self.team.pk}/feature_flags/", {"name": "xyz"})
        create_request.user = self.user

        Person.objects.create(
            team=self.team,
            distinct_ids=["example_id", "random"],
            properties={"email": "tim@posthog.com"},
        )

        serialized_data = FeatureFlagSerializer(
            data={
                "name": "Alpha feature",
                "key": "property-flag",
                "filters": {
                    "groups": [
                        {
                            "properties": [
                                {
                                    "key": "email",
                                    "value": "tim@posthog.com",
                                    "type": "person",
                                    "operator": "exact",
                                }
                            ],
                            "rollout_percentage": 91,
                        }
                    ],
                },
                "ensure_experience_continuity": True,
            },
            context={"team_id": team_id, "project_id": project_id, "request": create_request},
        )
        self.assertTrue(serialized_data.is_valid())
        serialized_data.save()

        # Should be enabled for everyone
        serialized_data = FeatureFlagSerializer(
            data={
                "name": "Alpha feature",
                "key": "default-flag",
                "filters": {"groups": [{"properties": [], "rollout_percentage": None}]},
            },
            context={"team_id": team_id, "project_id": project_id, "request": create_request},
        )
        self.assertTrue(serialized_data.is_valid())
        serialized_data.save()

        with snapshot_postgres_queries_context(self), self.assertNumQueries(17):
            all_flags, _, _, errors = get_all_feature_flags(self.team, "example_id", hash_key_override="random")

            self.assertTrue(all_flags["property-flag"])
            self.assertTrue(all_flags["default-flag"])
            self.assertFalse(errors)

        # db is slow and times out
        with (
            snapshot_postgres_queries_context(self),
            connection.execute_wrapper(slow_query),
            patch(
                "posthog.models.feature_flag.flag_matching.FLAG_MATCHING_QUERY_TIMEOUT_MS",
                500,
            ),
        ):
            all_flags, _, _, errors = get_all_feature_flags(self.team, "example_id", hash_key_override="random")

            self.assertTrue("property-flag" not in all_flags)
            self.assertTrue(all_flags["default-flag"])
            self.assertTrue(errors)

            # # now db is slow, but decide was sent email parameter with correct email
            # still need to get hash key override from db, so should time out
            with self.assertNumQueries(4):
                all_flags, _, _, errors = get_all_feature_flags(
                    self.team,
                    "random",
                    property_value_overrides={"email": "tim@posthog.com"},
                )
                self.assertTrue("property-flag" not in all_flags)
                self.assertTrue(all_flags["default-flag"])
                self.assertTrue(errors)

            mock_counter.labels.assert_has_calls(
                [
                    call(reason="timeout"),
                    call().inc(),
                ]
            )

    @patch("posthog.models.feature_flag.flag_matching.FLAG_EVALUATION_ERROR_COUNTER")
    def test_feature_flags_v3_with_experience_continuity_and_incident_mode(self, mock_counter, *args):
        self.organization = Organization.objects.create(name="test")
        self.team = Team.objects.create(organization=self.organization)
        self.user = User.objects.create_and_join(self.organization, "random12@test.com", "password", "first_name")

        team_id = self.team.pk
        project_id = self.team.project_id
        rf = RequestFactory()
        create_request = rf.post(f"api/projects/{self.team.pk}/feature_flags/", {"name": "xyz"})
        create_request.user = self.user

        Person.objects.create(
            team=self.team,
            distinct_ids=["example_id", "random"],
            properties={"email": "tim@posthog.com"},
        )

        serialized_data = FeatureFlagSerializer(
            data={
                "name": "Alpha feature",
                "key": "property-flag",
                "filters": {
                    "groups": [
                        {
                            "properties": [
                                {
                                    "key": "email",
                                    "value": "tim@posthog.com",
                                    "type": "person",
                                    "operator": "exact",
                                }
                            ],
                            "rollout_percentage": 91,
                        }
                    ],
                },
                "ensure_experience_continuity": True,
            },
            context={"team_id": team_id, "project_id": project_id, "request": create_request},
        )
        self.assertTrue(serialized_data.is_valid())
        serialized_data.save()

        # Should be enabled for everyone
        serialized_data = FeatureFlagSerializer(
            data={
                "name": "Alpha feature",
                "key": "default-flag",
                "filters": {"groups": [{"properties": [], "rollout_percentage": None}]},
            },
            context={"team_id": team_id, "project_id": project_id, "request": create_request},
        )
        self.assertTrue(serialized_data.is_valid())
        serialized_data.save()

        with self.assertNumQueries(9), self.settings(DECIDE_SKIP_HASH_KEY_OVERRIDE_WRITES=True):
            all_flags, _, _, errors = get_all_feature_flags(self.team, "example_id", hash_key_override="random")

            self.assertTrue(all_flags["property-flag"])
            self.assertTrue(all_flags["default-flag"])
            self.assertFalse(errors)

        # should've been false because of the override, but incident mode, so not
        all_flags, _, _, errors = get_all_feature_flags(self.team, "example_id", hash_key_override="other_id")

        self.assertTrue(all_flags["property-flag"])
        self.assertTrue(all_flags["default-flag"])
        self.assertFalse(errors)


class TestFeatureFlagStatus(APIBaseTest, ClickhouseTestMixin):
    def setUp(self):
        cache.clear()

        # delete all keys in redis
        r = redis.get_client()
        for key in r.scan_iter("*"):
            r.delete(key)
        return super().setUp()

    @classmethod
    def setUpTestData(cls):
        super().setUpTestData()

    def assert_expected_response(
        self, feature_flag_id: int, expected_status: FeatureFlagStatus, expected_reason: Optional[str] = None
    ):
        response = self.client.get(
            f"/api/projects/{self.team.id}/feature_flags/{feature_flag_id}/status",
        )
        self.assertEqual(
            response.status_code,
            status.HTTP_404_NOT_FOUND if expected_status == FeatureFlagStatus.UNKNOWN else status.HTTP_200_OK,
        )
        response_data = response.json()
        self.assertEqual(response_data.get("status"), expected_status)
        if expected_reason is not None:
            self.assertEqual(response_data.get("reason"), expected_reason)

    def test_flag_status_reasons(self):
        FeatureFlag.objects.all().delete()

        # Request status for non-existent flag
        self.assert_expected_response(1, FeatureFlagStatus.UNKNOWN, "Flag could not be found")

        # Request status for flag that has been soft deleted
        deleted_flag = FeatureFlag.objects.create(
            created_at=datetime.now() - timedelta(days=31),
            name="Deleted feature flag",
            key="deleted-feature-flag",
            team=self.team,
            deleted=True,
            active=True,
        )
        self.assert_expected_response(deleted_flag.id, FeatureFlagStatus.DELETED, "Flag has been deleted")

        # Request status for flag that is disabled, but recently called
        disabled_flag = FeatureFlag.objects.create(
            created_at=datetime.now() - timedelta(days=31),
            name="Disabled feature flag",
            key="disabled-feature-flag",
            team=self.team,
            active=False,
        )

        self.assert_expected_response(disabled_flag.id, FeatureFlagStatus.ACTIVE)

        # Request status for flag that has super group rolled out to <100%
        fifty_percent_super_group_flag = FeatureFlag.objects.create(
            created_at=datetime.now() - timedelta(days=31),
            name="50 percent super group flag",
            key="50-percent-super-group-flag",
            team=self.team,
            active=True,
            filters={"super_groups": [{"rollout_percentage": 50, "properties": []}]},
        )

        self.assert_expected_response(fifty_percent_super_group_flag.id, FeatureFlagStatus.ACTIVE)

        # Request status for flag that has super group rolled out to 100% and specific properties
        fully_rolled_out_super_group_flag_with_properties = FeatureFlag.objects.create(
            created_at=datetime.now() - timedelta(days=31),
            name="100 percent super group with properties flag",
            key="100-percent-super-group-with-properties-flag",
            team=self.team,
            active=True,
            filters={
                "super_groups": [
                    {
                        "properties": [
                            {
                                "key": "$feature_enrollment/cool-new-feature",
                                "type": "person",
                                "value": ["true"],
                                "operator": "exact",
                            }
                        ],
                        "rollout_percentage": 100,
                    }
                ]
            },
        )

        self.assert_expected_response(fully_rolled_out_super_group_flag_with_properties.id, FeatureFlagStatus.ACTIVE)

        # Request status for flag that has holdout group rolled out to <100%
        fifty_percent_holdout_group_flag = FeatureFlag.objects.create(
            created_at=datetime.now() - timedelta(days=31),
            name="50 percent holdout group flag",
            key="50-percent-holdout-group-flag",
            team=self.team,
            active=True,
            filters={"holdout_groups": [{"rollout_percentage": 50, "properties": []}]},
        )

        self.assert_expected_response(fifty_percent_holdout_group_flag.id, FeatureFlagStatus.ACTIVE)

        # Request status for flag that has holdout group rolled out to 100% and specific properties
        fully_rolled_out_holdout_group_flag_with_properties = FeatureFlag.objects.create(
            created_at=datetime.now() - timedelta(days=31),
            name="100 percent holdout group with properties flag",
            key="100-percent-holdout-group-with-properties-flag",
            team=self.team,
            active=True,
            filters={
                "holdout_groups": [
                    {
                        "properties": [
                            {
                                "key": "name",
                                "type": "person",
                                "value": ["Smith"],
                                "operator": "contains",
                            }
                        ],
                        "rollout_percentage": 100,
                    }
                ]
            },
        )

        self.assert_expected_response(fully_rolled_out_holdout_group_flag_with_properties.id, FeatureFlagStatus.ACTIVE)

        # Request status for multivariate flag with no variants set to 100%
        multivariate_flag_no_rolled_out_variants = FeatureFlag.objects.create(
            created_at=datetime.now() - timedelta(days=31),
            name="Multivariate flag with no variants set to 100%",
            key="multivariate-no-rolled-out-variants-flag",
            team=self.team,
            active=True,
            filters={
                "multivariate": {
                    "variants": [
                        {"key": "var1key", "name": "test", "rollout_percentage": 50},
                        {"key": "var2key", "name": "control", "rollout_percentage": 50},
                    ],
                }
            },
        )

        self.assert_expected_response(multivariate_flag_no_rolled_out_variants.id, FeatureFlagStatus.ACTIVE)

        # Request status for multivariate flag with no variants set to 100%
        multivariate_flag_rolled_out_variant = FeatureFlag.objects.create(
            created_at=datetime.now() - timedelta(days=31),
            name="Multivariate flag with variant set to 100%",
            key="multivariate-rolled-out-variant-flag",
            team=self.team,
            active=True,
            filters={
                "multivariate": {
                    "variants": [
                        {"key": "test", "rollout_percentage": 100},
                        {"key": "control", "rollout_percentage": 0},
                    ],
                },
                "groups": [{"variant": None, "properties": [], "rollout_percentage": 100}],
            },
        )
        self.assert_expected_response(
            multivariate_flag_rolled_out_variant.id,
            FeatureFlagStatus.STALE,
            'This flag will always use the variant "test"',
        )

        # Request status for multivariate flag with a variant set to 100% but no release condition set to 100%
        multivariate_flag_rolled_out_variant_no_rolled_out_release = FeatureFlag.objects.create(
            created_at=datetime.now() - timedelta(days=31),
            name="Multivariate flag with variant set to 100%, no release condition set to 100%",
            key="multivariate-rolled-out-variant-no-release-rolled-out-flag",
            team=self.team,
            active=True,
            filters={
                "multivariate": {
                    "variants": [
                        {"key": "var1key", "name": "test", "rollout_percentage": 100},
                        {"key": "var2key", "name": "control", "rollout_percentage": 0},
                    ],
                },
                "groups": [
                    {"variant": None, "properties": [], "rollout_percentage": 20},
                    {"variant": None, "properties": [], "rollout_percentage": 30},
                ],
            },
        )

        self.assert_expected_response(
            multivariate_flag_rolled_out_variant_no_rolled_out_release.id,
            FeatureFlagStatus.ACTIVE,
        )

        # Request status for multivariate flag with a variant set to 100% but no release condition set to 100%
        multivariate_flag_rolled_out_release_condition_half_variant = FeatureFlag.objects.create(
            created_at=datetime.now() - timedelta(days=31),
            name="Multivariate flag with release condition set to 100%, but variants still 50%",
            key="multivariate-rolled-out-release-half-variant-flag",
            team=self.team,
            active=True,
            filters={
                "multivariate": {
                    "variants": [
                        {"key": "var1key", "name": "test", "rollout_percentage": 50},
                        {"key": "var2key", "name": "control", "rollout_percentage": 50},
                    ],
                },
                "groups": [
                    {"variant": None, "properties": [], "rollout_percentage": 100},
                ],
            },
        )

        self.assert_expected_response(
            multivariate_flag_rolled_out_release_condition_half_variant.id,
            FeatureFlagStatus.ACTIVE,
        )

        # Request status for multivariate flag with variants set to 100% and a filtered release condition
        multivariate_flag_rolled_out_variant_rolled_out_filtered_release = FeatureFlag.objects.create(
            created_at=datetime.now() - timedelta(days=31),
            name="Multivariate flag with variant and release condition set to 100%",
            key="multivariate-rolled-out-variant-and-release-condition-with-properties-flag",
            team=self.team,
            active=True,
            filters={
                "multivariate": {
                    "variants": [
                        {"key": "var1key", "name": "test", "rollout_percentage": 100},
                        {"key": "var2key", "name": "control", "rollout_percentage": 0},
                    ],
                },
                "groups": [
                    {
                        "variant": None,
                        "properties": [
                            {
                                "key": "name",
                                "type": "person",
                                "value": ["Smith"],
                                "operator": "contains",
                            }
                        ],
                        "rollout_percentage": 100,
                    }
                ],
            },
        )

        self.assert_expected_response(
            multivariate_flag_rolled_out_variant_rolled_out_filtered_release.id,
            FeatureFlagStatus.ACTIVE,
        )

        # Request status for multivariate flag with no variants set to 100%, but a filtered and fully rolled out release condition has variant override
        multivariate_flag_filtered_rolled_out_release_with_override = FeatureFlag.objects.create(
            created_at=datetime.now() - timedelta(days=31),
            name="Multivariate flag with release condition set to 100% and override",
            key="multivariate-rolled-out-filtered-release-condition-and-override-flag",
            team=self.team,
            active=True,
            filters={
                "multivariate": {
                    "variants": [
                        {"key": "var1key", "name": "test", "rollout_percentage": 60},
                        {"key": "var2key", "name": "control", "rollout_percentage": 40},
                    ],
                },
                "groups": [
                    {
                        "variant": "var1key",
                        "properties": [
                            {
                                "key": "name",
                                "type": "person",
                                "value": ["Smith"],
                                "operator": "contains",
                            }
                        ],
                        "rollout_percentage": 100,
                    }
                ],
            },
        )

        self.assert_expected_response(
            multivariate_flag_filtered_rolled_out_release_with_override.id,
            FeatureFlagStatus.ACTIVE,
        )

        # Request status for multivariate flag with no variants set to 100%, but fully rolled out release condition has variant override
        multivariate_flag_rolled_out_release_with_override = FeatureFlag.objects.create(
            created_at=datetime.now() - timedelta(days=31),
            name="Multivariate flag with release condition set to 100% and override",
            key="multivariate-rolled-out-release-condition-and-override-flag",
            team=self.team,
            active=True,
            filters={
                "multivariate": {
                    "variants": [
                        {"key": "test", "rollout_percentage": 60},
                        {"key": "control", "rollout_percentage": 40},
                    ],
                },
                "groups": [
                    {
                        "variant": "test",
                        "properties": [],
                        "rollout_percentage": 100,
                    }
                ],
            },
        )
        self.assert_expected_response(
            multivariate_flag_rolled_out_release_with_override.id,
            FeatureFlagStatus.STALE,
            'This flag will always use the variant "test"',
        )

        # Request status for boolean flag with empty filters
        boolean_flag_empty_filters = FeatureFlag.objects.create(
            created_at=datetime.now() - timedelta(days=31),
            name="Boolean flag with empty filters",
            key="boolean-empty-filters-flag",
            team=self.team,
            active=True,
            filters={},
        )
        self.assert_expected_response(
            boolean_flag_empty_filters.id,
            FeatureFlagStatus.STALE,
            'This boolean flag will always evaluate to "true"',
        )

        # Request status for boolean flag with no fully rolled out release conditions
        boolean_flag_no_rolled_out_release_conditions = FeatureFlag.objects.create(
            created_at=datetime.now() - timedelta(days=31),
            name="Boolean flag with no release condition set to 100%",
            key="boolean-no-rolled-out-release-conditions-flag",
            team=self.team,
            active=True,
            filters={
                "groups": [
                    {
                        "properties": [],
                        "rollout_percentage": 99,
                    },
                    {
                        "properties": [],
                        "rollout_percentage": 99,
                    },
                    {
                        "properties": [
                            {
                                "key": "name",
                                "type": "person",
                                "value": ["Smith"],
                                "operator": "contains",
                            }
                        ],
                        "rollout_percentage": 100,
                    },
                ],
            },
        )

        self.assert_expected_response(
            boolean_flag_no_rolled_out_release_conditions.id,
            FeatureFlagStatus.ACTIVE,
        )

        # Request status for boolean flag with a fully rolled out release condition
        boolean_flag_rolled_out_release_condition = FeatureFlag.objects.create(
            created_at=datetime.now() - timedelta(days=31),
            name="Boolean flag with a release condition set to 100%",
            key="boolean-rolled-out-release-condition-flag",
            team=self.team,
            active=True,
            filters={
                "groups": [
                    {
                        "properties": [
                            {
                                "key": "name",
                                "type": "person",
                                "value": ["Smith"],
                                "operator": "contains",
                            }
                        ],
                        "rollout_percentage": 50,
                    },
                    {
                        "properties": [],
                        "rollout_percentage": 100,
                    },
                ],
            },
        )
        self.assert_expected_response(
            boolean_flag_rolled_out_release_condition.id,
            FeatureFlagStatus.STALE,
            'This boolean flag will always evaluate to "true"',
        )

        # Request status for boolean flag with a fully rolled out release condition
        boolean_flag_rolled_out_release_condition_created_twenty_nine_days_ago = FeatureFlag.objects.create(
            created_at=datetime.now() - timedelta(days=29),
            name="Boolean flag with a release condition set to 100%, created 29 days ago",
            key="boolean-rolled-out-release-condition-29-days-ago-flag",
            team=self.team,
            active=True,
            filters={
                "groups": [
                    {
                        "properties": [],
                        "rollout_percentage": 100,
                    },
                ],
            },
        )
        self.assert_expected_response(
            boolean_flag_rolled_out_release_condition_created_twenty_nine_days_ago.id,
            FeatureFlagStatus.ACTIVE,
        )

        # Request status for a boolean flag with no rolled out release conditions and has
        # been called recently
        boolean_flag_no_rolled_out_release_condition_recently_evaluated = FeatureFlag.objects.create(
            created_at=datetime.now() - timedelta(days=31),
            name="Boolean flag with a release condition set to 100%",
            key="boolean-recently-evaluated-flag",
            team=self.team,
            active=True,
            filters={
                "groups": [
                    {
                        "properties": [
                            {
                                "key": "name",
                                "type": "person",
                                "value": ["Smith"],
                                "operator": "contains",
                            }
                        ],
                        "rollout_percentage": 50,
                    },
                ],
            },
        )

        self.assert_expected_response(
            boolean_flag_no_rolled_out_release_condition_recently_evaluated.id, FeatureFlagStatus.ACTIVE
        )<|MERGE_RESOLUTION|>--- conflicted
+++ resolved
@@ -6973,11 +6973,7 @@
         )
 
         # TODO: Ensure server-side cursors are disabled, since in production we use this with pgbouncer
-<<<<<<< HEAD
-        with snapshot_postgres_queries_context(self), self.assertNumQueries(22):
-=======
         with snapshot_postgres_queries_context(self), self.assertNumQueries(23):
->>>>>>> 5f4922ac
             get_cohort_actors_for_feature_flag(cohort.pk, "some-feature2", self.team.pk)
 
         cohort.refresh_from_db()
@@ -7030,11 +7026,7 @@
         )
 
         # Extra queries because each batch adds its own queries
-<<<<<<< HEAD
-        with snapshot_postgres_queries_context(self), self.assertNumQueries(33):
-=======
         with snapshot_postgres_queries_context(self), self.assertNumQueries(35):
->>>>>>> 5f4922ac
             get_cohort_actors_for_feature_flag(cohort.pk, "some-feature2", self.team.pk, batchsize=2)
 
         cohort.refresh_from_db()
@@ -7045,11 +7037,7 @@
         self.assertEqual(len(response.json()["results"]), 3, response)
 
         # if the batch is big enough, it's fewer queries
-<<<<<<< HEAD
-        with self.assertNumQueries(19):
-=======
         with self.assertNumQueries(20):
->>>>>>> 5f4922ac
             get_cohort_actors_for_feature_flag(cohort.pk, "some-feature2", self.team.pk, batchsize=10)
 
         cohort.refresh_from_db()
@@ -7112,11 +7100,7 @@
             name="some cohort",
         )
 
-<<<<<<< HEAD
-        with snapshot_postgres_queries_context(self), self.assertNumQueries(19):
-=======
         with snapshot_postgres_queries_context(self), self.assertNumQueries(20):
->>>>>>> 5f4922ac
             # no queries to evaluate flags, because all evaluated using override properties
             get_cohort_actors_for_feature_flag(cohort.pk, "some-feature2", self.team.pk)
 
@@ -7133,11 +7117,7 @@
             name="some cohort2",
         )
 
-<<<<<<< HEAD
-        with snapshot_postgres_queries_context(self), self.assertNumQueries(19):
-=======
         with snapshot_postgres_queries_context(self), self.assertNumQueries(20):
->>>>>>> 5f4922ac
             # person3 doesn't match filter conditions so is pre-filtered out
             get_cohort_actors_for_feature_flag(cohort2.pk, "some-feature-new", self.team.pk)
 
@@ -7230,11 +7210,7 @@
             name="some cohort",
         )
 
-<<<<<<< HEAD
-        with snapshot_postgres_queries_context(self), self.assertNumQueries(36):
-=======
         with snapshot_postgres_queries_context(self), self.assertNumQueries(37):
->>>>>>> 5f4922ac
             # forced to evaluate flags by going to db, because cohorts need db query to evaluate
             get_cohort_actors_for_feature_flag(cohort.pk, "some-feature-new", self.team.pk)
 
