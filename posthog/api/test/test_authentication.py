import time
import uuid
from datetime import UTC, datetime, timedelta
from typing import cast

from freezegun import freeze_time
from posthog.test.base import APIBaseTest
from unittest.mock import ANY, patch

from django.conf import settings
from django.contrib.sessions.middleware import SessionMiddleware
from django.core import mail
from django.core.cache import cache
from django.test import RequestFactory
from django.utils import timezone

from django_otp.oath import totp
from django_otp.plugins.otp_static.models import StaticDevice
from django_otp.util import random_hex
from rest_framework import status
from rest_framework.exceptions import AuthenticationFailed
from rest_framework.parsers import JSONParser
from rest_framework.request import Request
from rest_framework.test import APIRequestFactory
from social_django.models import UserSocialAuth
from two_factor.utils import totp_digits

from posthog.api.authentication import password_reset_token_generator, post_login, social_login_notification
from posthog.auth import OAuthAccessTokenAuthentication, ProjectSecretAPIKeyAuthentication, ProjectSecretAPIKeyUser
from posthog.models import User
from posthog.models.instance_setting import set_instance_setting
from posthog.models.oauth import OAuthAccessToken, OAuthApplication
from posthog.models.organization import OrganizationMembership
from posthog.models.organization_domain import OrganizationDomain
from posthog.models.personal_api_key import PersonalAPIKey, hash_key_value
from posthog.models.utils import generate_random_token_personal

VALID_TEST_PASSWORD = "mighty-strong-secure-1337!!"


def totp_str(key):
    return str(totp(key)).zfill(totp_digits())


class TestLoginPrecheckAPI(APIBaseTest):
    """
    Tests the login precheck API.
    Please note additional login tests are included in ee/api/test/test_authentication.py
    """

    CONFIG_AUTO_LOGIN = False

    def test_login_precheck_with_unenforced_sso(self):
        OrganizationDomain.objects.create(
            domain="witw.app",
            organization=self.organization,
            verified_at=timezone.now(),
        )

        response = self.client.post("/api/login/precheck", {"email": "any_user_name_here@witw.app"})
        self.assertEqual(response.status_code, status.HTTP_200_OK)
        self.assertEqual(response.json(), {"sso_enforcement": None, "saml_available": False})

    def test_login_precheck_with_sso_enforced_with_invalid_license(self):
        # Note no Enterprise license can be found
        OrganizationDomain.objects.create(
            domain="witw.app",
            organization=self.organization,
            verified_at=timezone.now(),
            sso_enforcement="google-oauth2",
        )
        User.objects.create_and_join(self.organization, "spain@witw.app", self.CONFIG_PASSWORD)

        response = self.client.post("/api/login/precheck", {"email": "spain@witw.app"})
        self.assertEqual(response.status_code, status.HTTP_200_OK)
        self.assertEqual(response.json(), {"sso_enforcement": None, "saml_available": False})


class TestLoginAPI(APIBaseTest):
    """
    Tests the general password login API.
    Please note additional login tests are included in ee/api/test/test_authentication.py (e.g. testing SSO enforcement)
    """

    CONFIG_AUTO_LOGIN = False

    @patch("posthog.tasks.user_identify.identify_task")
    @patch("posthoganalytics.capture")
    def test_user_logs_in_with_email_and_password(self, mock_capture, mock_identify):
        self.user.is_email_verified = True
        self.user.save()
        response = self.client.post("/api/login", {"email": self.CONFIG_EMAIL, "password": self.CONFIG_PASSWORD})
        self.assertEqual(response.status_code, status.HTTP_200_OK)
        self.assertEqual(response.json(), {"success": True})

        # Test that we're actually logged in
        response = self.client.get("/api/users/@me/")
        self.assertEqual(response.status_code, status.HTTP_200_OK)
        self.assertEqual(response.json()["email"], self.user.email)

        # Assert the event was captured.
        mock_capture.assert_called_once_with(
            distinct_id=self.user.distinct_id,
            event="user logged in",
            properties={"social_provider": ""},
            groups={
                "instance": ANY,
                "organization": str(self.team.organization_id),
                "project": str(self.team.uuid),
            },
        )

    @patch("posthog.api.authentication.is_email_available", return_value=True)
    @patch("posthog.api.authentication.EmailVerifier.create_token_and_send_email_verification")
    def test_email_unverified_user_cant_log_in_if_email_available(
        self, mock_send_email_verification, mock_is_email_available
    ):
        self.user.is_email_verified = False
        self.user.save()
        self.assertEqual(self.user.is_email_verified, False)
        response = self.client.post("/api/login", {"email": self.CONFIG_EMAIL, "password": self.CONFIG_PASSWORD})
        self.assertEqual(response.status_code, status.HTTP_400_BAD_REQUEST)

        # Test that we're not logged in
        response = self.client.get("/api/users/@me/")
        self.assertEqual(response.status_code, status.HTTP_401_UNAUTHORIZED)

        mock_is_email_available.assert_called_once()

        # Assert the email was sent.
        mock_send_email_verification.assert_called_once_with(self.user)

    @patch("posthog.api.authentication.is_email_available", return_value=True)
    @patch("posthog.api.authentication.EmailVerifier.create_token_and_send_email_verification")
    @patch("posthog.api.authentication.is_email_verification_disabled", return_value=True)
    def test_email_unverified_user_can_log_in_if_email_available_but_verification_disabled_flag_is_true(
        self, mock_is_verification_disabled, mock_send_email_verification, mock_is_email_available
    ):
        self.user.is_email_verified = False
        self.user.save()
        self.assertEqual(self.user.is_email_verified, False)
        response = self.client.post("/api/login", {"email": self.CONFIG_EMAIL, "password": self.CONFIG_PASSWORD})
        self.assertEqual(response.status_code, status.HTTP_200_OK)
        self.assertEqual(response.json(), {"success": True})

        # Test that we're actually logged in
        response = self.client.get("/api/users/@me/")
        self.assertEqual(response.status_code, status.HTTP_200_OK)
        self.assertEqual(response.json()["email"], self.user.email)

        mock_is_verification_disabled.assert_called_once()
        mock_is_email_available.assert_called_once()
        mock_send_email_verification.assert_not_called()

    @patch("posthog.api.authentication.is_email_available", return_value=True)
    @patch("posthog.api.authentication.EmailVerifier.create_token_and_send_email_verification")
    def test_email_unverified_null_user_can_log_in_if_email_available(
        self, mock_send_email_verification, mock_is_email_available
    ):
        """When email verification was added, existing users were set to is_email_verified=null.
        If someone is null they should still be allowed to log in until we explicitly decide to lock them out."""
        self.assertEqual(self.user.is_email_verified, None)
        response = self.client.post("/api/login", {"email": self.CONFIG_EMAIL, "password": self.CONFIG_PASSWORD})
        self.assertEqual(response.status_code, status.HTTP_200_OK)

        # Test that we are logged in
        response = self.client.get("/api/users/@me/")
        self.assertEqual(response.status_code, status.HTTP_200_OK)
        mock_is_email_available.assert_called_once()
        # Assert the email was sent.
        mock_send_email_verification.assert_called_once_with(self.user)

    @patch("posthoganalytics.capture")
    def test_user_cant_login_with_incorrect_password(self, mock_capture):
        invalid_passwords = ["1234", "abcdefgh", "testpassword1234", "😈😈😈"]

        for password in invalid_passwords:
            response = self.client.post("/api/login", {"email": self.CONFIG_EMAIL, "password": password})
            self.assertEqual(response.status_code, status.HTTP_400_BAD_REQUEST)
            self.assertEqual(response.json(), self.ERROR_INVALID_CREDENTIALS)

            # Assert user is not logged in
            response = self.client.get("/api/users/@me/")
            self.assertEqual(response.status_code, status.HTTP_401_UNAUTHORIZED)
            self.assertNotIn("email", response.json())

        # Events never get reported
        mock_capture.assert_not_called()

    @patch("posthoganalytics.capture")
    def test_user_cant_login_with_incorrect_email(self, mock_capture):
        response = self.client.post(
            "/api/login",
            {"email": "user2@posthog.com", "password": self.CONFIG_PASSWORD},
        )
        self.assertEqual(response.status_code, status.HTTP_400_BAD_REQUEST)
        self.assertEqual(response.json(), self.ERROR_INVALID_CREDENTIALS)

        # Assert user is not logged in
        response = self.client.get("/api/users/@me/")
        self.assertEqual(response.status_code, status.HTTP_401_UNAUTHORIZED)
        self.assertNotIn("email", response.json())

        # Events never get reported
        mock_capture.assert_not_called()

    def test_cant_login_without_required_attributes(self):
        required_attributes = ["email", "password"]

        for attribute in required_attributes:
            body = {"email": self.CONFIG_EMAIL, "password": self.CONFIG_PASSWORD}
            body.pop(attribute)

            response = self.client.post("/api/login/", body)
            self.assertEqual(response.status_code, status.HTTP_400_BAD_REQUEST)
            self.assertEqual(
                response.json(),
                {
                    "type": "validation_error",
                    "code": "required",
                    "detail": "This field is required.",
                    "attr": attribute,
                },
            )

            # Assert user is not logged in
            response = self.client.get("/api/users/@me/")
            self.assertEqual(response.status_code, status.HTTP_401_UNAUTHORIZED)

    def test_login_endpoint_is_protected_against_brute_force_attempts(self):
        User.objects.create(email="new_user@posthog.com", password="87654321")

        # Fill the attempt limit
        with self.settings(AXES_ENABLED=True, AXES_FAILURE_LIMIT=3):
            for _ in range(0, 2):
                response = self.client.post(
                    "/api/login",
                    {"email": "new_user@posthog.com", "password": "invalid"},
                )
                self.assertEqual(response.status_code, status.HTTP_400_BAD_REQUEST)
                self.assertEqual(response.json(), self.ERROR_INVALID_CREDENTIALS)

                # Assert user is not logged in
                response = self.client.get("/api/users/@me/")
                self.assertEqual(response.status_code, status.HTTP_401_UNAUTHORIZED)

            response = self.client.post("/api/login", {"email": "new_user@posthog.com", "password": "invalid"})
            self.assertEqual(response.status_code, status.HTTP_403_FORBIDDEN)
            self.assertEqual(
                response.json(),
                {
                    "type": "authentication_error",
                    "code": "too_many_failed_attempts",
                    "detail": "Too many failed login attempts. Please try again in 10 minutes.",
                    "attr": None,
                },
            )


class TestTwoFactorAPI(APIBaseTest):
    """
    Tests the two factor view set.
    """

    CONFIG_AUTO_LOGIN = False

    def test_login_2fa_enabled(self):
        device = self.user.totpdevice_set.create(name="default", key=random_hex(), digits=6)  # type: ignore

        response = self.client.post("/api/login", {"email": self.CONFIG_EMAIL, "password": self.CONFIG_PASSWORD})
        self.assertEqual(response.status_code, status.HTTP_401_UNAUTHORIZED)
        self.assertEqual(
            response.json(),
            {
                "type": "server_error",
                "code": "2fa_required",
                "detail": "2FA is required.",
                "attr": None,
            },
        )

        # Assert user is not logged in
        response = self.client.get("/api/users/@me/")
        self.assertEqual(response.status_code, status.HTTP_401_UNAUTHORIZED)
        self.assertNotIn("email", response.json())

        response = self.client.post("/api/login/token", {"token": totp_str(device.bin_key)})
        self.assertEqual(response.status_code, status.HTTP_200_OK)

        response = self.client.get("/api/users/@me/")
        self.assertEqual(response.status_code, status.HTTP_200_OK)
        self.assertEqual(response.json()["email"], self.user.email)

        # Test remembering cookie
        self.client.post("/logout", follow=True)
        response = self.client.post("/api/login", {"email": self.CONFIG_EMAIL, "password": self.CONFIG_PASSWORD})
        self.assertEqual(response.status_code, status.HTTP_200_OK)

    def test_2fa_expired(self):
        self.user.totpdevice_set.create(name="default", key=random_hex(), digits=6)  # type: ignore

        with freeze_time("2023-01-01T10:00:00"):
            response = self.client.post(
                "/api/login",
                {"email": self.CONFIG_EMAIL, "password": self.CONFIG_PASSWORD},
            )
            assert response.status_code == status.HTTP_401_UNAUTHORIZED, response.json()
            self.assertEqual(
                response.json(),
                {
                    "type": "server_error",
                    "code": "2fa_required",
                    "detail": "2FA is required.",
                    "attr": None,
                },
            )

        with freeze_time("2023-01-01T10:30:00"):
            response = self.client.post("/api/login/token", {"token": "abcdefg"})
            self.assertEqual(response.status_code, status.HTTP_400_BAD_REQUEST)
            self.assertEqual(
                response.json(),
                {
                    "type": "validation_error",
                    "code": "2fa_expired",
                    "detail": "Login attempt has expired. Re-enter username/password.",
                    "attr": None,
                },
            )

        response = self.client.get("/api/users/@me/")
        assert response.status_code == status.HTTP_401_UNAUTHORIZED, response.json()

    def test_2fa_throttling(self):
        self.user.totpdevice_set.create(name="default", key=random_hex(), digits=6)  # type: ignore
        self.client.post("/api/login", {"email": self.CONFIG_EMAIL, "password": self.CONFIG_PASSWORD})
        self.assertEqual(
            self.client.post("/api/login/token", {"token": "abcdefg"}).json()["code"],
            "2fa_invalid",
        )
        self.assertEqual(
            self.client.post("/api/login/token", {"token": "abcdefg"}).json()["code"],
            "2fa_too_many_attempts",
        )

    @patch("posthog.api.authentication.send_two_factor_auth_backup_code_used_email")
    def test_login_with_backup_code(self, mock_send_email):
        """Test that a user can log in using a backup code instead of TOTP"""
        self.user.totpdevice_set.create(name="default", key=random_hex(), digits=6)  # type: ignore
        static_device = StaticDevice.objects.create(user=self.user, name="backup")
        static_device.token_set.create(token="123456")

        # First authenticate with username/password
        response = self.client.post("/api/login", {"email": self.CONFIG_EMAIL, "password": self.CONFIG_PASSWORD})
        self.assertEqual(response.status_code, status.HTTP_401_UNAUTHORIZED)
        self.assertEqual(response.json()["code"], "2fa_required")

        # Then authenticate with backup code
        response = self.client.post("/api/login/token", {"token": "123456"})
        self.assertEqual(response.status_code, status.HTTP_200_OK)

        # Verify we're logged in
        response = self.client.get("/api/users/@me/")
        self.assertEqual(response.status_code, status.HTTP_200_OK)
        self.assertEqual(response.json()["email"], self.user.email)

        # Verify the backup code was consumed (can't be reused)
        self.assertFalse(static_device.token_set.filter(token="123456").exists())

        # Verify email was triggered
        mock_send_email.delay.assert_called_once_with(self.user.id)

    @patch("posthog.api.authentication.send_two_factor_auth_backup_code_used_email")
    def test_backup_code_is_consumed_after_use(self, mock_send_email):
        """Test that backup codes are one-time use only"""
        self.user.totpdevice_set.create(name="default", key=random_hex(), digits=6)  # type: ignore
        static_device = StaticDevice.objects.create(user=self.user, name="backup")
        static_device.token_set.create(token="123456")

        # First authenticate with username/password
        self.client.post("/api/login", {"email": self.CONFIG_EMAIL, "password": self.CONFIG_PASSWORD})

        # Use backup code once
        response = self.client.post("/api/login/token", {"token": "123456"})
        self.assertEqual(response.status_code, status.HTTP_200_OK)

        # Verify email was triggered
        mock_send_email.delay.assert_called_once_with(self.user.id)

        # Log out
        self.client.logout()

        # Wait for throttling to expire
        time.sleep(2)

        # Try to authenticate again with same backup code
        self.client.post("/api/login", {"email": self.CONFIG_EMAIL, "password": self.CONFIG_PASSWORD})
        response = self.client.post("/api/login/token", {"token": "123456"})
        self.assertEqual(response.status_code, status.HTTP_400_BAD_REQUEST)
        self.assertEqual(response.json()["code"], "2fa_invalid")

    @patch("posthog.api.authentication.send_two_factor_auth_backup_code_used_email")
    def test_backup_codes_work_when_totp_device_is_throttled(self, mock_send_email):
        """Test that backup codes still work even if TOTP device is throttled"""
        self.user.totpdevice_set.create(name="default", key=random_hex(), digits=6)  # type: ignore
        static_device = StaticDevice.objects.create(user=self.user, name="backup")
        static_device.token_set.create(token="123456")

        # First authenticate with username/password
        self.client.post("/api/login", {"email": self.CONFIG_EMAIL, "password": self.CONFIG_PASSWORD})

        # Trigger TOTP throttling with invalid attempts
        self.client.post("/api/login/token", {"token": "000000"})
        self.client.post("/api/login/token", {"token": "000000"})

        # Wait for throttling to expire
        import time

        time.sleep(2)

        # Backup code should still work
        response = self.client.post("/api/login/token", {"token": "123456"})
        self.assertEqual(response.status_code, status.HTTP_200_OK)

        # Verify email was triggered
        mock_send_email.delay.assert_called_once_with(self.user.id)


class TestPasswordResetAPI(APIBaseTest):
    CONFIG_AUTO_LOGIN = False

    def setUp(self):
        # prevent throttling of user requests to pass on from one test
        # to the next
        cache.clear()
        return super().setUp()

    # Password reset request

    @freeze_time("2021-10-05T12:00:00")
    @patch("posthoganalytics.capture")
    def test_anonymous_user_can_request_password_reset(self, mock_capture):
        set_instance_setting("EMAIL_HOST", "localhost")

        with self.settings(CELERY_TASK_ALWAYS_EAGER=True, SITE_URL="https://my.posthog.net"):
            response = self.client.post("/api/reset/", {"email": self.CONFIG_EMAIL})
        self.assertEqual(response.status_code, status.HTTP_204_NO_CONTENT)
        self.assertEqual(response.content.decode(), "")
        self.assertEqual(response.headers["Content-Length"], "0")

        user: User = User.objects.get(email=self.CONFIG_EMAIL)
        self.assertEqual(
            user.requested_password_reset_at,
<<<<<<< HEAD
            datetime.datetime(2021, 10, 5, 12, 0, 0, tzinfo=datetime.UTC),
=======
            datetime(2021, 10, 5, 12, 0, 0, tzinfo=UTC),
>>>>>>> ca8388c1
        )

        self.assertSetEqual({",".join(outmail.to) for outmail in mail.outbox}, {self.CONFIG_EMAIL})

        self.assertEqual(mail.outbox[0].subject, "Reset your PostHog password")
        self.assertEqual(mail.outbox[0].body, "")  # no plain-text version support yet

        html_message = mail.outbox[0].alternatives[0][0]  # type: ignore
        self.validate_basic_html(
            html_message,
            "https://my.posthog.net",
            preheader="Please follow the link inside to reset your password.",
        )

        # validate reset token
        link_index = html_message.find("https://my.posthog.net/reset")
        reset_link = html_message[link_index : html_message.find('"', link_index)]
        self.assertTrue(
            password_reset_token_generator.check_token(
                self.user,
                reset_link.replace("https://my.posthog.net/reset/", "").replace(f"{self.user.uuid}/", ""),
            )
        )

    def test_reset_with_sso_available(self):
        """
        If the user has logged in / signed up with SSO, we let them know so they don't have to reset their password.
        """
        set_instance_setting("EMAIL_HOST", "localhost")

        UserSocialAuth.objects.create(
            user=self.user,
            provider="google-oauth2",
            extra_data='"{"expires": 3599, "auth_time": 1633412833, "token_type": "Bearer", "access_token": "ya29"}"',
        )

        UserSocialAuth.objects.create(
            user=self.user,
            provider="github",
            extra_data='"{"expires": 3599, "auth_time": 1633412833, "token_type": "Bearer", "access_token": "ya29"}"',
        )

        with self.settings(CELERY_TASK_ALWAYS_EAGER=True, SITE_URL="https://my.posthog.net"):
            response = self.client.post("/api/reset/", {"email": self.CONFIG_EMAIL})
        self.assertEqual(response.status_code, status.HTTP_204_NO_CONTENT)

        self.assertSetEqual({",".join(outmail.to) for outmail in mail.outbox}, {self.CONFIG_EMAIL})

        html_message = mail.outbox[0].alternatives[0][0]  # type: ignore
        self.validate_basic_html(
            html_message,
            "https://my.posthog.net",
            preheader="Please follow the link inside to reset your password.",
        )

        # validate reset token
        link_index = html_message.find("https://my.posthog.net/reset")
        reset_link = html_message[link_index : html_message.find('"', link_index)]
        self.assertTrue(
            password_reset_token_generator.check_token(
                self.user,
                reset_link.replace(f"https://my.posthog.net/reset/{self.user.uuid}/", ""),
            )
        )

        # check we mention SSO providers
        self.assertIn("Google, GitHub", html_message)
        self.assertIn("https://my.posthog.net/login", html_message)  # CTA link

    def test_success_response_even_on_invalid_email(self):
        set_instance_setting("EMAIL_HOST", "localhost")

        with self.settings(CELERY_TASK_ALWAYS_EAGER=True, SITE_URL="https://my.posthog.net"):
            response = self.client.post("/api/reset/", {"email": "i_dont_exist@posthog.com"})
        self.assertEqual(response.status_code, status.HTTP_204_NO_CONTENT)

        # No emails should be sent
        self.assertEqual(len(mail.outbox), 0)

    def test_cant_reset_if_email_is_not_configured(self):
        with self.settings(CELERY_TASK_ALWAYS_EAGER=True):
            response = self.client.post("/api/reset/", {"email": "i_dont_exist@posthog.com"})
        self.assertEqual(response.status_code, status.HTTP_400_BAD_REQUEST)
        self.assertEqual(
            response.json(),
            {
                "type": "validation_error",
                "code": "email_not_available",
                "detail": "Cannot reset passwords because email is not configured for your instance. Please contact your administrator.",
                "attr": None,
            },
        )

    def test_cant_reset_more_than_six_times(self):
        set_instance_setting("EMAIL_HOST", "localhost")

        for i in range(7):
            with self.settings(CELERY_TASK_ALWAYS_EAGER=True, SITE_URL="https://my.posthog.net"):
                response = self.client.post("/api/reset/", {"email": self.CONFIG_EMAIL})
            if i < 6:
                self.assertEqual(response.status_code, status.HTTP_204_NO_CONTENT)
            else:
                # Fourth request should fail
                self.assertEqual(response.status_code, status.HTTP_429_TOO_MANY_REQUESTS)
                self.assertDictContainsSubset(
                    {"attr": None, "code": "throttled", "type": "throttled_error"},
                    response.json(),
                )

        # Three emails should be sent, fourth should not
        self.assertEqual(len(mail.outbox), 6)

    def test_is_rate_limited_on_email_not_ip(self):
        set_instance_setting("EMAIL_HOST", "localhost")

        for email in ["email@posthog.com", "other-email@posthog.com"]:
            for i in range(7):
                with self.settings(CELERY_TASK_ALWAYS_EAGER=True, SITE_URL="https://my.posthog.net"):
                    response = self.client.post("/api/reset/", {"email": email})
                if i < 6:
                    self.assertEqual(response.status_code, status.HTTP_204_NO_CONTENT)
                else:
                    # Fourth request should fail
                    self.assertEqual(response.status_code, status.HTTP_429_TOO_MANY_REQUESTS)
                    self.assertDictContainsSubset(
                        {"attr": None, "code": "throttled", "type": "throttled_error"},
                        response.json(),
                    )

    # Token validation

    def test_can_validate_token(self):
        token = password_reset_token_generator.make_token(self.user)
        response = self.client.get(f"/api/reset/{self.user.uuid}/?token={token}")
        self.assertEqual(response.status_code, status.HTTP_204_NO_CONTENT)
        self.assertEqual(response.content.decode(), "")
        self.assertEqual(response.headers["Content-Length"], "0")

    def test_cant_validate_token_without_a_token(self):
        response = self.client.get(f"/api/reset/{self.user.uuid}/")
        self.assertEqual(response.status_code, status.HTTP_400_BAD_REQUEST)
        self.assertEqual(
            response.json(),
            {
                "type": "validation_error",
                "code": "required",
                "detail": "This field is required.",
                "attr": "token",
            },
        )

    def test_invalid_token_returns_error(self):
        valid_token = password_reset_token_generator.make_token(self.user)

        with freeze_time(timezone.now() - timedelta(seconds=86_401)):
            # tokens expire after one day
            expired_token = password_reset_token_generator.make_token(self.user)

        for token in [
            valid_token[:-1],
            "not_even_trying",
            self.user.uuid,
            expired_token,
        ]:
            response = self.client.get(f"/api/reset/{self.user.uuid}/?token={token}")
            self.assertEqual(response.status_code, status.HTTP_400_BAD_REQUEST)
            self.assertEqual(
                response.json(),
                {
                    "type": "validation_error",
                    "code": "invalid_token",
                    "detail": "This reset token is invalid or has expired.",
                    "attr": "token",
                },
            )

    # Password reset completion

    @patch("posthog.tasks.user_identify.identify_task")
    @patch("posthoganalytics.capture")
    def test_user_can_reset_password(self, mock_capture, mock_identify):
        self.client.logout()  # extra precaution to test login

        self.user.requested_password_reset_at = datetime.now()
        self.user.save()
        token = password_reset_token_generator.make_token(self.user)
        response = self.client.post(f"/api/reset/{self.user.uuid}/", {"token": token, "password": VALID_TEST_PASSWORD})
        self.assertEqual(response.status_code, status.HTTP_204_NO_CONTENT)
        self.assertEqual(response.content.decode(), "")

        # assert the user gets logged in automatically
        response = self.client.get("/api/users/@me/")
        self.assertEqual(response.status_code, status.HTTP_200_OK)
        self.assertEqual(response.json()["email"], self.CONFIG_EMAIL)

        # check password was changed
        self.user.refresh_from_db()
        self.assertTrue(self.user.check_password(VALID_TEST_PASSWORD))
        self.assertFalse(self.user.check_password(self.CONFIG_PASSWORD))  # type: ignore
        self.assertEqual(self.user.requested_password_reset_at, None)

        # old password is gone
        self.client.logout()
        response = self.client.post("/api/login", {"email": self.CONFIG_EMAIL, "password": self.CONFIG_PASSWORD})
        self.assertEqual(response.status_code, status.HTTP_400_BAD_REQUEST)

        # new password can be used immediately
        response = self.client.post("/api/login", {"email": self.CONFIG_EMAIL, "password": VALID_TEST_PASSWORD})
        self.assertEqual(response.status_code, status.HTTP_200_OK)

        # assert events were captured
        mock_capture.assert_any_call(
            distinct_id=self.user.distinct_id,
            event="user logged in",
            properties={"social_provider": ""},
            groups={
                "instance": ANY,
                "organization": str(self.team.organization_id),
                "project": str(self.team.uuid),
            },
        )
        mock_capture.assert_any_call(
            event="user password reset",
            distinct_id=self.user.distinct_id,
            groups={
                "instance": ANY,
                "organization": str(self.team.organization_id),
                "project": str(self.team.uuid),
            },
        )
        self.assertEqual(mock_capture.call_count, 2)

    def test_cant_set_short_password(self):
        token = password_reset_token_generator.make_token(self.user)
        response = self.client.post(f"/api/reset/{self.user.uuid}/", {"token": token, "password": "123"})
        self.assertEqual(response.status_code, status.HTTP_400_BAD_REQUEST)
        self.assertEqual(
            response.json(),
            {
                "type": "validation_error",
                "code": "invalid_input",
                "detail": "This password is too short. It must contain at least 8 characters.",
                "attr": "password",
            },
        )

        # user remains logged out
        response = self.client.get("/api/users/@me/")
        self.assertEqual(response.status_code, status.HTTP_401_UNAUTHORIZED)

        # password was not changed
        self.user.refresh_from_db()
        self.assertTrue(self.user.check_password(self.CONFIG_PASSWORD))  # type: ignore
        self.assertFalse(self.user.check_password("123"))

    def test_cant_reset_password_with_no_token(self):
        response = self.client.post(f"/api/reset/{self.user.uuid}/", {"password": "a12345678"})
        self.assertEqual(response.status_code, status.HTTP_400_BAD_REQUEST)
        self.assertEqual(
            response.json(),
            {
                "type": "validation_error",
                "code": "required",
                "detail": "This field is required.",
                "attr": "token",
            },
        )

        # user remains logged out
        response = self.client.get("/api/users/@me/")
        self.assertEqual(response.status_code, status.HTTP_401_UNAUTHORIZED)

        # password was not changed
        self.user.refresh_from_db()
        self.assertTrue(self.user.check_password(self.CONFIG_PASSWORD))  # type: ignore
        self.assertFalse(self.user.check_password("a12345678"))

    def test_cant_reset_password_with_invalid_token(self):
        valid_token = password_reset_token_generator.make_token(self.user)

        with freeze_time(timezone.now() - timedelta(seconds=86_401)):
            # tokens expire after one day
            expired_token = password_reset_token_generator.make_token(self.user)

        for token in [
            valid_token[:-1],
            "not_even_trying",
            self.user.uuid,
            expired_token,
        ]:
            response = self.client.post(
                f"/api/reset/{self.user.uuid}/",
                {"token": token, "password": "a12345678"},
            )
            self.assertEqual(response.status_code, status.HTTP_400_BAD_REQUEST)
            self.assertEqual(
                response.json(),
                {
                    "type": "validation_error",
                    "code": "invalid_token",
                    "detail": "This reset token is invalid or has expired.",
                    "attr": "token",
                },
            )

            # user remains logged out
            response = self.client.get("/api/users/@me/")
            self.assertEqual(response.status_code, status.HTTP_401_UNAUTHORIZED)

            # password was not changed
            self.user.refresh_from_db()
            self.assertTrue(self.user.check_password(self.CONFIG_PASSWORD))  # type: ignore
            self.assertFalse(self.user.check_password("a12345678"))

    def test_cant_reset_password_with_invalid_user_id(self):
        token = password_reset_token_generator.make_token(self.user)

        response = self.client.post(f"/api/reset/{uuid.uuid4()}/", {"token": token, "password": "a12345678"})
        self.assertEqual(response.status_code, status.HTTP_400_BAD_REQUEST)
        self.assertEqual(
            response.json(),
            {
                "type": "validation_error",
                "code": "invalid_token",
                "detail": "This reset token is invalid or has expired.",
                "attr": "token",
            },
        )

        # user remains logged out
        response = self.client.get("/api/users/@me/")
        self.assertEqual(response.status_code, status.HTTP_401_UNAUTHORIZED)

        # password was not changed
        self.user.refresh_from_db()
        self.assertTrue(self.user.check_password(self.CONFIG_PASSWORD))  # type: ignore
        self.assertFalse(self.user.check_password("a12345678"))

    def test_e2e_test_special_handlers(self):
        with self.settings(E2E_TESTING=True):
            response = self.client.get("/api/reset/e2e_test_user/?token=e2e_test_token")
        self.assertEqual(response.status_code, status.HTTP_204_NO_CONTENT)

        with self.settings(E2E_TESTING=True):
            response = self.client.post(
                "/api/reset/e2e_test_user/",
                {"token": "e2e_test_token", "password": "a12345678"},
            )
        self.assertEqual(response.status_code, status.HTTP_204_NO_CONTENT)


class TestPersonalAPIKeyAuthentication(APIBaseTest):
    def test_personal_api_key_updates_last_used_at_hourly(self):
        self.client.logout()

        personal_api_key = generate_random_token_personal()
        PersonalAPIKey.objects.create(
            label="X",
            user=self.user,
            last_used_at="2021-08-25T21:09:14",
            secure_value=hash_key_value(personal_api_key),
        )

        with freeze_time("2021-08-25T22:10:14.252"):
            response = self.client.get(
                f"/api/projects/{self.team.pk}/feature_flags/", headers={"authorization": f"Bearer {personal_api_key}"}
            )

            self.assertEqual(response.status_code, status.HTTP_200_OK)

            model_key = PersonalAPIKey.objects.get(secure_value=hash_key_value(personal_api_key))

            self.assertEqual(str(model_key.last_used_at), "2021-08-25 22:10:14.252000+00:00")

    def test_personal_api_key_updates_last_used_at_outside_the_year(self):
        self.client.logout()

        personal_api_key = generate_random_token_personal()
        PersonalAPIKey.objects.create(
            label="X",
            user=self.user,
            last_used_at="2021-08-25T21:09:14",
            secure_value=hash_key_value(personal_api_key),
        )

        with freeze_time("2022-08-25T22:00:14.252"):
            response = self.client.get(
                f"/api/projects/{self.team.pk}/feature_flags/", headers={"authorization": f"Bearer {personal_api_key}"}
            )

            self.assertEqual(response.status_code, status.HTTP_200_OK)

            model_key = PersonalAPIKey.objects.get(secure_value=hash_key_value(personal_api_key))

            self.assertEqual(str(model_key.last_used_at), "2022-08-25 22:00:14.252000+00:00")

    def test_personal_api_key_updates_last_used_at_outside_the_day(self):
        self.client.logout()

        personal_api_key = generate_random_token_personal()
        PersonalAPIKey.objects.create(
            label="X",
            user=self.user,
            last_used_at="2021-08-25T21:09:14",
            secure_value=hash_key_value(personal_api_key),
        )

        with freeze_time("2021-08-26T22:00:14.252"):
            response = self.client.get(
                f"/api/projects/{self.team.pk}/feature_flags/", headers={"authorization": f"Bearer {personal_api_key}"}
            )

            self.assertEqual(response.status_code, status.HTTP_200_OK)

            model_key = PersonalAPIKey.objects.get(secure_value=hash_key_value(personal_api_key))

            self.assertEqual(str(model_key.last_used_at), "2021-08-26 22:00:14.252000+00:00")

    def test_personal_api_key_updates_last_used_when_none(self):
        self.client.logout()

        personal_api_key = generate_random_token_personal()
        PersonalAPIKey.objects.create(label="X", user=self.user, secure_value=hash_key_value(personal_api_key))

        with freeze_time("2022-08-25T22:00:14.252"):
            response = self.client.get(
                f"/api/projects/{self.team.pk}/feature_flags/", headers={"authorization": f"Bearer {personal_api_key}"}
            )

            self.assertEqual(response.status_code, status.HTTP_200_OK)

            model_key = PersonalAPIKey.objects.get(secure_value=hash_key_value(personal_api_key))

            self.assertEqual(str(model_key.last_used_at), "2022-08-25 22:00:14.252000+00:00")

    def test_personal_api_key_does_not_update_last_used_at_within_the_hour(self):
        self.client.logout()

        personal_api_key = generate_random_token_personal()
        PersonalAPIKey.objects.create(
            label="X",
            user=self.user,
            last_used_at="2021-08-25T21:09:14",
            secure_value=hash_key_value(personal_api_key),
        )

        with freeze_time("2021-08-25T21:14:14.252"):
            response = self.client.get(
                f"/api/projects/{self.team.pk}/feature_flags/", headers={"authorization": f"Bearer {personal_api_key}"}
            )

            self.assertEqual(response.status_code, status.HTTP_200_OK)

            model_key = PersonalAPIKey.objects.get(secure_value=hash_key_value(personal_api_key))
            self.assertEqual(str(model_key.last_used_at), "2021-08-25 21:09:14+00:00")

    def test_personal_api_key_does_not_update_last_used_at_when_in_the_past(self):
        self.client.logout()

        personal_api_key = generate_random_token_personal()
        PersonalAPIKey.objects.create(
            label="X",
            user=self.user,
            last_used_at="2021-08-25T21:09:14",
            secure_value=hash_key_value(personal_api_key),
        )

        with freeze_time("2021-08-24T21:14:14.252"):
            response = self.client.get(
                f"/api/projects/{self.team.pk}/feature_flags/", headers={"authorization": f"Bearer {personal_api_key}"}
            )

            self.assertEqual(response.status_code, status.HTTP_200_OK)

            model_key = PersonalAPIKey.objects.get(secure_value=hash_key_value(personal_api_key))
            self.assertEqual(str(model_key.last_used_at), "2021-08-25 21:09:14+00:00")


class TestTimeSensitivePermissions(APIBaseTest):
    def test_after_timeout_modifications_require_reauthentication(self):
        self.organization_membership.level = OrganizationMembership.Level.ADMIN
        self.organization_membership.save()
        now = datetime.now()
        with freeze_time(now):
            res = self.client.patch("/api/organizations/@current", {"name": "new name"})
            assert res.status_code == 200

        with freeze_time(now + timedelta(seconds=settings.SESSION_SENSITIVE_ACTIONS_AGE - 100)):
            res = self.client.patch("/api/organizations/@current", {"name": "new name"})
            assert res.status_code == 200

        with freeze_time(now + timedelta(seconds=settings.SESSION_SENSITIVE_ACTIONS_AGE + 10)):
            res = self.client.patch("/api/organizations/@current", {"name": "new name"})
            assert res.status_code == 403
            assert res.json() == {
                "type": "authentication_error",
                "code": "permission_denied",
                "detail": "This action requires you to be recently authenticated.",
                "attr": None,
            }

            res = self.client.get("/api/organizations/@current")
            assert res.status_code == 200


class TestProjectSecretAPIKeyAuthentication(APIBaseTest):
    def setUp(self):
        super().setUp()  # Call the setup from APIBaseTest
        self.team.secret_api_token = "phs_JVRb8fNi0XyIKGgUCyi29ZJUOXEr6NF2dKBy5Ws8XVeF11C"
        self.team.save()
        self.factory = APIRequestFactory()  # Use APIRequestFactory instead of RequestFactory

    def test_authenticate_with_valid_secret_api_key_in_header(self):
        # Simulate a request with a valid secret API key
        wsgi_request = self.factory.get(
            "/",
            data=None,
            secure=False,
            headers={"AUTHORIZATION": f"Bearer {self.team.secret_api_token}"},
        )
        request = Request(wsgi_request)  # Wrap the WSGIRequest in a DRF Request

        authenticator = ProjectSecretAPIKeyAuthentication()
        result = authenticator.authenticate(request)
        assert result is not None
        user, _ = result

        self.assertIsNotNone(user)
        self.assertIsInstance(user, ProjectSecretAPIKeyUser)
        self.assertEqual(user.team, self.team)

    def test_authenticate_with_valid_secret_api_key_in_body(self):
        # Simulate a request with a valid secret API key
        wsgi_request = self.factory.post(
            "/",
            data=f'{{"secret_api_key": "{self.team.secret_api_token}"}}',
            content_type="application/json",
        )
        request = Request(wsgi_request)  # Wrap the WSGIRequest in a DRF Request
        request.parsers = [JSONParser()]  # Explicitly set JSONParser

        authenticator = ProjectSecretAPIKeyAuthentication()
        result = authenticator.authenticate(request)
        assert result is not None
        user, _ = result

        self.assertIsNotNone(user)
        self.assertIsInstance(user, ProjectSecretAPIKeyUser)
        self.assertEqual(user.team, self.team)

    def test_authenticate_with_secret_api_key_in_query_string_not_supported(self):
        # Query string authentication should not be supported for security reasons
        wsgi_request = self.factory.get(f"/?secret_api_key={self.team.secret_api_token}")
        request = Request(wsgi_request)  # Wrap the WSGIRequest in a DRF Request

        authenticator = ProjectSecretAPIKeyAuthentication()
        result = authenticator.authenticate(request)

        self.assertIsNone(result)

    def test_authenticate_with_invalid_secret_api_key(self):
        # Simulate a request with an invalid secret API key
        wsgi_request = self.factory.get("/", HTTP_AUTHORIZATION="Bearer phs_NOT_A_VALID_KEY")
        request = Request(wsgi_request)  # Wrap the WSGIRequest in a DRF Request

        authenticator = ProjectSecretAPIKeyAuthentication()
        result = authenticator.authenticate(request)

        self.assertIsNone(result)

    def test_authenticate_without_secret_api_key(self):
        # Simulate a request without a secret API key
        wsgi_request = self.factory.get("/")
        request = Request(wsgi_request)  # Wrap the WSGIRequest in a DRF Request

        authenticator = ProjectSecretAPIKeyAuthentication()
        result = authenticator.authenticate(request)

        self.assertIsNone(result)

    def test_authenticate_with_matching_project_api_key_in_body(self):
        # Test that when project API key in body matches the secret key's team, it passes
        wsgi_request = self.factory.post(
            "/",
            data=f'{{"project_api_key": "{self.team.api_token}"}}',
            content_type="application/json",
            headers={"AUTHORIZATION": f"Bearer {self.team.secret_api_token}"},
        )
        request = Request(wsgi_request)
        request.parsers = [JSONParser()]

        authenticator = ProjectSecretAPIKeyAuthentication()
        result = authenticator.authenticate(request)

        assert result is not None
        user, _ = result
        self.assertIsInstance(user, ProjectSecretAPIKeyUser)
        self.assertEqual(user.team, self.team)

    def test_authenticate_with_no_project_api_key_in_body_passes(self):
        # Test that when there's no project API key in body, it still works normally
        wsgi_request = self.factory.post(
            "/",
            data='{"some_other_field": "value"}',
            content_type="application/json",
            headers={"AUTHORIZATION": f"Bearer {self.team.secret_api_token}"},
        )
        request = Request(wsgi_request)
        request.parsers = [JSONParser()]

        authenticator = ProjectSecretAPIKeyAuthentication()
        result = authenticator.authenticate(request)

        assert result is not None
        user, _ = result
        self.assertIsInstance(user, ProjectSecretAPIKeyUser)
        self.assertEqual(user.team, self.team)


class TestOAuthAccessTokenAuthentication(APIBaseTest):
    def setUp(self):
        super().setUp()
        self.factory = APIRequestFactory()

        self.oauth_app = OAuthApplication.objects.create(
            name="Test App",
            client_type=OAuthApplication.CLIENT_CONFIDENTIAL,
            authorization_grant_type=OAuthApplication.GRANT_AUTHORIZATION_CODE,
            redirect_uris="https://example.com/callback",
            algorithm="RS256",
            skip_authorization=False,
            organization=self.organization,
            user=self.user,
        )

        self.access_token = OAuthAccessToken.objects.create(
            user=self.user,
            application=self.oauth_app,
            token="test_access_token_123",
            expires=timezone.now() + timedelta(hours=1),
            scope="openid profile",
        )

    def test_authenticate_with_valid_oauth_token(self):
        wsgi_request = self.factory.get(
            "/",
            headers={"AUTHORIZATION": f"Bearer {self.access_token.token}"},
        )
        request = Request(wsgi_request)

        authenticator = OAuthAccessTokenAuthentication()
        result = authenticator.authenticate(request)

        self.assertIsNotNone(result)
        user, _ = cast(tuple[User, None], result)

        self.assertEqual(user, self.user)
        self.assertIsNone(_)

    def test_authenticate_with_invalid_oauth_token(self):
        wsgi_request = self.factory.get(
            "/",
            headers={"AUTHORIZATION": "Bearer invalid_token_123"},
        )
        request = Request(wsgi_request)

        authenticator = OAuthAccessTokenAuthentication()
        result = authenticator.authenticate(request)

        # Should return None for nonexistent tokens to allow next auth method
        self.assertIsNone(result)

    def test_authenticate_with_expired_oauth_token(self):
        expired_token = OAuthAccessToken.objects.create(
            user=self.user,
            application=self.oauth_app,
            token="expired_token_123",
            expires=timezone.now() - timedelta(hours=1),
            scope="openid profile",
        )

        wsgi_request = self.factory.get(
            "/",
            headers={"AUTHORIZATION": f"Bearer {expired_token.token}"},
        )
        request = Request(wsgi_request)

        authenticator = OAuthAccessTokenAuthentication()

        with self.assertRaises(AuthenticationFailed) as context:
            authenticator.authenticate(request)

        self.assertIn("Access token has expired", str(context.exception))

    def test_authenticate_with_inactive_user(self):
        self.user.is_active = False
        self.user.save()

        wsgi_request = self.factory.get(
            "/",
            headers={"AUTHORIZATION": f"Bearer {self.access_token.token}"},
        )
        request = Request(wsgi_request)

        authenticator = OAuthAccessTokenAuthentication()

        with self.assertRaises(AuthenticationFailed) as context:
            authenticator.authenticate(request)

        self.assertIn("User associated with access token is disabled", str(context.exception))

    def test_authenticate_without_bearer_token(self):
        wsgi_request = self.factory.get("/")
        request = Request(wsgi_request)

        authenticator = OAuthAccessTokenAuthentication()
        result = authenticator.authenticate(request)

        self.assertIsNone(result)

    @patch("posthog.auth.tag_queries")
    def test_authenticate_tags_queries_correctly(self, mock_tag_queries):
        wsgi_request = self.factory.get(
            "/",
            headers={"AUTHORIZATION": f"Bearer {self.access_token.token}"},
        )
        request = Request(wsgi_request)

        authenticator = OAuthAccessTokenAuthentication()
        result = authenticator.authenticate(request)

        self.assertIsNotNone(result)

        mock_tag_queries.assert_called_once_with(
            user_id=self.user.pk,
            team_id=self.team.pk,
            access_method="oauth",
        )

    def test_authenticate_header_returns_correct_value(self):
        wsgi_request = self.factory.get("/")
        request = Request(wsgi_request)

        authenticator = OAuthAccessTokenAuthentication()
        header = authenticator.authenticate_header(request)

        self.assertEqual(header, "Bearer")

    def test_authenticate_with_nonexistent_token_returns_none_for_next_auth_method(self):
        """Test that when a token doesn't exist in the database, the method returns None
        to allow the next authentication method to have a go."""
        wsgi_request = self.factory.get(
            "/",
            headers={"AUTHORIZATION": "Bearer nonexistent_token_123"},
        )
        request = Request(wsgi_request)

        authenticator = OAuthAccessTokenAuthentication()
        result = authenticator.authenticate(request)

        # Should return None, not raise an exception
        self.assertIsNone(result)

    def test_authenticate_with_token_validation_error_raises_exception(self):
        """Test that when there's an error during token validation (not just token not found),
        an AuthenticationFailed exception is raised."""
        # Create a token without an associated application
        invalid_token = OAuthAccessToken.objects.create(
            user=self.user,
            application=None,  # This will cause a validation error
            token="invalid_app_token_123",
            expires=timezone.now() + timedelta(hours=1),
            scope="openid profile",
        )

        wsgi_request = self.factory.get(
            "/",
            headers={"AUTHORIZATION": f"Bearer {invalid_token.token}"},
        )
        request = Request(wsgi_request)

        authenticator = OAuthAccessTokenAuthentication()

        with self.assertRaises(AuthenticationFailed) as context:
            authenticator.authenticate(request)

        self.assertIn("Access token is not associated with a valid application", str(context.exception))

    def test_authenticate_with_user_not_found_raises_exception(self):
        """Test that when the user associated with the token is not found,
        an AuthenticationFailed exception is raised."""
        # Create a token without a user
        token_without_user = OAuthAccessToken.objects.create(
            user=None,
            application=self.oauth_app,
            token="no_user_token_123",
            expires=timezone.now() + timedelta(hours=1),
            scope="openid profile",
        )

        wsgi_request = self.factory.get(
            "/",
            headers={"AUTHORIZATION": f"Bearer {token_without_user.token}"},
        )
        request = Request(wsgi_request)

        authenticator = OAuthAccessTokenAuthentication()

        with self.assertRaises(AuthenticationFailed) as context:
            authenticator.authenticate(request)

        self.assertIn("User associated with access token not found", str(context.exception))

    def test_oauth_access_token_user_properties_are_accessible(self):
        """Test that user.id and user.current_team_id are accessible for tag_queries."""
        # Test that the user has the required properties
        self.assertIsNotNone(self.access_token.user.id)
        self.assertIsInstance(self.access_token.user.id, int)
        self.assertEqual(self.access_token.user.id, self.user.pk)

        # Test that current_team_id is accessible
        self.assertIsNotNone(self.access_token.user.current_team_id)
        self.assertIsInstance(self.access_token.user.current_team_id, int)
        self.assertEqual(self.access_token.user.current_team_id, self.team.pk)

    def test_oauth_access_token_calls_tag_queries_with_correct_parameters(self):
        """Test that tag_queries is called with the correct user_id and team_id."""
        with patch("posthog.auth.tag_queries") as mock_tag_queries:
            wsgi_request = self.factory.get(
                "/",
                headers={"AUTHORIZATION": f"Bearer {self.access_token.token}"},
            )
            request = Request(wsgi_request)

            authenticator = OAuthAccessTokenAuthentication()
            result = authenticator.authenticate(request)

            self.assertIsNotNone(result)
            self.assertIsInstance(self.user.pk, int)
            self.assertIsInstance(self.user.current_team_id, int)

            # Verify tag_queries was called with correct parameters
            mock_tag_queries.assert_called_once_with(
                user_id=self.user.pk,
                team_id=self.user.current_team_id,
                access_method="oauth",
            )


class TestOAuthLoginNotification(APIBaseTest):
    CONFIG_AUTO_LOGIN = False

    @staticmethod
    def _build_strategy(rf: RequestFactory, user_agent: str, ip: str):
        req = rf.get("/", HTTP_USER_AGENT=user_agent, REMOTE_ADDR=ip)

        class Strategy:
            def __init__(self, r):
                self.request = r

            def session_get(self, key, default=None):
                return None

        return Strategy(req)

    def test_notification_sent_on_new_device_login(self):
        user = User.objects.create(email="test@gmail.com", distinct_id=str(uuid.uuid4()))
        rf = RequestFactory()
        Backend = type("Backend", (), {"name": "google-oauth2"})
        ua1, ip1 = "BrowserA/99.0 (X11; Linux x86_64)", "1.1.1.1"

        # test SMTP email notification
        set_instance_setting("EMAIL_HOST", "localhost")
        with self.settings(CELERY_TASK_ALWAYS_EAGER=True, CUSTOMER_IO_API_KEY=None):
            social_login_notification(self._build_strategy(rf, ua1, ip1), Backend(), user)
            assert len(mail.outbox) == 1

    def test_notification_not_sent_on_same_device_second_login(self):
        user = User.objects.create(email="test@gmail.com", distinct_id=str(uuid.uuid4()))
        rf = RequestFactory()
        Backend = type("Backend", (), {"name": "google-oauth2"})
        ua1, ip1 = "BrowserA/99.0 (X11; Linux x86_64)", "1.1.1.1"

        # test SMTP email notification
        set_instance_setting("EMAIL_HOST", "localhost")
        with self.settings(CELERY_TASK_ALWAYS_EAGER=True, CUSTOMER_IO_API_KEY=None):
            social_login_notification(self._build_strategy(rf, ua1, ip1), Backend(), user)
            assert len(mail.outbox) == 1
            social_login_notification(self._build_strategy(rf, ua1, ip1), Backend(), user)
            assert len(mail.outbox) == 1

    def test_notification_sent_on_second_distinct_device_login(self):
        user = User.objects.create(email="test@gmail.com", distinct_id=str(uuid.uuid4()))
        rf = RequestFactory()
        Backend = type("Backend", (), {"name": "google-oauth2"})
        ua1, ip1 = "BrowserA/99.0 (X11; Linux x86_64)", "1.1.1.1"
        ua2, ip2 = "BrowserB/100.0 (Macintosh; Intel Mac OS X)", "2.2.2.2"

        # test SMTP email notification
        set_instance_setting("EMAIL_HOST", "localhost")
        with self.settings(CELERY_TASK_ALWAYS_EAGER=True, CUSTOMER_IO_API_KEY=None):
            social_login_notification(self._build_strategy(rf, ua1, ip1), Backend(), user)
            assert len(mail.outbox) == 1
            social_login_notification(self._build_strategy(rf, ua2, ip2), Backend(), user)
            assert len(mail.outbox) == 2

    def test_signup_then_same_device_login_no_notification(self):
        user = User.objects.create(email="test@gmail.com", distinct_id=str(uuid.uuid4()))
        rf = RequestFactory()
        Backend = type("Backend", (), {"name": "google-oauth2"})
        ua1, ip1 = "BrowserA/99.0 (X11; Linux x86_64)", "1.1.1.1"

        # test SMTP email notification
        set_instance_setting("EMAIL_HOST", "localhost")
        with self.settings(CELERY_TASK_ALWAYS_EAGER=True, CUSTOMER_IO_API_KEY=None):
            # simulating signup with post_login signal
            req_signup = rf.get("/", HTTP_USER_AGENT=ua1, REMOTE_ADDR=ip1)
            middleware = SessionMiddleware(lambda r: r)
            middleware.process_request(req_signup)
            req_signup.session.save()
            post_login(None, user, req_signup)
            assert len(mail.outbox) == 0

            social_login_notification(self._build_strategy(rf, ua1, ip1), Backend(), user)
            assert len(mail.outbox) == 0<|MERGE_RESOLUTION|>--- conflicted
+++ resolved
@@ -451,11 +451,7 @@
         user: User = User.objects.get(email=self.CONFIG_EMAIL)
         self.assertEqual(
             user.requested_password_reset_at,
-<<<<<<< HEAD
-            datetime.datetime(2021, 10, 5, 12, 0, 0, tzinfo=datetime.UTC),
-=======
             datetime(2021, 10, 5, 12, 0, 0, tzinfo=UTC),
->>>>>>> ca8388c1
         )
 
         self.assertSetEqual({",".join(outmail.to) for outmail in mail.outbox}, {self.CONFIG_EMAIL})
