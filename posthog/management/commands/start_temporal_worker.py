--- conflicted
+++ resolved
@@ -49,15 +49,13 @@
     ACTIVITIES as VIDEO_EXPORT_ACTIVITIES,
     WORKFLOWS as VIDEO_EXPORT_WORKFLOWS,
 )
-<<<<<<< HEAD
 from posthog.temporal.hogql_query_snapshots import (
     ACTIVITIES as DATA_SNAPSHOTS_ACTIVITIES,
     WORKFLOWS as DATA_SNAPSHOTS_WORKFLOWS,
-=======
+)
 from posthog.temporal.messaging import (
     ACTIVITIES as MESSAGING_ACTIVITIES,
     WORKFLOWS as MESSAGING_WORKFLOWS,
->>>>>>> a67f25c4
 )
 from posthog.temporal.product_analytics import (
     ACTIVITIES as PRODUCT_ANALYTICS_ACTIVITIES,
