from typing import TYPE_CHECKING, Any, Dict, cast

from django.contrib.postgres.fields import ArrayField
from django.db import models
from django_deprecate_fields import deprecate_field

from posthog.constants import AvailableFeature

if TYPE_CHECKING:
    from posthog.models.user import User


class Dashboard(models.Model):
    class CreationMode(models.TextChoices):
        DEFAULT = "default", "Default"
        TEMPLATE = "template", "Template"  # dashboard was created from a predefined template
        DUPLICATE = "duplicate", "Duplicate"  # dashboard was duplicated from another dashboard

    class RestrictionLevel(models.IntegerChoices):
        """Collaboration restriction level (which is a dashboard setting). Sync with PrivilegeLevel."""

        EVERYONE_IN_PROJECT_CAN_EDIT = 21, "Everyone in the project can edit"
        ONLY_COLLABORATORS_CAN_EDIT = 37, "Only those invited to this dashboard can edit"

    class PrivilegeLevel(models.IntegerChoices):
        """Collaboration privilege level (which is a user property). Sync with RestrictionLevel."""

        CAN_VIEW = 21, "Can view dashboard"
        CAN_EDIT = 37, "Can edit dashboard"

    name: models.CharField = models.CharField(max_length=400, null=True, blank=True)
    description: models.TextField = models.TextField(blank=True)
    team: models.ForeignKey = models.ForeignKey("Team", on_delete=models.CASCADE)
    pinned: models.BooleanField = models.BooleanField(default=False)
    created_at: models.DateTimeField = models.DateTimeField(auto_now_add=True, blank=True)
    created_by: models.ForeignKey = models.ForeignKey("User", on_delete=models.SET_NULL, null=True, blank=True)
    deleted: models.BooleanField = models.BooleanField(default=False)
    share_token: models.CharField = models.CharField(max_length=400, null=True, blank=True)
    is_shared: models.BooleanField = models.BooleanField(default=False)
    last_accessed_at: models.DateTimeField = models.DateTimeField(blank=True, null=True)
    filters: models.JSONField = models.JSONField(default=dict)
<<<<<<< HEAD
    creation_mode: models.CharField = models.CharField(max_length=16, default="default", choices=CREATION_MODE_CHOICES)

    # Deprecated in favour of app-wide tagging model. See EnterpriseTaggedItem
    deprecated_tags: ArrayField = deprecate_field(
        ArrayField(models.CharField(max_length=32), blank=True, default=list, db_column="tags"), return_instead=[]
    )
=======
    creation_mode: models.CharField = models.CharField(max_length=16, default="default", choices=CreationMode.choices)
    restriction_level: models.PositiveSmallIntegerField = models.PositiveSmallIntegerField(
        default=RestrictionLevel.EVERYONE_IN_PROJECT_CAN_EDIT, choices=RestrictionLevel.choices
    )
    tags: ArrayField = ArrayField(models.CharField(max_length=32), blank=True, default=list)
>>>>>>> 8b5ecc9f

    def get_effective_privilege_level(self, user: "User") -> PrivilegeLevel:
        if (
            # There is a need for  checks IF dashboard permissioning is available to this org
            not self.team.organization.is_feature_available(AvailableFeature.PROJECT_BASED_PERMISSIONING)
            # Checks can be skipped if the dashboard in on the lowest restriction level
            or self.restriction_level == self.PrivilegeLevel.CAN_VIEW
            # Users with inherent restriction rights can do anything
            or self.does_user_have_inherent_restriction_rights(user)
        ):
            # Returning the highest access level if no checks needed
            return self.PrivilegeLevel.CAN_EDIT
        from ee.models import DashboardPrivilege

        try:
            return cast(Dashboard.PrivilegeLevel, self.privileges.values_list("level", flat=True).get(user=user))
        except DashboardPrivilege.DoesNotExist:
            # Returning the lowest access level if there's no explicit privilege for this user
            return self.PrivilegeLevel.CAN_VIEW

    def can_user_edit(self, user: "User") -> bool:
        if self.restriction_level < self.RestrictionLevel.ONLY_COLLABORATORS_CAN_EDIT:
            return True
        return self.get_effective_privilege_level(user) >= self.PrivilegeLevel.CAN_EDIT

    def does_user_have_inherent_restriction_rights(self, user: "User") -> bool:
        from posthog.models.organization import OrganizationMembership

        return (
            # The owner (aka creator) has full permissions
            user.id == self.created_by_id
            # Project admins get full permissions as well
            or self.team.get_effective_membership_level(user) >= OrganizationMembership.Level.ADMIN
        )

    def get_analytics_metadata(self) -> Dict[str, Any]:
        """
        Returns serialized information about the object for analytics reporting.
        """
        return {
            "pinned": self.pinned,
            "item_count": self.items.count(),
            "is_shared": self.is_shared,
            "created_at": self.created_at,
            "has_description": self.description != "",
            "tags_count": self.tags.count(),  # type: ignore
        }<|MERGE_RESOLUTION|>--- conflicted
+++ resolved
@@ -39,20 +39,15 @@
     is_shared: models.BooleanField = models.BooleanField(default=False)
     last_accessed_at: models.DateTimeField = models.DateTimeField(blank=True, null=True)
     filters: models.JSONField = models.JSONField(default=dict)
-<<<<<<< HEAD
-    creation_mode: models.CharField = models.CharField(max_length=16, default="default", choices=CREATION_MODE_CHOICES)
+    creation_mode: models.CharField = models.CharField(max_length=16, default="default", choices=CreationMode.choices)
+    restriction_level: models.PositiveSmallIntegerField = models.PositiveSmallIntegerField(
+        default=RestrictionLevel.EVERYONE_IN_PROJECT_CAN_EDIT, choices=RestrictionLevel.choices
+    )
 
     # Deprecated in favour of app-wide tagging model. See EnterpriseTaggedItem
     deprecated_tags: ArrayField = deprecate_field(
         ArrayField(models.CharField(max_length=32), blank=True, default=list, db_column="tags"), return_instead=[]
     )
-=======
-    creation_mode: models.CharField = models.CharField(max_length=16, default="default", choices=CreationMode.choices)
-    restriction_level: models.PositiveSmallIntegerField = models.PositiveSmallIntegerField(
-        default=RestrictionLevel.EVERYONE_IN_PROJECT_CAN_EDIT, choices=RestrictionLevel.choices
-    )
-    tags: ArrayField = ArrayField(models.CharField(max_length=32), blank=True, default=list)
->>>>>>> 8b5ecc9f
 
     def get_effective_privilege_level(self, user: "User") -> PrivilegeLevel:
         if (
