--- conflicted
+++ resolved
@@ -2,11 +2,7 @@
 from typing import Optional
 from posthog.models.team import Team
 from posthog.models.user import User
-<<<<<<< HEAD
-from posthog.models.utils import uuid7
-=======
 from posthog.models.utils import uuid7, TeamProjectMixin
->>>>>>> 4483830a
 from django.db.models.expressions import F
 from django.db.models.functions import Coalesce
 
