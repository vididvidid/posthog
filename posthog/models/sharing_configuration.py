--- conflicted
+++ resolved
@@ -42,15 +42,14 @@
         unique=True,
     )
 
-<<<<<<< HEAD
-    password_required = models.BooleanField(default=False, null=True, blank=True)
-    password = models.CharField(max_length=256, null=True, blank=True, unique=False)
-=======
     expires_at = models.DateTimeField(
         null=True, blank=True, help_text="When this sharing configuration expires (null = active)"
     )
 
     settings = models.JSONField(null=True, blank=True, help_text="JSON settings for storing configuration options")
+
+    password_required = models.BooleanField(default=False, null=True, blank=True)
+    password = models.CharField(max_length=256, null=True, blank=True, unique=False)
 
     def rotate_access_token(self) -> "SharingConfiguration":
         """Create a new sharing configuration and expire the current one"""
@@ -76,7 +75,6 @@
         )
 
         return new_config
->>>>>>> d4e23b27
 
     def can_access_object(self, obj: models.Model):
         if obj.team_id != self.team_id:  # type: ignore
