--- conflicted
+++ resolved
@@ -746,24 +746,11 @@
                     from_field = field.args[0].chain
                 else:
                     capture_exception(
-<<<<<<< HEAD
-                        ResolutionError(
-                            f"Data Warehouse Join HogQL expression should be a Field or Call node, "
-                            f"but got {type(field).__name__}. "
-                            f"Team: {team.pk}, "
-                            f"Join: {join.source_table_name} -> {join.joining_table_name}, "
-                            f"field: {join.field_name}, "
-                            f"source_key: '{join.source_table_key}'"
-                        )
-                    )
-                    raise ResolutionError("Data Warehouse Join HogQL expression should be a Field or Call node")
-=======
                         Exception(
                             f"Data Warehouse Join HogQL expression should be a Field or Call node: {join.source_table_key}"
                         )
                     )
                     continue
->>>>>>> 7b1aa4b3
 
                 field = parse_expr(join.joining_table_key)
                 if isinstance(field, ast.Field):
@@ -778,24 +765,11 @@
                     to_field = field.args[0].chain
                 else:
                     capture_exception(
-<<<<<<< HEAD
-                        ResolutionError(
-                            f"Data Warehouse Join HogQL expression should be a Field or Call node, "
-                            f"but got {type(field).__name__}. "
-                            f"Team: {team.pk}, "
-                            f"Join: {join.source_table_name} -> {join.joining_table_name}, "
-                            f"field: {join.field_name}, "
-                            f"joining_key: '{join.joining_table_key}'"
-                        )
-                    )
-                    raise ResolutionError("Data Warehouse Join HogQL expression should be a Field or Call node")
-=======
                         Exception(
                             f"Data Warehouse Join HogQL expression should be a Field or Call node: {join.joining_table_key}"
                         )
                     )
                     continue
->>>>>>> 7b1aa4b3
 
                 source_table.fields[join.field_name] = LazyJoin(
                     from_field=from_field,
