#
# This workflow runs CI E2E tests with Playwright.
#
# It relies on the container image built by 'container-images-ci.yml'.
#
name: E2E CI Playwright
on:
    pull_request:

env:
    SECRET_KEY: '6b01eee4f945ca25045b5aab440b953461faf08693a9abbf1166dc7c6b9772da' # unsafe - for testing only
    REDIS_URL: redis://localhost
    DATABASE_URL: postgres://posthog:posthog@localhost:5432/posthog_e2e_test
    KAFKA_HOSTS: kafka:9092
    DISABLE_SECURE_SSL_REDIRECT: 1
    SECURE_COOKIES: 0
    OPT_OUT_CAPTURE: 0
    E2E_TESTING: 1
    SKIP_SERVICE_VERSION_REQUIREMENTS: 1
    EMAIL_HOST: email.test.posthog.net
    SITE_URL: http://localhost:8000
    NO_RESTART_LOOP: 1
    OBJECT_STORAGE_ENABLED: 1
    OBJECT_STORAGE_ENDPOINT: http://localhost:19000
    OBJECT_STORAGE_ACCESS_KEY_ID: object_storage_root_user
    OBJECT_STORAGE_SECRET_ACCESS_KEY: object_storage_root_password
    GITHUB_ACTION_RUN_URL: ${{ github.server_url }}/${{ github.repository }}/actions/runs/${{ github.run_id }}
    CELERY_METRICS_PORT: 8999
    CLOUD_DEPLOYMENT: E2E
    CLICKHOUSE_HOST: 'localhost'
    CLICKHOUSE_SECURE: 'False'
    CLICKHOUSE_VERIFY: 'False'
    CLICKHOUSE_DATABASE: posthog_test
    PGHOST: localhost
    PGUSER: posthog
    PGPASSWORD: posthog
    PGPORT: 5432

concurrency:
    group: ${{ github.workflow }}-${{ github.head_ref || github.run_id }}
    # This is so that the workflow run isn't canceled when a screenshot update is pushed within it by posthog-bot
    # We do however cancel from container-images-ci.yml if a commit is pushed by someone OTHER than posthog-bot
    cancel-in-progress: false

jobs:
    changes:
        runs-on: ubuntu-latest
        timeout-minutes: 5
        if: github.event.pull_request.head.repo.full_name == github.repository
        name: Determine need to run E2E checks
        # Set job outputs to values from filter step
        outputs:
            shouldRun: ${{ steps.changes.outputs.shouldRun }}
        steps:
            # For pull requests it's not necessary to check out the code
            - uses: dorny/paths-filter@4512585405083f25c027a35db413c2b3b9006d50 # v2
              id: changes
              with:
                  filters: |
                      shouldRun:
                        # Avoid running E2E tests for irrelevant changes
                        # NOTE: we are at risk of missing a dependency here. We could make
                        # the dependencies more clear if we separated the backend/frontend
                        # code completely
                        - 'ee/**'
                        - 'posthog/!(temporal/**)/**'
                        - 'bin/*'
                        - frontend/**/*
                        - requirements.txt
                        - requirements-dev.txt
                        - package.json
                        - pnpm-lock.yaml
                        # Make sure we run if someone is explicitly changes the workflow
                        - .github/workflows/ci-e2e-playwright.yml
                        - .github/actions/build-n-cache-image/action.yml
                        # We use docker compose for tests, make sure we rerun on
                        # changes to docker-compose.dev.yml e.g. dependency
                        # version changes
                        - docker-compose.dev.yml
                        - Dockerfile
                        - playwright/**
    container:
        name: (Optional) Container - Build and cache image
        # run these on 4, if they're RAM constrained the FE build will fail randomly in Docker build
        runs-on: ubuntu-latest
        timeout-minutes: 60
        needs: [changes]
        permissions:
            contents: read
            id-token: write # allow issuing OIDC tokens for this workflow run
        outputs:
            tag: ${{ steps.build.outputs.tag }}
            build-id: ${{ steps.build.outputs.build-id }}
        steps:
            - name: Checkout
              if: needs.changes.outputs.shouldRun == 'true'
              uses: actions/checkout@v4
            - name: Build the Docker image with Depot
              if: needs.changes.outputs.shouldRun == 'true'
              # Build the container image in preparation for the E2E tests
              uses: ./.github/actions/build-n-cache-image
              id: build
              with:
                  save: true
                  actions-id-token-request-url: ${{ env.ACTIONS_ID_TOKEN_REQUEST_URL }}
                  no-cache: ${{ contains(github.event.pull_request.labels.*.name, 'no-depot-docker-cache') }}

    playwright-on-container:
        name: (Optional) Container - E2E Playwright tests
        runs-on: depot-ubuntu-latest-arm-4
        timeout-minutes: 60
        needs: [changes, container]
        permissions:
            id-token: write # allow issuing OIDC tokens for this workflow run

        steps:
            - name: Checkout
              if: needs.changes.outputs.shouldRun == 'true'
              uses: actions/checkout@v4

            - name: Install pnpm
              if: needs.changes.outputs.shouldRun == 'true'
              uses: pnpm/action-setup@a7487c7e89a18df4991f7f222e4898a00d66ddda # v4

            - name: Set up Node.js
              if: needs.changes.outputs.shouldRun == 'true'
              uses: actions/setup-node@v4
              with:
                  node-version: 22.17.1
                  cache: 'pnpm'

            - name: Get pnpm cache directory path
              if: needs.changes.outputs.shouldRun == 'true'
              id: pnpm-cache-dir
              run: echo "PNPM_STORE_PATH=$(pnpm store path)" >> $GITHUB_OUTPUT

            - uses: actions/cache@v4
              if: needs.changes.outputs.shouldRun == 'true'
              id: pnpm-cache
              with:
                  path: |
                      ${{ steps.pnpm-cache-dir.outputs.PNPM_STORE_PATH }}
                  key: ${{ runner.os }}-pnpm-playwright-${{ hashFiles('**/pnpm-lock.yaml') }}
                  restore-keys: |
                      ${{ runner.os }}-pnpm-playwright-

            - name: Install package.json dependencies with pnpm
              if: needs.changes.outputs.shouldRun == 'true'
              run: pnpm --filter=@posthog/playwright... install --frozen-lockfile

            - name: Stop/Start stack with Docker Compose
              if: needs.changes.outputs.shouldRun == 'true'
              run: |
                  docker compose -f docker-compose.dev.yml down
                  docker compose -f docker-compose.dev.yml up -d &

            # Install playwright and dependencies whilst we wait for the stack to start
            - name: Install playwright and dependencies
              if: needs.changes.outputs.shouldRun == 'true'
              run: pnpm --filter=@posthog/playwright exec playwright install --with-deps

            - name: Wait for services to be available
              if: needs.changes.outputs.shouldRun == 'true'
              run: |
                  bin/check_kafka_clickhouse_up
                  bin/check_postgres_up

            - name: Install Depot CLI
              if: needs.changes.outputs.shouldRun == 'true'
              uses: depot/setup-action@b0b1ea4f69e92ebf5dea3f8713a1b0c37b2126a5 # v1

            - name: Get Docker image cached in Depot
              if: needs.changes.outputs.shouldRun == 'true'
              uses: depot/pull-action@8a922bdade29cf5facf3a13020cccd3b7a8127c2 # v1
              with:
                  build-id: ${{ needs.container.outputs.build-id }}
                  tags: ${{ needs.container.outputs.tag }}

            - name: Write .env # This step intentionally has no if, so that GH always considers the action as having run
              run: |
                  cat <<EOT >> .env
                  SECRET_KEY=6b01eee4f945ca25045b5aab440b953461faf08693a9abbf1166dc7c6b9772da
                  REDIS_URL=redis://localhost
                  DATABASE_URL=postgres://posthog:posthog@localhost:5432/posthog
                  KAFKA_HOSTS=kafka:9092
                  DISABLE_SECURE_SSL_REDIRECT=1
                  SECURE_COOKIES=0
                  OPT_OUT_CAPTURE=0
                  E2E_TESTING=1
                  SKIP_SERVICE_VERSION_REQUIREMENTS=1
                  EMAIL_HOST=email.test.posthog.net
                  SITE_URL=http://localhost:8000
                  NO_RESTART_LOOP=1
                  CLICKHOUSE_SECURE=0
                  OBJECT_STORAGE_ENABLED=1
                  OBJECT_STORAGE_ENDPOINT=http://localhost:19000
                  OBJECT_STORAGE_ACCESS_KEY_ID=object_storage_root_user
                  OBJECT_STORAGE_SECRET_ACCESS_KEY=object_storage_root_password
                  GITHUB_ACTION_RUN_URL="${{ github.server_url }}/${{ github.repository }}/actions/runs/${{ github.run_id }}"
                  CELERY_METRICS_PORT=8999
                  CLOUD_DEPLOYMENT=1
                  EOT

            - name: Start PostHog
              # these are required checks so, we can't skip entire sections
              if: needs.changes.outputs.shouldRun == 'true'
              run: |
                  mkdir -p /tmp/logs

                  echo "Starting PostHog using the container image ${{ needs.container.outputs.tag }}"
                  DOCKER_RUN="docker run --rm --network host --add-host kafka:127.0.0.1 --add-host clickhouse:127.0.0.1 --env-file .env ${{ needs.container.outputs.tag }}"

                  $DOCKER_RUN ./bin/migrate
                  $DOCKER_RUN python manage.py setup_dev

                  # only starts the plugin server so that the "wait for PostHog" step passes
                  $DOCKER_RUN ./bin/docker-worker &> /tmp/logs/worker.txt &
                  $DOCKER_RUN ./bin/docker-server &> /tmp/logs/server.txt &

            - name: Wait for PostHog
              # these are required checks so, we can't skip entire sections
              if: needs.changes.outputs.shouldRun == 'true'
              # this action might be abandoned - but v1 doesn't point to latest of v1 (which it should)
              # so pointing to v1.1.0 to remove warnings about node version with v1
              # todo check https://github.com/iFaxity/wait-on-action/releases for new releases
              uses: iFaxity/wait-on-action@a7d13170ec542bdca4ef8ac4b15e9c6aa00a6866 # v1.2.1
              timeout-minutes: 3
              with:
                  verbose: true
                  log: true
                  resource: http://localhost:8000

            - name: Playwright run
              # these are required checks so, we can't skip entire sections
              if: needs.changes.outputs.shouldRun == 'true'
              run: pnpm --filter=@posthog/playwright test
              env:
                  E2E_TESTING: 1
                  OPT_OUT_CAPTURE: 0
                  GITHUB_ACTION_RUN_URL: '${{ github.server_url }}/${{ github.repository }}/actions/runs/${{ github.run_id }}'

            - name: Archive report
              uses: actions/upload-artifact@v4
              with:
                  name: playwright-container-report
                  path: playwright/playwright-report/
                  retention-days: 30
              if: ${{ failure() }}

            - name: Archive screenshots
              if: always()
              uses: actions/upload-artifact@v4
              with:
                  name: playwright-container-screenshots
                  path: playwright/test-results
                  retention-days: 30

    playwright:
        name: Playwright E2E tests
        needs: [changes]
        runs-on: depot-ubuntu-latest-8
        timeout-minutes: 30
        steps:
            - name: Skip E2E checks
              if: ${{ needs.changes.outputs.shouldRun == 'false' }}
              run: |
                  echo "Skipping E2E checks - no changes detected"
                  exit 0

            - uses: actions/checkout@v4
              if: needs.changes.outputs.shouldRun == 'true'
              with:
                  ref: ${{ github.event.pull_request.head.ref }}
                  repository: ${{ github.event.pull_request.head.repo.full_name }}
                  # Use PostHog Bot token when not on forks to enable proper screenshot updating
                  token: ${{ secrets.POSTHOG_BOT_GITHUB_TOKEN || github.token }}

            - name: Stop/Start stack with Docker Compose
              if: needs.changes.outputs.shouldRun == 'true'
              shell: bash
              run: |
                  export CLICKHOUSE_SERVER_IMAGE=clickhouse/clickhouse-server:25.6.9.98
                  export DOCKER_REGISTRY_PREFIX="us-east1-docker.pkg.dev/posthog-301601/mirror/"
                  cp posthog/user_scripts/latest_user_defined_function.xml docker/clickhouse/user_defined_function.xml

                  (
                    max_attempts=3
                    attempt=1
                    delay=5

                    while [ $attempt -le $max_attempts ]; do
                        echo "Attempt $attempt of $max_attempts to start stack..."
                        
                        if docker compose -f docker-compose.dev.yml down && \
                          docker compose -f docker-compose.dev.yml up -d; then
                            echo "Stack started successfully"
                            exit 0
                        fi
                        
                        echo "Failed to start stack on attempt $attempt"
                        
                        if [ $attempt -lt $max_attempts ]; then
                            sleep_time=$((delay * 2 ** (attempt - 1)))
                            echo "Waiting ${sleep_time} seconds before retry..."
                            sleep $sleep_time
                        fi
                        
                        attempt=$((attempt + 1))
                    done

                    echo "Failed to start stack after $max_attempts attempts"
                    exit 1
                  ) &

            - name: Add Kafka and ClickHouse to /etc/hosts
              if: needs.changes.outputs.shouldRun == 'true'
              shell: bash
              run: echo "127.0.0.1 kafka clickhouse" | sudo tee -a /etc/hosts

            - name: Set up Python
              if: needs.changes.outputs.shouldRun == 'true'
              uses: actions/setup-python@v5
              with:
                  python-version: 3.11.9
                  cache: pip
                  cache-dependency-path: '**/requirements*.txt'
                  token: ${{ secrets.POSTHOG_BOT_GITHUB_TOKEN }}

            - name: Install uv
              if: needs.changes.outputs.shouldRun == 'true'
              uses: astral-sh/setup-uv@0c5e2b8115b80b4c7c5ddf6ffdd634974642d182 # v5.4.1
              with:
                  enable-cache: true
                  version: 0.7.8

            - name: Determine if hogql-parser has changed compared to master
              if: needs.changes.outputs.shouldRun == 'true'
              shell: bash
              id: hogql-parser-diff
              run: |
                  git fetch --no-tags --prune --depth=1 origin master
                  changed=$(git diff --quiet HEAD origin/master -- common/hogql_parser/ && echo "false" || echo "true")
                  echo "changed=$changed" >> $GITHUB_OUTPUT

            - name: Install SAML (python3-saml) dependencies
              if: needs.changes.outputs.shouldRun == 'true'
              shell: bash
              run: |
                  sudo apt-get update && sudo apt-get install libxml2-dev libxmlsec1-dev libxmlsec1-openssl

            - name: Install pnpm
              if: needs.changes.outputs.shouldRun == 'true'
              uses: pnpm/action-setup@a7487c7e89a18df4991f7f222e4898a00d66ddda # v4

            - name: Set up Node.js
              if: needs.changes.outputs.shouldRun == 'true'
              uses: actions/setup-node@v4
              with:
                  node-version: 22.17.1
                  cache: pnpm

            # tests would intermittently fail in GH actions
            # with exit code 134 _after passing_ all tests
            # this appears to fix it
            # absolute wild tbh https://stackoverflow.com/a/75503402
            - uses: tlambert03/setup-qt-libs@19e4ef2d781d81f5f067182e228b54ec90d23b76 # v1

            - name: Install plugin_transpiler
              if: needs.changes.outputs.shouldRun == 'true'
              shell: bash
              run: |
                  pnpm --filter=@posthog/plugin-transpiler... install --frozen-lockfile
                  bin/turbo --filter=@posthog/plugin-transpiler build

            - name: Install Python dependencies
              if: needs.changes.outputs.shouldRun == 'true'
              shell: bash
              run: |
                  UV_PROJECT_ENVIRONMENT=$pythonLocation uv sync --frozen --dev

            - name: Install the working version of hogql-parser
              if: needs.changes.outputs.shouldRun == 'true' && steps.hogql-parser-diff.outputs.changed == 'true'
              shell: bash
              # This is not cached currently, as it's important to build the current HEAD version of hogql-parser if it has
              # changed (requirements.txt has the already-published version)
              run: |
                  sudo apt-get install libboost-all-dev unzip cmake curl uuid pkg-config
                  curl https://www.antlr.org/download/antlr4-cpp-runtime-4.13.1-source.zip --output antlr4-source.zip
                  # Check that the downloaded archive is the expected runtime - a security measure
                  anltr_known_md5sum="c875c148991aacd043f733827644a76f"
                  antlr_found_ms5sum="$(md5sum antlr4-source.zip | cut -d' ' -f1)"
                  if [[ "$anltr_known_md5sum" != "$antlr_found_ms5sum" ]]; then
                      echo "Unexpected MD5 sum of antlr4-source.zip!"
                      echo "Known: $anltr_known_md5sum"
                      echo "Found: $antlr_found_ms5sum"
                      exit 64
                  fi
                  unzip antlr4-source.zip -d antlr4-source && cd antlr4-source
                  cmake .
                  DESTDIR=out make install
                  sudo cp -r out/usr/local/include/antlr4-runtime /usr/include/
                  sudo cp out/usr/local/lib/libantlr4-runtime.so* /usr/lib/
                  sudo ldconfig
                  cd ..
                  pip install ./common/hogql_parser

            - name: Set up needed files
              if: needs.changes.outputs.shouldRun == 'true'
              shell: bash
              run: |
                  mkdir -p frontend/dist
                  touch frontend/dist/index.html
                  touch frontend/dist/layout.html
                  touch frontend/dist/exporter.html
                  ./bin/download-mmdb

            - name: Get pnpm cache directory path
              if: needs.changes.outputs.shouldRun == 'true'
              id: pnpm-cache-dir
              run: echo "PNPM_STORE_PATH=$(pnpm store path)" >> $GITHUB_OUTPUT

            - uses: actions/cache@v4
              if: needs.changes.outputs.shouldRun == 'true'
              id: pnpm-cache
              with:
                  path: ${{ steps.pnpm-cache-dir.outputs.PNPM_STORE_PATH }}
                  key: ${{ runner.os }}-pnpm-playwright-${{ hashFiles('pnpm-lock.yaml') }}
                  restore-keys: ${{ runner.os }}-pnpm-playwright-

            - name: Install package.json dependencies with pnpm
              if: needs.changes.outputs.shouldRun == 'true'
              run: |
                  pnpm --filter=@posthog/playwright... install --frozen-lockfile
                  bin/turbo --filter=@posthog/frontend prepare

            - name: Wait for services to be available
              if: needs.changes.outputs.shouldRun == 'true'
              run: |
                  bin/check_kafka_clickhouse_up
                  bin/check_postgres_up

            - name: Build frontend
              if: needs.changes.outputs.shouldRun == 'true'
              run: |
                  pnpm --filter=@posthog/frontend... install --frozen-lockfile
                  pnpm --filter=@posthog/frontend build:products
                  pnpm --filter=@posthog/frontend build

            - name: Collect static files
              if: needs.changes.outputs.shouldRun == 'true'
              run: |
                  # KLUDGE: to get the image-bitmap-data-url-worker-*.js.map files into the dist folder
                  # KLUDGE: rrweb thinks they're alongside and the django's collectstatic fails
                  cp frontend/node_modules/@posthog/rrweb/dist/image-bitmap-data-url-worker-*.js.map frontend/dist/ && python manage.py collectstatic --noinput
            - name: Create test database
              if: needs.changes.outputs.shouldRun == 'true'
              run: |
                  createdb posthog_e2e_test || echo "Database already exists"
                  # Drop and recreate clickhouse test database
                  echo 'DROP DATABASE if exists posthog_test' | curl 'http://localhost:8123/' --data-binary @-
                  echo 'create database posthog_test' | curl 'http://localhost:8123/' --data-binary @-

            - name: Apply postgres and clickhouse migrations and setup dev
              if: needs.changes.outputs.shouldRun == 'true'
              run: |
                  python manage.py migrate_clickhouse &
                  python manage.py migrate --noinput
                  python manage.py setup_dev
                  wait

            - name: Source celery queues
              if: needs.changes.outputs.shouldRun == 'true'
              run: |
                  source ./bin/celery-queues.env
                  echo "CELERY_WORKER_QUEUES=$CELERY_WORKER_QUEUES" >> $GITHUB_ENV

            - name: Start PostHog web & Celery worker
              if: needs.changes.outputs.shouldRun == 'true'
              run: |
                  python manage.py run_autoreload_celery --type=worker &> /tmp/celery.log &
                  python manage.py runserver 8000 &> /tmp/server.log &

            # Install Playwright browsers while we wait for PostHog to be ready
            - name: Install Playwright browsers
              if: needs.changes.outputs.shouldRun == 'true'
              run: pnpm --filter=@posthog/playwright exec playwright install chromium --with-deps

            - name: Wait for PostHog to be ready
              if: needs.changes.outputs.shouldRun == 'true'
              uses: iFaxity/wait-on-action@1fe019e0475491e9e8c4f421b6914ccc3ed8f99c # v1.2.1
              with:
                  resource: http://localhost:8000
                  timeout: 180000
                  interval: 2000
                  verbose: true

            - name: Run Playwright tests
              if: needs.changes.outputs.shouldRun == 'true'
<<<<<<< HEAD
              continue-on-error: true
              id: playwright-tests
              env:
                  START_PLAYWRIGHT: '1'
=======
>>>>>>> 58f8d69c
              run: pnpm --filter=@posthog/playwright exec playwright test

            - name: Configure global git diff log
              if: needs.changes.outputs.shouldRun == 'true'
              run: git config --global --add safe.directory '*'

            - name: Count and optimize updated screenshots
              id: diff
              # Skip on forks
              if: needs.changes.outputs.shouldRun == 'true' && github.event.pull_request.head.repo.full_name == github.repository
              run: |
                  echo $(git diff --name-status playwright/__snapshots__) # Wrapped to ignore exit 1 on empty diff
                  ADDED=$(git diff --name-status playwright/__snapshots__/ | grep '^A' | wc -l)
                  MODIFIED=$(git diff --name-status playwright/__snapshots__/ | grep '^M' | wc -l)
                  DELETED=$(git diff --name-status playwright/__snapshots__/ | grep '^D' | wc -l)
                  TOTAL=$(git diff --name-status playwright/__snapshots__/ | wc -l)

                  # If added or modified, run OptiPNG
                  if [ $ADDED -gt 0 ] || [ $MODIFIED -gt 0 ]; then
                    echo "Screenshots updated ($ADDED new, $MODIFIED changed), running OptiPNG"
                    apt update && apt install -y optipng
                    # TODO: RESTORE OptiPNG - it turns out it never worked before
                    # optipng -clobber -o4 -strip all playwright/__snapshots__/**/*.png

                    # we don't want to _always_ run OptiPNG
                    # so, we run it after checking for a diff
                    # but, the files we diffed might then be changed by OptiPNG
                    # and as a result they might no longer be different...

                    # we check again
                    git diff --name-status playwright/__snapshots__/ # For debugging
                    ADDED=$(git diff --name-status playwright/__snapshots__/ | grep '^A' | wc -l)
                    MODIFIED=$(git diff --name-status playwright/__snapshots__/ | grep '^M' | wc -l)
                    DELETED=$(git diff --name-status playwright/__snapshots__/ | grep '^D' | wc -l)
                    TOTAL=$(git diff --name-status playwright/__snapshots__/ | wc -l)

                    if [ $ADDED -gt 0 ] || [ $MODIFIED -gt 0 ]; then
                        echo "Screenshots updated ($ADDED new, $MODIFIED changed), _even after_ running OptiPNG"
                        git add playwright/__snapshots__/ playwright/
                    fi
                  fi

                  echo "Screenshot changes:"
                  echo "Added: $ADDED"
                  echo "Modified: $MODIFIED"
                  echo "Deleted: $DELETED"
                  echo "Total: $TOTAL"

            - name: Catch and flag flapping screenshots
              id: flappy-bird
              if: needs.changes.outputs.shouldRun == 'true' && github.event.pull_request.head.repo.full_name == github.repository
              shell: bash
              run: |
                  PATHS_FLAPPING=()
                  last_human_commit=$(git log --pretty=format:"%H" --perl-regexp --author='^(?!github-actions)' -1)
                  echo "Last human commit identified: $last_human_commit"
                  for screenshot_path in $(git diff --name-only HEAD playwright/__snapshots__); do
                      echo "Checking screenshot path: $screenshot_path"
                      number_of_times_screenshot_has_changed_since_last_human_commit=$(git log --oneline ${last_human_commit}..HEAD -- $screenshot_path | wc -l | xargs)
                      echo "Number of times $screenshot_path has changed since last human commit: $number_of_times_screenshot_has_changed_since_last_human_commit"
                      if [ "$number_of_times_screenshot_has_changed_since_last_human_commit" -gt 0 ]; then
                          PATHS_FLAPPING+=($screenshot_path)
                      fi
                  done
                  echo "Paths flapping: ${PATHS_FLAPPING[*]:-none}"

            - name: Commit updated screenshots
              uses: EndBug/add-and-commit@a94899bca583c204427a224a7af87c02f9b325d5 # v9
              if: needs.changes.outputs.shouldRun == 'true' && github.event.pull_request.head.repo.full_name == github.repository
              id: commit
              with:
                  add: 'playwright/'
                  message: 'Update E2E screenshots for Playwright'
                  pull: --rebase --autostash # Make sure we're up to date with other commits
                  default_author: github_actions
                  github_token: ${{ secrets.POSTHOG_BOT_GITHUB_TOKEN || github.token }}

            # ── Artifacts on failure / always ─────────────────────────────────────
            - name: Show celery logs
              if: needs.changes.outputs.shouldRun == 'true'
              run: cat /tmp/celery.log
            - name: Show server logs
              if: needs.changes.outputs.shouldRun == 'true'
              run: cat /tmp/server.log

            - name: Show server logs
              if: needs.changes.outputs.shouldRun == 'true'
              run: |
                  docker ps
                  docker logs posthog-proxy-1

            - name: Archive Playwright report on failure
              if: failure()
              uses: actions/upload-artifact@v4
              with:
                  name: playwright-report
                  path: playwright/playwright-report/
                  retention-days: 30

            - name: Archive screenshots
              if: needs.changes.outputs.shouldRun == 'true'
              uses: actions/upload-artifact@v4
              with:
                  name: playwright-screenshots
                  path: playwright/test-results
                  retention-days: 30

            - name: Fail workflow if tests failed
              if: needs.changes.outputs.shouldRun == 'true' && steps.playwright-tests.outcome == 'failure'
              run: |
                  echo "❌ Playwright tests failed, but screenshots were processed and committed."
                  echo "Check the test logs above for details on which tests failed."
                  exit 1

    capture-run-time:
        name: Capture run time
        runs-on: ubuntu-latest
        needs: [changes, playwright]
        if: needs.changes.outputs.shouldRun == 'true'
        steps:
            - name: Calculate run time and send to PostHog
              run: |
                  gh auth login --with-token < <(echo ${{ secrets.GITHUB_TOKEN }})
                  run_id=${GITHUB_RUN_ID}
                  repo=${GITHUB_REPOSITORY}
                  run_info=$(gh api repos/${repo}/actions/runs/${run_id})
                  echo run_info: ${run_info}
                  # name is the name of the workflow file
                  # run_started_at is the start time of the workflow
                  # we want to get the number of seconds between the start time and now
                  name=$(echo ${run_info} | jq -r '.name')
                  run_url=$(echo ${run_info} | jq -r '.url')
                  run_started_at=$(echo ${run_info} | jq -r '.run_started_at')
                  run_attempt=$(echo ${run_info} | jq -r '.run_attempt')
                  start_seconds=$(date -d "${run_started_at}" +%s)
                  now_seconds=$(date +%s)
                  duration=$((now_seconds-start_seconds))
                  echo running_time_duration_seconds=${duration} >> $GITHUB_ENV
                  echo running_time_run_url=${run_url} >> $GITHUB_ENV
                  echo running_time_run_attempt=${run_attempt} >> $GITHUB_ENV
                  echo running_time_run_id=${run_id} >> $GITHUB_ENV
                  echo running_time_run_started_at=${run_started_at} >> $GITHUB_ENV
            - name: Capture running time to PostHog
              if: github.repository == 'PostHog/posthog'
              uses: PostHog/posthog-github-action@v0.1
              with:
                  posthog-token: ${{secrets.POSTHOG_API_TOKEN}}
                  event: 'posthog-ci-running-time'
                  properties: '{"runner": "depot", "duration_seconds": ${{ env.running_time_duration_seconds }}, "run_url": "${{ env.running_time_run_url }}", "run_attempt": "${{ env.running_time_run_attempt }}", "run_id": "${{ env.running_time_run_id }}", "run_started_at": "${{ env.running_time_run_started_at }}"}'<|MERGE_RESOLUTION|>--- conflicted
+++ resolved
@@ -496,13 +496,10 @@
 
             - name: Run Playwright tests
               if: needs.changes.outputs.shouldRun == 'true'
-<<<<<<< HEAD
               continue-on-error: true
               id: playwright-tests
               env:
                   START_PLAYWRIGHT: '1'
-=======
->>>>>>> 58f8d69c
               run: pnpm --filter=@posthog/playwright exec playwright test
 
             - name: Configure global git diff log
