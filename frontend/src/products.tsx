--- conflicted
+++ resolved
@@ -408,11 +408,7 @@
 export const getTreeItemsProducts = (): FileSystemImport[] => [
     { path: 'Broadcasts', href: urls.messagingBroadcasts(), type: 'hog_function/broadcast' },
     { path: 'Campaigns', href: urls.messagingCampaigns(), type: 'hog_function/campaign' },
-<<<<<<< HEAD
     { path: 'Chat', type: 'chat_feature', href: urls.chatList() },
-    { path: 'Cohorts', type: 'cohort', href: urls.cohorts() },
-=======
->>>>>>> 0b6343fb
     { path: 'Dashboards', type: 'dashboard', href: urls.dashboards() },
     { path: 'Early access features', type: 'early_access_feature', href: urls.earlyAccessFeatures() },
     { path: `Experiments`, type: 'experiment', href: urls.experiments() },
