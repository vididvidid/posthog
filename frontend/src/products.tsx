/* eslint @typescript-eslint/explicit-module-boundary-types: 0 */
// Generated by @posthog/esbuilder/utils.mjs, based on product folder manifests under products/*/manifest.tsx
// The imports are preserved between builds, so please update if any are missing or extra.

import {
    IconDashboard,
    IconGraph,
    IconMegaphone,
    IconNotebook,
    IconPerson,
    IconPieChart,
    IconPiggyBank,
    IconRewindPlay,
    IconRocket,
    IconTestTube,
    IconToggle,
} from '@posthog/icons'
import { combineUrl } from 'kea-router'
import { AlertType } from 'lib/components/Alerts/types'
import { FEATURE_FLAGS } from 'lib/constants'
import { toParams } from 'lib/utils'
import { Params } from 'scenes/sceneTypes'
import { urls } from 'scenes/urls'

import {
    ExperimentFunnelsQuery,
    ExperimentTrendsQuery,
    HogQLFilters,
    HogQLVariable,
    Node,
    NodeKind,
} from '~/queries/schema/schema-general'

import { isDataTableNode, isDataVisualizationNode, isHogQLQuery } from './queries/utils'
import { ActionType, DashboardType, InsightShortId, InsightType, RecordingUniversalFilters, ReplayTabs } from './types'

/** This const is auto-generated, as is the whole file */
export const productScenes: Record<string, () => Promise<any>> = {
    EarlyAccessFeatures: () => import('../../products/early_access_features/frontend/EarlyAccessFeatures'),
    EarlyAccessFeature: () => import('../../products/early_access_features/frontend/EarlyAccessFeature'),
    LLMObservability: () => import('../../products/llm_observability/frontend/LLMObservabilityScene'),
    LLMObservabilityTrace: () => import('../../products/llm_observability/frontend/LLMObservabilityTraceScene'),
    LLMObservabilityUsers: () => import('../../products/llm_observability/frontend/LLMObservabilityUsers'),
    MessagingCampaigns: () => import('../../products/messaging/frontend/Campaigns'),
    MessagingBroadcasts: () => import('../../products/messaging/frontend/Broadcasts'),
    MessagingLibrary: () => import('../../products/messaging/frontend/Library'),
<<<<<<< HEAD
    PaymentsOverview: () => import('../../products/payments/frontend/scenes/overview/PaymentsOverviewScene'),
    PaymentsProducts: () => import('../../products/payments/frontend/scenes/products/PaymentsProductsScene'),
    PaymentsTransactions: () =>
        import('../../products/payments/frontend/scenes/transactions/PaymentsTransactionsScene'),
    PaymentsSettings: () => import('../../products/payments/frontend/scenes/settings/PaymentsSettingsScene'),
=======
    RevenueAnalytics: () => import('../../products/revenue_analytics/frontend/RevenueAnalyticsScene'),
>>>>>>> 26542293
}

/** This const is auto-generated, as is the whole file */
export const productRoutes: Record<string, [string, string]> = {
    '/early_access_features': ['EarlyAccessFeatures', 'earlyAccessFeatures'],
    '/early_access_features/:id': ['EarlyAccessFeature', 'earlyAccessFeature'],
    '/llm-observability': ['LLMObservability', 'llmObservability'],
    '/llm-observability/dashboard': ['LLMObservability', 'llmObservabilityDashboard'],
    '/llm-observability/generations': ['LLMObservability', 'llmObservabilityGenerations'],
    '/llm-observability/traces': ['LLMObservability', 'llmObservabilityTraces'],
    '/llm-observability/traces/:id': ['LLMObservabilityTrace', 'llmObservability'],
    '/llm-observability/users': ['LLMObservability', 'llmObservabilityUsers'],
    '/messaging/campaigns': ['MessagingCampaigns', 'messagingCampaigns'],
    '/messaging/campaigns/:id': ['MessagingCampaigns', 'messagingCampaign'],
    '/messaging/campaigns/new': ['MessagingCampaigns', 'messagingCampaignNew'],
    '/messaging/broadcasts': ['MessagingBroadcasts', 'messagingBroadcasts'],
    '/messaging/broadcasts/:id': ['MessagingBroadcasts', 'messagingBroadcast'],
    '/messaging/broadcasts/new': ['MessagingBroadcasts', 'messagingBroadcastNew'],
    '/messaging/library': ['MessagingLibrary', 'messagingLibrary'],
    '/messaging/library/new': ['MessagingLibrary', 'messagingLibraryNew'],
    '/messaging/library/:id': ['MessagingLibrary', 'messagingLibraryTemplate'],
<<<<<<< HEAD
    '/payments': ['PaymentsOverview', 'paymentsOverview'],
    '/payments/products': ['PaymentsProducts', 'paymentsProducts'],
    '/payments/transactions': ['PaymentsTransactions', 'paymentsTransactions'],
    '/payments/settings': ['PaymentsSettings', 'paymentsSettings'],
=======
    '/revenue_analytics': ['RevenueAnalytics', 'revenueAnalytics'],
>>>>>>> 26542293
}

/** This const is auto-generated, as is the whole file */
export const productRedirects: Record<
    string,
    string | ((params: Params, searchParams: Params, hashParams: Params) => string)
> = { '/messaging': '/messaging/broadcasts' }

/** This const is auto-generated, as is the whole file */
export const productConfiguration: Record<string, any> = {
    EarlyAccessFeatures: {
        name: 'Early Access Features',
        projectBased: true,
        defaultDocsPath: '/docs/feature-flags/early-access-feature-management',
        activityScope: 'EarlyAccessFeature',
    },
    EarlyAccessFeature: {
        name: 'Early Access Features',
        projectBased: true,
        defaultDocsPath: '/docs/feature-flags/early-access-feature-management',
        activityScope: 'EarlyAccessFeature',
    },
    LLMObservability: {
        projectBased: true,
        name: 'LLM observability',
        activityScope: 'LLMObservability',
        layout: 'app-container',
        defaultDocsPath: '/docs/ai-engineering/observability',
    },
    LLMObservabilityTrace: {
        projectBased: true,
        name: 'LLM observability trace',
        activityScope: 'LLMObservability',
        layout: 'app-container',
        defaultDocsPath: '/docs/ai-engineering/observability',
    },
    LLMObservabilityUsers: {
        projectBased: true,
        name: 'LLM observability users',
        activityScope: 'LLMObservability',
        layout: 'app-container',
        defaultDocsPath: '/docs/ai-engineering/observability',
    },
    MessagingCampaigns: { name: 'Messaging', projectBased: true },
    MessagingBroadcasts: { name: 'Messaging', projectBased: true },
    MessagingLibrary: { name: 'Messaging', projectBased: true },
<<<<<<< HEAD
    PaymentsOverview: { name: 'Payments overview', projectBased: true },
    PaymentsProducts: { name: 'Payments products', projectBased: true },
    PaymentsTransactions: { name: 'Payments transactions', projectBased: true },
    PaymentsSettings: { name: 'Payments settings', projectBased: true },
=======
    RevenueAnalytics: {
        name: 'Revenue Analytics',
        projectBased: true,
        defaultDocsPath: '/docs/revenue-analytics',
        activityScope: 'RevenueAnalytics',
    },
>>>>>>> 26542293
}

/** This const is auto-generated, as is the whole file */
export const productUrls = {
    createAction: (): string => `/data-management/actions/new`,
    duplicateAction: (action: ActionType | null): string => {
        const queryParams = action ? `?copy=${encodeURIComponent(JSON.stringify(action))}` : ''
        return `/data-management/actions/new/${queryParams}`
    },
    action: (id: string | number): string => `/data-management/actions/${id}`,
    actions: (): string => '/data-management/actions',
    dashboards: (): string => '/dashboard',
    dashboard: (id: string | number, highlightInsightId?: string): string =>
        combineUrl(`/dashboard/${id}`, highlightInsightId ? { highlightInsightId } : {}).url,
    dashboardTextTile: (id: string | number, textTileId: string | number): string =>
        `${urls.dashboard(id)}/text-tiles/${textTileId}`,
    dashboardSharing: (id: string | number): string => `/dashboard/${id}/sharing`,
    dashboardSubscriptions: (id: string | number): string => `/dashboard/${id}/subscriptions`,
    dashboardSubscription: (id: string | number, subscriptionId: string): string =>
        `/dashboard/${id}/subscriptions/${subscriptionId}`,
    sharedDashboard: (shareToken: string): string => `/shared_dashboard/${shareToken}`,
    earlyAccessFeatures: (): string => '/early_access_features',
    earlyAccessFeature: (id: string): string => `/early_access_features/${id}`,
    experiment: (
        id: string | number,
        options?: {
            metric?: ExperimentTrendsQuery | ExperimentFunnelsQuery
            name?: string
        }
    ): string => `/experiments/${id}${options ? `?${toParams(options)}` : ''}`,
    experiments: (): string => '/experiments',
    experimentsSharedMetrics: (): string => '/experiments/shared-metrics',
    experimentsSharedMetric: (id: string | number): string => `/experiments/shared-metrics/${id}`,
    featureFlags: (tab?: string): string => `/feature_flags${tab ? `?tab=${tab}` : ''}`,
    featureFlag: (id: string | number): string => `/feature_flags/${id}`,
    featureFlagDuplicate: (sourceId: number | string | null): string => `/feature_flags/new?sourceId=${sourceId}`,
    groups: (groupTypeIndex: string | number): string => `/groups/${groupTypeIndex}`,
    group: (groupTypeIndex: string | number, groupKey: string, encode: boolean = true, tab?: string | null): string =>
        `/groups/${groupTypeIndex}/${encode ? encodeURIComponent(groupKey) : groupKey}${tab ? `/${tab}` : ''}`,
    llmObservabilityDashboard: (): string => '/llm-observability',
    llmObservabilityGenerations: (): string => '/llm-observability/generations',
    llmObservabilityTraces: (): string => '/llm-observability/traces',
    llmObservabilityTrace: (
        id: string,
        params?: {
            event?: string
            timestamp?: string
        }
    ): string => {
        const queryParams = new URLSearchParams(params)
        const stringifiedParams = queryParams.toString()
        return `/llm-observability/traces/${id}${stringifiedParams ? `?${stringifiedParams}` : ''}`
    },
    llmObservabilityUsers: (): string => '/llm-observability/users',
    messagingCampaigns: (): string => '/messaging/campaigns',
    messagingCampaign: (id?: string): string => `/messaging/campaigns/${id}`,
    messagingCampaignNew: (): string => '/messaging/campaigns/new',
    messagingBroadcasts: (): string => '/messaging/broadcasts',
    messagingBroadcast: (id?: string): string => `/messaging/broadcasts/${id}`,
    messagingBroadcastNew: (): string => '/messaging/broadcasts/new',
    messagingLibrary: (): string => '/messaging/library',
    messagingLibraryNew: (): string => '/messaging/library/new',
    messagingLibraryTemplate: (id?: string): string => `/messaging/library/${id}`,
    notebooks: (): string => '/notebooks',
    notebook: (shortId: string): string => `/notebooks/${shortId}`,
    canvas: (): string => `/canvas`,
    paymentsOverview: (): string => `/payments`,
    paymentsProducts: (): string => `/payments/products`,
    paymentsTransactions: (): string => `/payments/transactions`,
    paymentsSettings: (): string => `/payments/settings`,
    personByDistinctId: (id: string, encode: boolean = true): string =>
        encode ? `/person/${encodeURIComponent(id)}` : `/person/${id}`,
    personByUUID: (uuid: string, encode: boolean = true): string =>
        encode ? `/persons/${encodeURIComponent(uuid)}` : `/persons/${uuid}`,
    persons: (): string => '/persons',
    insights: (): string => '/insights',
    insightNew: ({
        type,
        dashboardId,
        query,
    }: {
        type?: InsightType
        dashboardId?: DashboardType['id'] | null
        query?: Node
    } = {}): string => {
        if (isHogQLQuery(query)) {
            return urls.sqlEditor(query.query)
        }
        if ((isDataVisualizationNode(query) || isDataTableNode(query)) && isHogQLQuery(query.source)) {
            return urls.sqlEditor(query.source.query)
        }
        return combineUrl('/insights/new', dashboardId ? { dashboard: dashboardId } : {}, {
            ...(type ? { insight: type } : {}),
            ...(query ? { q: typeof query === 'string' ? query : JSON.stringify(query) } : {}),
        }).url
    },
    insightNewHogQL: ({ query, filters }: { query: string; filters?: HogQLFilters }): string =>
        urls.insightNew({
            query: { kind: NodeKind.DataTableNode, source: { kind: 'HogQLQuery', query, filters } } as any,
        }),
    insightEdit: (id: InsightShortId): string => `/insights/${id}/edit`,
    insightView: (
        id: InsightShortId,
        dashboardId?: number,
        variablesOverride?: Record<string, HogQLVariable>
    ): string => {
        const params = [
            { param: 'dashboard', value: dashboardId },
            { param: 'variables_override', value: variablesOverride },
        ]
            .filter((n) => Boolean(n.value))
            .map((n) => `${n.param}=${encodeURIComponent(JSON.stringify(n.value))}`)
            .join('&')
        return `/insights/${id}${params.length ? `?${params}` : ''}`
    },
    insightSubcriptions: (id: InsightShortId): string => `/insights/${id}/subscriptions`,
    insightSubcription: (id: InsightShortId, subscriptionId: string): string =>
        `/insights/${id}/subscriptions/${subscriptionId}`,
    insightSharing: (id: InsightShortId): string => `/insights/${id}/sharing`,
    savedInsights: (tab?: string): string => `/insights${tab ? `?tab=${tab}` : ''}`,
    insightAlerts: (insightShortId: InsightShortId): string => `/insights/${insightShortId}/alerts`,
    insightAlert: (insightShortId: InsightShortId, alertId: AlertType['id']): string =>
        `/insights/${insightShortId}/alerts?alert_id=${alertId}`,
    alert: (alertId: string): string => `/insights?tab=alerts&alert_id=${alertId}`,
    alerts: (): string => `/insights?tab=alerts`,
    replay: (
        tab?: ReplayTabs,
        filters?: Partial<RecordingUniversalFilters>,
        sessionRecordingId?: string,
        order?: string
    ): string =>
        combineUrl(tab ? `/replay/${tab}` : '/replay/home', {
            ...(filters ? { filters } : {}),
            ...(sessionRecordingId ? { sessionRecordingId } : {}),
            ...(order ? { order } : {}),
        }).url,
    replayPlaylist: (id: string): string => `/replay/playlists/${id}`,
    replaySingle: (id: string): string => `/replay/${id}`,
    replayFilePlayback: (): string => '/replay/file-playback',
    replaySettings: (sectionId?: string): string => `/replay/settings${sectionId ? `?sectionId=${sectionId}` : ''}`,
    revenueAnalytics: (): string => '/revenue_analytics',
    webAnalytics: (): string => `/web`,
    webAnalyticsWebVitals: (): string => `/web/web-vitals`,
    webAnalyticsPageReports: (): string => `/web/page-reports`,
}

/** This const is auto-generated, as is the whole file */
export const fileSystemTypes = {
    action: { icon: <IconRocket />, href: (ref: string) => urls.action(ref) },
    dashboard: { icon: <IconDashboard />, href: (ref: string) => urls.dashboard(ref) },
    early_access_feature: { icon: <IconRocket />, href: (ref: string) => urls.earlyAccessFeature(ref) },
    experiment: { icon: <IconTestTube />, href: (ref: string) => urls.experiment(ref) },
    feature_flag: { icon: <IconToggle />, href: (ref: string) => urls.featureFlag(ref) },
    'hog_function/broadcast': { icon: <IconMegaphone />, href: (ref: string) => urls.messagingBroadcast(ref) },
    insight: { icon: <IconGraph />, href: (ref: string) => urls.insightView(ref as InsightShortId) },
    notebook: { icon: <IconNotebook />, href: (ref: string) => urls.notebook(ref) },
    session_recording_playlist: { icon: <IconRewindPlay />, href: (ref: string) => urls.replayPlaylist(ref) },
}

/** This const is auto-generated, as is the whole file */
export const treeItemsNew = [
    {
        path: `Broadcast`,
        type: 'hog_function/broadcast',
        href: () => urls.messagingBroadcastNew(),
        flag: FEATURE_FLAGS.MESSAGING,
    },
    { path: `Dashboard`, type: 'dashboard', href: () => urls.dashboards() + '#newDashboard=modal' },
    { path: `Experiment`, type: 'experiment', href: () => urls.experiment('new') },
    { path: `Feature flag`, type: 'feature_flag', href: () => urls.featureFlag('new') },
    { path: `Funnels`, type: 'insight', href: () => urls.insightNew({ type: InsightType.FUNNELS }) },
    { path: `Lifecycle`, type: 'insight', href: () => urls.insightNew({ type: InsightType.LIFECYCLE }) },
    { path: `Notebook`, type: 'notebook', href: () => urls.notebook('new') },
    { path: `Retention`, type: 'insight', href: () => urls.insightNew({ type: InsightType.RETENTION }) },
    { path: `Stickiness`, type: 'insight', href: () => urls.insightNew({ type: InsightType.STICKINESS }) },
    { path: `Trends`, type: 'insight', href: () => urls.insightNew({ type: InsightType.TRENDS }) },
    { path: `User paths`, type: 'insight', href: () => urls.insightNew({ type: InsightType.PATHS }) },
]

/** This const is auto-generated, as is the whole file */
export const treeItemsExplore = [
    { path: 'Data management/Actions', icon: <IconRocket />, href: () => urls.actions() },
    { path: 'Early access features', icon: <IconRocket />, href: () => urls.earlyAccessFeatures() },
    { path: 'Explore/Revenue analytics', icon: <IconPiggyBank />, href: () => urls.revenueAnalytics() },
    { path: 'People and groups/People', icon: <IconPerson />, href: () => urls.persons() },
    { path: 'Recordings/Playlists', href: () => urls.replay(ReplayTabs.Playlists), icon: <IconRewindPlay /> },
    { path: 'Recordings/Recordings', href: () => urls.replay(ReplayTabs.Home), icon: <IconRewindPlay /> },
    { path: 'Recordings/Settings', href: () => urls.replay(ReplayTabs.Settings), icon: <IconRewindPlay /> },
    { path: 'Recordings/What to watch', href: () => urls.replay(ReplayTabs.Templates), icon: <IconRewindPlay /> },
    { path: 'Web Analytics', icon: <IconPieChart />, href: () => urls.webAnalytics() },
]<|MERGE_RESOLUTION|>--- conflicted
+++ resolved
@@ -44,15 +44,12 @@
     MessagingCampaigns: () => import('../../products/messaging/frontend/Campaigns'),
     MessagingBroadcasts: () => import('../../products/messaging/frontend/Broadcasts'),
     MessagingLibrary: () => import('../../products/messaging/frontend/Library'),
-<<<<<<< HEAD
     PaymentsOverview: () => import('../../products/payments/frontend/scenes/overview/PaymentsOverviewScene'),
     PaymentsProducts: () => import('../../products/payments/frontend/scenes/products/PaymentsProductsScene'),
     PaymentsTransactions: () =>
         import('../../products/payments/frontend/scenes/transactions/PaymentsTransactionsScene'),
     PaymentsSettings: () => import('../../products/payments/frontend/scenes/settings/PaymentsSettingsScene'),
-=======
     RevenueAnalytics: () => import('../../products/revenue_analytics/frontend/RevenueAnalyticsScene'),
->>>>>>> 26542293
 }
 
 /** This const is auto-generated, as is the whole file */
@@ -74,14 +71,11 @@
     '/messaging/library': ['MessagingLibrary', 'messagingLibrary'],
     '/messaging/library/new': ['MessagingLibrary', 'messagingLibraryNew'],
     '/messaging/library/:id': ['MessagingLibrary', 'messagingLibraryTemplate'],
-<<<<<<< HEAD
     '/payments': ['PaymentsOverview', 'paymentsOverview'],
     '/payments/products': ['PaymentsProducts', 'paymentsProducts'],
     '/payments/transactions': ['PaymentsTransactions', 'paymentsTransactions'],
     '/payments/settings': ['PaymentsSettings', 'paymentsSettings'],
-=======
     '/revenue_analytics': ['RevenueAnalytics', 'revenueAnalytics'],
->>>>>>> 26542293
 }
 
 /** This const is auto-generated, as is the whole file */
@@ -128,19 +122,16 @@
     MessagingCampaigns: { name: 'Messaging', projectBased: true },
     MessagingBroadcasts: { name: 'Messaging', projectBased: true },
     MessagingLibrary: { name: 'Messaging', projectBased: true },
-<<<<<<< HEAD
     PaymentsOverview: { name: 'Payments overview', projectBased: true },
     PaymentsProducts: { name: 'Payments products', projectBased: true },
     PaymentsTransactions: { name: 'Payments transactions', projectBased: true },
     PaymentsSettings: { name: 'Payments settings', projectBased: true },
-=======
     RevenueAnalytics: {
         name: 'Revenue Analytics',
         projectBased: true,
         defaultDocsPath: '/docs/revenue-analytics',
         activityScope: 'RevenueAnalytics',
     },
->>>>>>> 26542293
 }
 
 /** This const is auto-generated, as is the whole file */
