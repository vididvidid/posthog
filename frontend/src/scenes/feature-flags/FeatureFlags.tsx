import { IconLock } from '@posthog/icons'
import { LemonDialog, LemonInput, LemonSelect, LemonTag, lemonToast } from '@posthog/lemon-ui'
import { useActions, useValues } from 'kea'
import { router } from 'kea-router'
import { AccessControlledLemonButton } from 'lib/components/AccessControlledLemonButton'
import { ActivityLog } from 'lib/components/ActivityLog/ActivityLog'
import { FeatureFlagHog } from 'lib/components/hedgehogs'
import { MemberSelect } from 'lib/components/MemberSelect'
import { ObjectTags } from 'lib/components/ObjectTags/ObjectTags'
import { PageHeader } from 'lib/components/PageHeader'
import { ProductIntroduction } from 'lib/components/ProductIntroduction/ProductIntroduction'
import PropertyFiltersDisplay from 'lib/components/PropertyFilters/components/PropertyFiltersDisplay'
import { LemonButton } from 'lib/lemon-ui/LemonButton'
import { More } from 'lib/lemon-ui/LemonButton/More'
import { LemonDivider } from 'lib/lemon-ui/LemonDivider'
import { LemonTable, LemonTableColumn, LemonTableColumns } from 'lib/lemon-ui/LemonTable'
import { createdAtColumn, createdByColumn } from 'lib/lemon-ui/LemonTable/columnUtils'
import { LemonTableLink } from 'lib/lemon-ui/LemonTable/LemonTableLink'
import { LemonTabs } from 'lib/lemon-ui/LemonTabs'
import { Tooltip } from 'lib/lemon-ui/Tooltip'
import { FEATURE_FLAGS } from 'lib/constants'
import { featureFlagLogic as enabledFeaturesLogic } from 'lib/logic/featureFlagLogic'
import { copyToClipboard } from 'lib/utils/copyToClipboard'
import { deleteWithUndo } from 'lib/utils/deleteWithUndo'
import { getAppContext } from 'lib/utils/getAppContext'
import stringWithWBR from 'lib/utils/stringWithWBR'
import { projectLogic } from 'scenes/projectLogic'
import { SceneExport } from 'scenes/sceneTypes'
import { urls } from 'scenes/urls'
import { userLogic } from 'scenes/userLogic'

import { groupsModel, Noun } from '~/models/groupsModel'
import { InsightVizNode, NodeKind } from '~/queries/schema/schema-general'
import { AccessControlResourceType, ProductKey } from '~/types'
import {
    AccessControlLevel,
    ActivityScope,
    AnyPropertyFilter,
    AvailableFeature,
    BaseMathType,
    FeatureFlagEvaluationRuntime,
    FeatureFlagFilters,
    FeatureFlagType,
} from '~/types'

import { featureFlagLogic } from './featureFlagLogic'
import { featureFlagsLogic, FeatureFlagsTab, FLAGS_PER_PAGE } from './featureFlagsLogic'

export const scene: SceneExport = {
    component: FeatureFlags,
    logic: featureFlagsLogic,
    settingSectionId: 'environment-feature-flags',
}

export function OverViewTab({
    flagPrefix = '',
    searchPlaceholder = 'Search for feature flags',
    nouns = ['feature flag', 'feature flags'],
}: {
    flagPrefix?: string
    searchPlaceholder?: string
    nouns?: [string, string]
}): JSX.Element {
    const { currentProjectId } = useValues(projectLogic)
    const { aggregationLabel } = useValues(groupsModel)

    const flagLogic = featureFlagsLogic({ flagPrefix })
    const { featureFlagsLoading, featureFlags, count, pagination, filters, shouldShowEmptyState } = useValues(flagLogic)
    const { updateFeatureFlag, loadFeatureFlags, setFeatureFlagsFilters } = useActions(flagLogic)
    const { hasAvailableFeature } = useValues(userLogic)

    const page = filters.page || 1
    const startCount = (page - 1) * FLAGS_PER_PAGE + 1
    const endCount = page * FLAGS_PER_PAGE < count ? page * FLAGS_PER_PAGE : count

    const tryInInsightsUrl = (featureFlag: FeatureFlagType): string => {
        const query: InsightVizNode = {
            kind: NodeKind.InsightVizNode,
            source: {
                kind: NodeKind.TrendsQuery,
                series: [
                    {
                        event: '$pageview',
                        name: '$pageview',
                        kind: NodeKind.EventsNode,
                        math: BaseMathType.UniqueUsers,
                    },
                ],
                breakdownFilter: {
                    breakdown_type: 'event',
                    breakdown: `$feature/${featureFlag.key}`,
                },
            },
        }
        return urls.insightNew({ query })
    }

    const columns: LemonTableColumns<FeatureFlagType> = [
        {
            title: 'Key',
            dataIndex: 'key',
            className: 'ph-no-capture',
            sticky: true,
            width: '40%',
            sorter: (a: FeatureFlagType, b: FeatureFlagType) => (a.key || '').localeCompare(b.key || ''),
            render: function Render(_, featureFlag: FeatureFlagType) {
                return (
                    <LemonTableLink
                        to={featureFlag.id ? urls.featureFlag(featureFlag.id) : undefined}
                        title={
                            <>
                                <span>{stringWithWBR(featureFlag.key, 17)}</span>
                                {!featureFlag.can_edit && (
                                    <Tooltip title="You don't have edit permissions for this feature flag.">
                                        <IconLock
                                            style={{
                                                marginLeft: 6,
                                                verticalAlign: '-0.125em',
                                                display: 'inline',
                                            }}
                                        />
                                    </Tooltip>
                                )}
                            </>
                        }
                        description={featureFlag.name}
                    />
                )
            },
        },
        ...(hasAvailableFeature(AvailableFeature.TAGGING)
            ? [
                  {
                      title: 'Tags',
                      dataIndex: 'tags' as keyof FeatureFlagType,
                      render: function Render(tags: FeatureFlagType['tags']) {
                          return tags ? <ObjectTags tags={tags} staticOnly /> : null
                      },
                  } as LemonTableColumn<FeatureFlagType, keyof FeatureFlagType | undefined>,
              ]
            : []),
        createdByColumn<FeatureFlagType>() as LemonTableColumn<FeatureFlagType, keyof FeatureFlagType | undefined>,
        createdAtColumn<FeatureFlagType>() as LemonTableColumn<FeatureFlagType, keyof FeatureFlagType | undefined>,
        {
            title: 'Release conditions',
            width: 100,
            render: function Render(_, featureFlag: FeatureFlagType) {
                const releaseText = groupFilters(featureFlag.filters, undefined, aggregationLabel)
                return typeof releaseText === 'string' && releaseText.startsWith('100% of') ? (
                    <LemonTag type="highlight">{releaseText}</LemonTag>
                ) : (
                    releaseText
                )
            },
        },
        {
            title: 'Status',
            dataIndex: 'active',
            sorter: (a: FeatureFlagType, b: FeatureFlagType) => Number(a.active) - Number(b.active),
            width: 100,
            render: function RenderActive(_, featureFlag: FeatureFlagType) {
                return (
                    <div className="flex justify-start gap-1">
                        {featureFlag.performed_rollback ? (
                            <LemonTag type="warning" className="uppercase">
                                Rolled Back
                            </LemonTag>
                        ) : featureFlag.active ? (
                            <LemonTag type="success" className="uppercase">
                                Enabled
                            </LemonTag>
                        ) : (
                            <LemonTag type="default" className="uppercase">
                                Disabled
                            </LemonTag>
                        )}
                        {featureFlag.status === 'STALE' && (
                            <Tooltip
                                title={
                                    <>
                                        <div className="text-sm">Flag at least 30 days old and fully rolled out</div>
                                        <div className="text-xs">
                                            Make sure to remove any references to this flag in your code before deleting
                                            it.
                                        </div>
                                    </>
                                }
                                placement="left"
                            >
                                <span>
                                    <LemonTag type="warning" className="uppercase cursor-default">
                                        Stale
                                    </LemonTag>
                                </span>
                            </Tooltip>
                        )}
                    </div>
                )
            },
        },
        ...(enabledFeaturesLogic.values.featureFlags?.[FEATURE_FLAGS.FLAG_EVALUATION_RUNTIMES]
            ? [
                  {
                      title: 'Runtime',
                      dataIndex: 'evaluation_runtime' as keyof FeatureFlagType,
                      width: 120,
                      render: function RenderFlagRuntime(_: any, featureFlag: FeatureFlagType) {
                          const runtime = featureFlag.evaluation_runtime || FeatureFlagEvaluationRuntime.ALL
                          return (
                              <LemonTag type="default" className="uppercase">
                                  {runtime === FeatureFlagEvaluationRuntime.ALL
                                      ? 'All'
                                      : runtime === FeatureFlagEvaluationRuntime.CLIENT
                                      ? 'Client'
                                      : runtime === FeatureFlagEvaluationRuntime.SERVER
                                      ? 'Server'
                                      : 'All'}
                              </LemonTag>
                          )
                      },
                  },
              ]
            : []),
        {
            title: 'Runtime',
            dataIndex: 'evaluation_runtime',
            width: 120,
            render: function RenderFlagRuntime(_, featureFlag: FeatureFlagType) {
                return (
                    <LemonTag type="default" className="uppercase">
                        {featureFlag.evaluation_runtime === FeatureFlagEvaluationRuntime.ALL
                            ? 'All'
                            : featureFlag.evaluation_runtime === FeatureFlagEvaluationRuntime.CLIENT
                            ? 'Client'
                            : 'Server'}
                    </LemonTag>
                )
            },
        },
        {
            width: 0,
            render: function Render(_, featureFlag: FeatureFlagType) {
                return (
                    <More
                        overlay={
                            <>
                                <LemonButton
                                    onClick={() => {
                                        void copyToClipboard(featureFlag.key, 'feature flag key')
                                    }}
                                    fullWidth
                                >
                                    Copy feature flag key
                                </LemonButton>

                                <AccessControlledLemonButton
                                    userAccessLevel={featureFlag.user_access_level}
                                    minAccessLevel={AccessControlLevel.Editor}
                                    resourceType={AccessControlResourceType.FeatureFlag}
                                    data-attr={`feature-flag-${featureFlag.key}-switch`}
                                    onClick={() => {
                                        const newValue = !featureFlag.active
                                        LemonDialog.open({
                                            title: `${newValue === true ? 'Enable' : 'Disable'} this flag?`,
                                            description: `This flag will be immediately ${
                                                newValue === true ? 'rolled out to' : 'rolled back from'
                                            } the users matching the release conditions.`,
                                            primaryButton: {
                                                children: 'Confirm',
                                                type: 'primary',
                                                onClick: () => {
                                                    featureFlag.id
                                                        ? updateFeatureFlag({
                                                              id: featureFlag.id,
                                                              payload: { active: newValue },
                                                          })
                                                        : null
                                                },
                                                size: 'small',
                                            },
                                            secondaryButton: {
                                                children: 'Cancel',
                                                type: 'tertiary',
                                                size: 'small',
                                            },
                                        })
                                    }}
                                    id={`feature-flag-${featureFlag.id}-switch`}
                                    fullWidth
                                >
                                    {featureFlag.active ? 'Disable' : 'Enable'} feature flag
                                </AccessControlledLemonButton>

                                {featureFlag.id && (
                                    <AccessControlledLemonButton
                                        userAccessLevel={featureFlag.user_access_level}
                                        minAccessLevel={AccessControlLevel.Editor}
                                        resourceType={AccessControlResourceType.FeatureFlag}
                                        fullWidth
                                        disabled={!featureFlag.can_edit}
                                        onClick={() => {
                                            if (featureFlag.id) {
                                                featureFlagLogic({ id: featureFlag.id }).mount()
                                                featureFlagLogic({ id: featureFlag.id }).actions.editFeatureFlag(true)
                                                router.actions.push(urls.featureFlag(featureFlag.id))
                                            }
                                        }}
                                    >
                                        Edit
                                    </AccessControlledLemonButton>
                                )}

                                <LemonButton
                                    to={urls.featureFlagDuplicate(featureFlag.id)}
                                    data-attr="feature-flag-duplicate"
                                    fullWidth
                                >
                                    Duplicate feature flag
                                </LemonButton>

                                <LemonButton to={tryInInsightsUrl(featureFlag)} data-attr="usage" fullWidth>
                                    Try out in Insights
                                </LemonButton>

                                <LemonDivider />

                                {featureFlag.id && (
                                    <AccessControlledLemonButton
                                        userAccessLevel={featureFlag.user_access_level}
                                        minAccessLevel={AccessControlLevel.Editor}
                                        resourceType={AccessControlResourceType.FeatureFlag}
                                        status="danger"
                                        onClick={() => {
                                            void deleteWithUndo({
                                                endpoint: `projects/${currentProjectId}/feature_flags`,
                                                object: { name: featureFlag.key, id: featureFlag.id },
                                                callback: loadFeatureFlags,
                                            }).catch((e) => {
                                                lemonToast.error(`Failed to delete feature flag: ${e.detail}`)
                                            })
                                        }}
                                        disabledReason={
                                            !featureFlag.can_edit
                                                ? "You have only 'View' access for this feature flag. To make changes, please contact the flag's creator."
                                                : (featureFlag.features?.length || 0) > 0
                                                ? 'This feature flag is in use with an early access feature. Delete the early access feature to delete this flag'
                                                : (featureFlag.experiment_set?.length || 0) > 0
                                                ? 'This feature flag is linked to an experiment. Delete the experiment to delete this flag'
                                                : null
                                        }
                                        fullWidth
                                    >
                                        Delete feature flag
                                    </AccessControlledLemonButton>
                                )}
                            </>
                        }
                    />
                )
            },
        },
    ]

    const filtersSection = (
        <div className="flex justify-between mb-4 gap-2 flex-wrap">
            <LemonInput
                className="w-60"
                type="search"
                placeholder={searchPlaceholder || ''}
                onChange={(search) => setFeatureFlagsFilters({ search, page: 1 })}
                value={filters.search || ''}
                data-attr="feature-flag-search"
            />
            <div className="flex items-center gap-2">
                <span>
                    <b>Type</b>
                </span>
                <LemonSelect
                    dropdownMatchSelectWidth={false}
                    size="small"
                    onChange={(type) => {
                        if (type) {
                            if (type === 'all') {
                                if (filters) {
                                    const { type, ...restFilters } = filters
                                    setFeatureFlagsFilters({ ...restFilters, page: 1 }, true)
                                }
                            } else {
                                setFeatureFlagsFilters({ type, page: 1 })
                            }
                        }
                    }}
                    options={[
                        { label: 'All', value: 'all' },
                        { label: 'Boolean', value: 'boolean' },
                        {
                            label: 'Multiple variants',
                            value: 'multivariant',
                            'data-attr': 'feature-flag-select-type-option-multiple-variants',
                        },
                        { label: 'Experiment', value: 'experiment' },
                        { label: 'Remote config', value: 'remote_config' },
                    ]}
                    value={filters.type ?? 'all'}
                    data-attr="feature-flag-select-type"
                />
                <span>
                    <b>Status</b>
                </span>
                <LemonSelect
                    dropdownMatchSelectWidth={false}
                    size="small"
                    onChange={(status) => {
                        const { active, ...restFilters } = filters || {}
                        if (status === 'all') {
                            setFeatureFlagsFilters({ ...restFilters, page: 1 }, true)
                        } else if (status === 'STALE') {
                            setFeatureFlagsFilters({ ...restFilters, active: 'STALE', page: 1 }, true)
                        } else {
                            setFeatureFlagsFilters({ ...restFilters, active: status, page: 1 }, true)
                        }
                    }}
                    options={[
                        { label: 'All', value: 'all', 'data-attr': 'feature-flag-select-status-all' },
                        { label: 'Enabled', value: 'true' },
                        {
                            label: 'Disabled',
                            value: 'false',
                            'data-attr': 'feature-flag-select-status-disabled',
                        },
                        {
                            label: 'Stale',
                            value: 'STALE',
                            'data-attr': 'feature-flag-select-status-stale',
                        },
                    ]}
                    value={filters.active ?? 'all'}
                    data-attr="feature-flag-select-status"
                />
                <span className="ml-1">
                    <b>Created by</b>
                </span>
                <MemberSelect
                    defaultLabel="Any user"
                    value={filters.created_by_id ?? null}
                    onChange={(user) => {
                        if (!user) {
                            if (filters) {
                                const { created_by_id, ...restFilters } = filters
                                setFeatureFlagsFilters({ ...restFilters, page: 1 }, true)
                            }
                        } else {
                            setFeatureFlagsFilters({ created_by_id: user.id, page: 1 })
                        }
                    }}
                    data-attr="feature-flag-select-created-by"
                />
<<<<<<< HEAD
                <span className="ml-1">
                    <b>Runtime</b>
                </span>
                <LemonSelect
                    dropdownMatchSelectWidth={false}
                    size="small"
                    onChange={(runtime) => {
                        const { evaluation_runtime, ...restFilters } = filters || {}
                        if (runtime === 'any') {
                            setFeatureFlagsFilters({ ...restFilters, page: 1 }, true)
                        } else {
                            setFeatureFlagsFilters({ ...restFilters, evaluation_runtime: runtime, page: 1 }, true)
                        }
                    }}
                    options={[
                        { label: 'Any', value: 'any', 'data-attr': 'feature-flag-select-runtime-any' },
                        { label: 'All', value: FeatureFlagEvaluationRuntime.ALL },
                        { label: 'Client', value: FeatureFlagEvaluationRuntime.CLIENT },
                        { label: 'Server', value: FeatureFlagEvaluationRuntime.SERVER },
                    ]}
                    value={filters.evaluation_runtime ?? 'any'}
                    data-attr="feature-flag-select-runtime"
                />
=======
                {enabledFeaturesLogic.values.featureFlags?.[FEATURE_FLAGS.FLAG_EVALUATION_RUNTIMES] && (
                    <>
                        <span className="ml-1">
                            <b>Runtime</b>
                        </span>
                        <LemonSelect
                            dropdownMatchSelectWidth={false}
                            size="small"
                            onChange={(runtime) => {
                                const { evaluation_runtime, ...restFilters } = filters || {}
                                if (runtime === 'any') {
                                    setFeatureFlagsFilters({ ...restFilters, page: 1 }, true)
                                } else {
                                    setFeatureFlagsFilters(
                                        { ...restFilters, evaluation_runtime: runtime, page: 1 },
                                        true
                                    )
                                }
                            }}
                            options={[
                                { label: 'Any', value: 'any', 'data-attr': 'feature-flag-select-runtime-any' },
                                { label: 'All', value: FeatureFlagEvaluationRuntime.ALL },
                                { label: 'Client', value: FeatureFlagEvaluationRuntime.CLIENT },
                                { label: 'Server', value: FeatureFlagEvaluationRuntime.SERVER },
                            ]}
                            value={filters.evaluation_runtime ?? 'any'}
                            data-attr="feature-flag-select-runtime"
                        />
                    </>
                )}
>>>>>>> ac761ead
            </div>
        </div>
    )

    return (
        <>
            <ProductIntroduction
                productName="Feature flags"
                productKey={ProductKey.FEATURE_FLAGS}
                thingName="feature flag"
                description="Use feature flags to safely deploy and roll back new features in an easy-to-manage way. Roll variants out to certain groups, a percentage of users, or everyone all at once."
                docsURL="https://posthog.com/docs/feature-flags/manual"
                action={() => router.actions.push(urls.featureFlag('new'))}
                isEmpty={shouldShowEmptyState}
                customHog={FeatureFlagHog}
            />
            <div>{filtersSection}</div>
            <LemonDivider className="my-4" />
            <div className="mb-4">
                <span className="text-secondary ">
                    {count
                        ? `${startCount}${endCount - startCount > 1 ? '-' + endCount : ''} of ${count} flag${
                              count === 1 ? '' : 's'
                          }`
                        : null}
                </span>
            </div>

            <LemonTable
                dataSource={featureFlags.results}
                columns={columns}
                rowKey="key"
                defaultSorting={{
                    columnKey: 'created_at',
                    order: -1,
                }}
                noSortingCancellation
                loading={featureFlagsLoading}
                pagination={pagination}
                nouns={nouns}
                data-attr="feature-flag-table"
                emptyState="No results for this filter, change filter or create a new flag."
                onSort={(newSorting) =>
                    setFeatureFlagsFilters({
                        order: newSorting ? `${newSorting.order === -1 ? '-' : ''}${newSorting.columnKey}` : undefined,
                        page: 1,
                    })
                }
            />
        </>
    )
}

export function FeatureFlags(): JSX.Element {
    const { activeTab } = useValues(featureFlagsLogic)
    const { setActiveTab } = useActions(featureFlagsLogic)

    return (
        <div className="feature_flags">
            <PageHeader
                buttons={
                    <AccessControlledLemonButton
                        type="primary"
                        to={urls.featureFlag('new')}
                        data-attr="new-feature-flag"
                        resourceType={AccessControlResourceType.FeatureFlag}
                        minAccessLevel={AccessControlLevel.Editor}
                        userAccessLevel={
                            getAppContext()?.resource_access_control?.[AccessControlResourceType.FeatureFlag]
                        }
                    >
                        New feature flag
                    </AccessControlledLemonButton>
                }
            />
            <LemonTabs
                activeKey={activeTab}
                onChange={(newKey) => setActiveTab(newKey)}
                tabs={[
                    {
                        key: FeatureFlagsTab.OVERVIEW,
                        label: 'Overview',
                        content: <OverViewTab />,
                    },
                    {
                        key: FeatureFlagsTab.HISTORY,
                        label: 'History',
                        content: <ActivityLog scope={ActivityScope.FEATURE_FLAG} />,
                    },
                ]}
                data-attr="feature-flags-tab-navigation"
            />
        </div>
    )
}

export function groupFilters(
    filters: FeatureFlagFilters,
    stringOnly?: true,
    aggregationLabel?: (groupTypeIndex: number | null | undefined, deferToUserWording?: boolean) => Noun
): string
export function groupFilters(
    filters: FeatureFlagFilters,
    stringOnly?: false,
    aggregationLabel?: (groupTypeIndex: number | null | undefined, deferToUserWording?: boolean) => Noun
): JSX.Element | string
export function groupFilters(
    filters: FeatureFlagFilters,
    stringOnly?: boolean,
    aggregationLabel?: (groupTypeIndex: number | null | undefined, deferToUserWording?: boolean) => Noun
): JSX.Element | string {
    const aggregationTargetName =
        aggregationLabel && filters.aggregation_group_type_index != null
            ? aggregationLabel(filters.aggregation_group_type_index).plural
            : 'users'
    const groups = filters.groups || []

    if (groups.length === 0 || !groups.some((group) => group.rollout_percentage !== 0)) {
        // There are no rollout groups or all are at 0%
        return `No ${aggregationTargetName}`
    }
    if (
        groups.some((group) => !group.properties?.length && [null, undefined, 100].includes(group.rollout_percentage))
    ) {
        // There's some group without filters that has 100% rollout
        return `100% of all ${aggregationTargetName}`
    }

    if (groups.length === 1) {
        const { properties, rollout_percentage = null } = groups[0]
        if ((properties?.length || 0) > 0) {
            return stringOnly ? (
                `${rollout_percentage ?? 100}% of one group`
            ) : (
                <div className="flex items-center">
                    <span className="shrink-0 mr-2">{rollout_percentage ?? 100}% of</span>
                    <PropertyFiltersDisplay filters={properties as AnyPropertyFilter[]} />
                </div>
            )
        } else if (rollout_percentage !== null) {
            return `${rollout_percentage}% of all ${aggregationTargetName}`
        }
        console.error('A group with full rollout was not detected early')
        return `100% of all ${aggregationTargetName}`
    }
    return 'Multiple groups'
}<|MERGE_RESOLUTION|>--- conflicted
+++ resolved
@@ -455,31 +455,6 @@
                     }}
                     data-attr="feature-flag-select-created-by"
                 />
-<<<<<<< HEAD
-                <span className="ml-1">
-                    <b>Runtime</b>
-                </span>
-                <LemonSelect
-                    dropdownMatchSelectWidth={false}
-                    size="small"
-                    onChange={(runtime) => {
-                        const { evaluation_runtime, ...restFilters } = filters || {}
-                        if (runtime === 'any') {
-                            setFeatureFlagsFilters({ ...restFilters, page: 1 }, true)
-                        } else {
-                            setFeatureFlagsFilters({ ...restFilters, evaluation_runtime: runtime, page: 1 }, true)
-                        }
-                    }}
-                    options={[
-                        { label: 'Any', value: 'any', 'data-attr': 'feature-flag-select-runtime-any' },
-                        { label: 'All', value: FeatureFlagEvaluationRuntime.ALL },
-                        { label: 'Client', value: FeatureFlagEvaluationRuntime.CLIENT },
-                        { label: 'Server', value: FeatureFlagEvaluationRuntime.SERVER },
-                    ]}
-                    value={filters.evaluation_runtime ?? 'any'}
-                    data-attr="feature-flag-select-runtime"
-                />
-=======
                 {enabledFeaturesLogic.values.featureFlags?.[FEATURE_FLAGS.FLAG_EVALUATION_RUNTIMES] && (
                     <>
                         <span className="ml-1">
@@ -510,7 +485,6 @@
                         />
                     </>
                 )}
->>>>>>> ac761ead
             </div>
         </div>
     )
