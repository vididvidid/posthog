--- conflicted
+++ resolved
@@ -75,6 +75,7 @@
     FeatureFlagEvaluationRuntime,
     FeatureFlagGroupType,
     FeatureFlagType,
+    MultivariateFlagVariant,
     ProductKey,
     PropertyFilterType,
     PropertyOperator,
@@ -382,7 +383,7 @@
                                                     tags={value}
                                                     onChange={(tags) => onChange(tags)}
                                                     tagsAvailable={tags.filter(
-                                                        (tag) => !featureFlag.tags?.includes(tag)
+                                                        (tag: string) => !featureFlag.tags?.includes(tag)
                                                     )}
                                                     className="mt-2"
                                                 />
@@ -541,7 +542,7 @@
                                                                 saveFeatureFlag({ tags })
                                                             }}
                                                             tagsAvailable={tags.filter(
-                                                                (tag) => !featureFlag.tags?.includes(tag)
+                                                                (tag: string) => !featureFlag.tags?.includes(tag)
                                                             )}
                                                         />
                                                     ) : featureFlag.tags.length > 0 ? (
@@ -1008,7 +1009,7 @@
                                     <div>Rollout</div>
                                 </div>
                                 <LemonDivider className="my-3" />
-                                {variants.map((variant, index) => (
+                                {variants.map((variant: MultivariateFlagVariant, index: number) => (
                                     <div key={index}>
                                         <div className="grid grid-cols-10 gap-4">
                                             <div className="col-span-2">
@@ -1373,7 +1374,7 @@
                                         </LemonButton>
                                     </div>
                                 </div>
-                                {variants.map((variant, index) => (
+                                {variants.map((variant: MultivariateFlagVariant, index: number) => (
                                     <Group key={index} name="filters">
                                         <div className="VariantFormList__row grid gap-2">
                                             <div className="flex items-center justify-center">
@@ -1521,134 +1522,6 @@
                     )}
                 </>
             )}
-<<<<<<< HEAD
-=======
-            {!multivariateEnabled && (
-                <div className="mb-6 flex flex-col gap-y-4">
-                    <div>
-                        <h3 className="l3">Payload</h3>
-                        {readOnly ? (
-                            featureFlag.filters.payloads?.['true'] ? (
-                                <JSONEditorInput readOnly={readOnly} value={featureFlag.filters.payloads?.['true']} />
-                            ) : (
-                                <span className="text-secondary">No payload associated with this flag</span>
-                            )
-                        ) : (
-                            <div className="w-1/2">
-                                <div className="text-secondary mb-4">
-                                    {featureFlag.is_remote_configuration ? (
-                                        <>
-                                            Specify a valid JSON payload to be returned for the config flag. Read more
-                                            in the{' '}
-                                            <Link to="https://posthog.com/docs/feature-flags/creating-feature-flags#payloads">
-                                                payload documentation
-                                            </Link>
-                                            .
-                                        </>
-                                    ) : (
-                                        <>
-                                            Optionally specify a valid JSON payload to be returned when the served value
-                                            is{' '}
-                                            <strong>
-                                                <code>true</code>
-                                            </strong>
-                                            . Read more in the{' '}
-                                            <Link to="https://posthog.com/docs/feature-flags/creating-feature-flags#payloads">
-                                                payload documentation
-                                            </Link>
-                                            .
-                                        </>
-                                    )}
-                                </div>
-                                {featureFlag.is_remote_configuration && (
-                                    <LemonField name="has_encrypted_payloads">
-                                        {({ value, onChange }) => (
-                                            <div className="border rounded mb-4 p-4">
-                                                <LemonCheckbox
-                                                    id="flag-payload-encrypted-checkbox"
-                                                    label="Encrypt remote configuration payload"
-                                                    onChange={() => onChange(!value)}
-                                                    checked={value}
-                                                    dataAttr="feature-flag-payload-encrypted-checkbox"
-                                                    disabledReason={
-                                                        hasEncryptedPayloadBeenSaved &&
-                                                        'An encrypted payload has already been saved for this flag. Reset the payload or create a new flag to create an unencrypted configuration payload.'
-                                                    }
-                                                />
-                                            </div>
-                                        )}
-                                    </LemonField>
-                                )}
-                                <div className="flex gap-2">
-                                    <Group name={['filters', 'payloads']}>
-                                        <LemonField name="true" className="grow">
-                                            <JSONEditorInput
-                                                readOnly={
-                                                    readOnly ||
-                                                    (featureFlag.has_encrypted_payloads &&
-                                                        Boolean(featureFlag.filters?.payloads?.['true']))
-                                                }
-                                                placeholder='Examples: "A string", 2500, {"key": "value"}'
-                                            />
-                                        </LemonField>
-                                    </Group>
-                                    {featureFlag.has_encrypted_payloads && (
-                                        <LemonButton
-                                            className="grow-0"
-                                            icon={<IconTrash />}
-                                            type="secondary"
-                                            size="small"
-                                            status="danger"
-                                            onClick={confirmEncryptedPayloadReset}
-                                        >
-                                            Reset
-                                        </LemonButton>
-                                    )}
-                                </div>
-                                {featureFlag.is_remote_configuration && (
-                                    <div className="text-sm text-secondary mt-4">
-                                        Note: remote config flags must be accessed through payloads, e.g.{' '}
-                                        <span className="font-mono font-bold">
-                                            {featureFlag.has_encrypted_payloads
-                                                ? 'getRemoteConfigPayload'
-                                                : 'getFeatureFlagPayload'}
-                                        </span>
-                                        . Using standard SDK methods such as{' '}
-                                        <span className="font-mono font-bold">getFeatureFlag</span> or{' '}
-                                        <span className="font-mono font-bold">isFeatureEnabled</span> will always return{' '}
-                                        <span className="font-mono font-bold">true</span>
-                                    </div>
-                                )}
-                            </div>
-                        )}
-                    </div>
-                    {readOnly && !featureFlag.is_remote_configuration && (
-                        <div>
-                            <h3 className="l3">Recordings</h3>
-                            <p>Watch recordings of people who have been exposed to the feature flag.</p>
-                            <div className="inline-block">
-                                <LemonButton
-                                    onClick={() => {
-                                        reportViewRecordingsClicked()
-                                        router.actions.push(urls.replay(ReplayTabs.Home, recordingFilterForFlag))
-                                        addProductIntentForCrossSell({
-                                            from: ProductKey.FEATURE_FLAGS,
-                                            to: ProductKey.SESSION_REPLAY,
-                                            intent_context: ProductIntentContext.FEATURE_FLAG_VIEW_RECORDINGS,
-                                        })
-                                    }}
-                                    icon={<IconRewindPlay />}
-                                    type="secondary"
-                                    size="small"
-                                >
-                                    View recordings
-                                </LemonButton>
-                            </div>
-                        </div>
-                    )}
-                </div>
-            )}
->>>>>>> bb48bda7
         </>
     )
 }