import './FeatureFlag.scss'

import {
    IconBalance,
    IconCollapse,
    IconExpand,
    IconInfo,
    IconPlus,
    IconRewindPlay,
    IconTrash,
    IconGlobe,
    IconServer,
    IconLaptop,
} from '@posthog/icons'
import { LemonDialog, LemonSegmentedButton, LemonSkeleton, LemonSwitch, Tooltip } from '@posthog/lemon-ui'
import { useActions, useValues } from 'kea'
import { Form, Group } from 'kea-forms'
import { router } from 'kea-router'
import { AccessControlAction } from 'lib/components/AccessControlAction'
import { AccessControlledLemonButton } from 'lib/components/AccessControlledLemonButton'
import { AccessDenied } from 'lib/components/AccessDenied'
import { ActivityLog } from 'lib/components/ActivityLog/ActivityLog'
import { CopyToClipboardInline } from 'lib/components/CopyToClipboard'
import { NotFound } from 'lib/components/NotFound'
import { ObjectTags } from 'lib/components/ObjectTags/ObjectTags'
import { PageHeader } from 'lib/components/PageHeader'
import { FEATURE_FLAGS } from 'lib/constants'
import { LemonBanner } from 'lib/lemon-ui/LemonBanner'
import { LemonButton } from 'lib/lemon-ui/LemonButton'
import { More } from 'lib/lemon-ui/LemonButton/More'
import { LemonCheckbox } from 'lib/lemon-ui/LemonCheckbox'
import { LemonDivider } from 'lib/lemon-ui/LemonDivider'
import { LemonField } from 'lib/lemon-ui/LemonField'
import { LemonInput } from 'lib/lemon-ui/LemonInput/LemonInput'
import { LemonTab, LemonTabs } from 'lib/lemon-ui/LemonTabs'
import { LemonTag } from 'lib/lemon-ui/LemonTag/LemonTag'
import { LemonTextArea } from 'lib/lemon-ui/LemonTextArea/LemonTextArea'
import { Lettermark, LettermarkColor } from 'lib/lemon-ui/Lettermark'
import { Link } from 'lib/lemon-ui/Link'
import { featureFlagLogic as enabledFeaturesLogic } from 'lib/logic/featureFlagLogic'
import { alphabet, capitalizeFirstLetter } from 'lib/utils'
import { ProductIntentContext } from 'lib/utils/product-intents'
import posthog from 'posthog-js'
import { PostHogFeature } from 'posthog-js/react'
import { useEffect, useState } from 'react'
import { Dashboard } from 'scenes/dashboard/Dashboard'
import { dashboardLogic } from 'scenes/dashboard/dashboardLogic'
import { EmptyDashboardComponent } from 'scenes/dashboard/EmptyDashboardComponent'
import { UTM_TAGS } from 'scenes/feature-flags/FeatureFlagSnippets'
import { JSONEditorInput } from 'scenes/feature-flags/JSONEditorInput'
import { FeatureFlagPermissions } from 'scenes/FeatureFlagPermissions'
import { concatWithPunctuation } from 'scenes/insights/utils'
import { NotebookSelectButton } from 'scenes/notebooks/NotebookSelectButton/NotebookSelectButton'
import { SceneExport } from 'scenes/sceneTypes'
import { teamLogic } from 'scenes/teamLogic'
import { urls } from 'scenes/urls'
import { userLogic } from 'scenes/userLogic'

import { tagsModel } from '~/models/tagsModel'
import { defaultDataTableColumns } from '~/queries/nodes/DataTable/utils'
import { Query } from '~/queries/Query/Query'
import { NodeKind } from '~/queries/schema/schema-general'
import {
    AccessControlLevel,
    AccessControlResourceType,
    ActivityScope,
    AnyPropertyFilter,
    AvailableFeature,
    DashboardPlacement,
    DashboardType,
    EarlyAccessFeatureStage,
    FeatureFlagEvaluationRuntime,
    FeatureFlagGroupType,
    FeatureFlagType,
    ProductKey,
    PropertyFilterType,
    PropertyOperator,
    QueryBasedInsightModel,
    ReplayTabs,
} from '~/types'

import { AnalysisTab } from './FeatureFlagAnalysisTab'
import { FeatureFlagAutoRollback } from './FeatureFlagAutoRollout'
import { FeatureFlagCodeExample } from './FeatureFlagCodeExample'
import { featureFlagLogic, getRecordingFilterForFlagVariant } from './featureFlagLogic'

import FeatureFlagProjects from './FeatureFlagProjects'
import { FeatureFlagReleaseConditions } from './FeatureFlagReleaseConditions'
import FeatureFlagSchedule from './FeatureFlagSchedule'
import { featureFlagsLogic, FeatureFlagsTab } from './featureFlagsLogic'
import { FeatureFlagStatusIndicator } from './FeatureFlagStatusIndicator'
import { RecentFeatureFlagInsights } from './RecentFeatureFlagInsightsCard'
import { NotebookNodeType } from 'scenes/notebooks/types'

export const scene: SceneExport = {
    component: FeatureFlag,
    logic: featureFlagLogic,
    paramsToProps: ({ params: { id } }): (typeof featureFlagLogic)['props'] => ({
        id: id && id !== 'new' ? parseInt(id) : 'new',
    }),
    settingSectionId: 'environment-feature-flags',
}

function focusVariantKeyField(index: number): void {
    setTimeout(
        () => document.querySelector<HTMLElement>(`.VariantFormList input[data-key-index="${index}"]`)?.focus(),
        50
    )
}

export function FeatureFlag({ id }: { id?: string } = {}): JSX.Element {
    const {
        props,
        featureFlag,
        featureFlagLoading,
        featureFlagMissing,
        isEditingFlag,
        newCohortLoading,
        activeTab,
        accessDeniedToFeatureFlag,
    } = useValues(featureFlagLogic)
    const { featureFlags } = useValues(enabledFeaturesLogic)
    const {
        deleteFeatureFlag,
        restoreFeatureFlag,
        editFeatureFlag,
        loadFeatureFlag,
        saveFeatureFlag,
        createStaticCohort,
        setFeatureFlagFilters,
        setActiveTab,
    } = useActions(featureFlagLogic)

    const { earlyAccessFeaturesList } = useValues(featureFlagLogic)

    const { tags } = useValues(tagsModel)
    const { hasAvailableFeature } = useValues(userLogic)

    // whether the key for an existing flag is being changed
    const [hasKeyChanged, setHasKeyChanged] = useState(false)

    const [advancedSettingsExpanded, setAdvancedSettingsExpanded] = useState(false)

    const isNewFeatureFlag = id === 'new' || id === undefined

    if (featureFlagMissing) {
        return <NotFound object="feature flag" />
    }

    if (featureFlagLoading) {
        return (
            <div className="deprecated-space-y-2">
                <LemonSkeleton active className="h-4 w-2/5" />
                <LemonSkeleton active className="h-4 w-full" />
                <LemonSkeleton active className="h-4 w-full" />
                <LemonSkeleton active className="h-4 w-3/5" />
            </div>
        )
    }

    if (accessDeniedToFeatureFlag) {
        return <AccessDenied object="feature flag" />
    }

    const earlyAccessFeature = earlyAccessFeaturesList?.find((f: any) => f.flagKey === featureFlag.key)

    const tabs = [
        {
            label: 'Overview',
            key: FeatureFlagsTab.OVERVIEW,
            content: (
                <>
                    <div className="flex gap-4 flex-wrap">
                        <div className="w-full">
                            <FeatureFlagRollout readOnly />
                            {!featureFlag.is_remote_configuration && (
                                <>
                                    {/* TODO: In a follow up, clean up super_groups and combine into regular ReleaseConditions component */}
                                    {featureFlag.filters.super_groups &&
                                        featureFlag.filters.super_groups.length > 0 && (
                                            <FeatureFlagReleaseConditions
                                                readOnly
                                                isSuper
                                                filters={featureFlag.filters}
                                            />
                                        )}

                                    <div className="flex gap-x-8">
                                        <div className="grow">
                                            <FeatureFlagReleaseConditions readOnly filters={featureFlag.filters} />
                                        </div>

                                        <div className="max-w-120 w-full">
                                            <h3 className="l3">Insights that use this feature flag</h3>
                                            <RecentFeatureFlagInsights />
                                            <div className="my-4" />
                                        </div>
                                    </div>

                                    {featureFlags[FEATURE_FLAGS.AUTO_ROLLBACK_FEATURE_FLAGS] && (
                                        <FeatureFlagAutoRollback readOnly />
                                    )}
                                    <LemonDivider className="mb-4" />
                                </>
                            )}
                        </div>
                    </div>

                    <FeatureFlagCodeExample featureFlag={featureFlag} />
                </>
            ),
        },
    ] as LemonTab<FeatureFlagsTab>[]

    if (featureFlag.key && id) {
        tabs.push({
            label: 'Usage',
            key: FeatureFlagsTab.USAGE,
            content: <UsageTab id={id} featureFlag={featureFlag} />,
        })

        tabs.push({
            label: 'Projects',
            key: FeatureFlagsTab.PROJECTS,
            content: <FeatureFlagProjects />,
        })

        tabs.push({
            label: 'Schedule',
            key: FeatureFlagsTab.SCHEDULE,
            content: <FeatureFlagSchedule />,
        })
    }

    if (featureFlags[FEATURE_FLAGS.FF_DASHBOARD_TEMPLATES] && featureFlag.key && id) {
        tabs.push({
            label: (
                <div className="flex flex-row">
                    <div>Analysis</div>
                    <LemonTag className="ml-1 float-right uppercase" type="warning">
                        {' '}
                        Beta
                    </LemonTag>
                </div>
            ),
            key: FeatureFlagsTab.Analysis,
            content: (
                <PostHogFeature flag={FEATURE_FLAGS.FF_DASHBOARD_TEMPLATES} match={true}>
                    <AnalysisTab id={id} featureFlag={featureFlag} />
                </PostHogFeature>
            ),
        })
    }

    if (featureFlag.id) {
        tabs.push({
            label: 'History',
            key: FeatureFlagsTab.HISTORY,
            content: <ActivityLog scope={ActivityScope.FEATURE_FLAG} id={featureFlag.id} />,
        })
    }

    if (featureFlag.can_edit) {
        tabs.push({
            label: 'Permissions',
            key: FeatureFlagsTab.PERMISSIONS,
            content: <FeatureFlagPermissions featureFlag={featureFlag} />,
        })
    }

    return (
        <>
            <div className="feature-flag">
                {isNewFeatureFlag || isEditingFlag ? (
                    <Form
                        id="feature-flag"
                        logic={featureFlagLogic}
                        props={props}
                        formKey="featureFlag"
                        enableFormOnSubmit
                        className="deprecated-space-y-4"
                    >
                        <PageHeader
                            buttons={
                                <div className="flex items-center gap-2">
                                    <LemonButton
                                        data-attr="cancel-feature-flag"
                                        type="secondary"
                                        onClick={() => {
                                            if (isEditingFlag) {
                                                editFeatureFlag(false)
                                                loadFeatureFlag()
                                            } else {
                                                router.actions.push(urls.featureFlags())
                                            }
                                        }}
                                    >
                                        Cancel
                                    </LemonButton>
                                    <LemonButton
                                        type="primary"
                                        data-attr="save-feature-flag"
                                        htmlType="submit"
                                        form="feature-flag"
                                    >
                                        Save
                                    </LemonButton>
                                </div>
                            }
                        />
                        {featureFlag.experiment_set && featureFlag.experiment_set.length > 0 && (
                            <LemonBanner type="warning">
                                This feature flag is linked to an experiment. Edit settings here only for advanced
                                functionality. If unsure, go back to{' '}
                                <Link to={urls.experiment(featureFlag.experiment_set[0])}>
                                    the experiment creation screen.
                                </Link>
                            </LemonBanner>
                        )}
                        <div className="my-4">
                            <div className="max-w-1/2 deprecated-space-y-4">
                                <LemonField
                                    name="key"
                                    label="Key"
                                    help={
                                        hasKeyChanged && id !== 'new' ? (
                                            <span className="text-warning">
                                                <b>Warning! </b>Changing this key will
                                                <Link
                                                    to={`https://posthog.com/docs/feature-flags${UTM_TAGS}#feature-flag-persistence`}
                                                    target="_blank"
                                                    targetBlankIcon
                                                >
                                                    {' '}
                                                    affect the persistence of your flag
                                                </Link>
                                            </span>
                                        ) : undefined
                                    }
                                >
                                    {({ value, onChange }) => (
                                        <>
                                            <LemonInput
                                                value={value}
                                                onChange={(v) => {
                                                    if (v !== value) {
                                                        setHasKeyChanged(true)
                                                    }
                                                    onChange(v)
                                                }}
                                                data-attr="feature-flag-key"
                                                className="ph-ignore-input"
                                                autoFocus
                                                placeholder="examples: new-landing-page, betaFeature, ab_test_1"
                                                autoComplete="off"
                                                autoCapitalize="off"
                                                autoCorrect="off"
                                                spellCheck={false}
                                            />
                                            <span className="text-secondary text-sm">
                                                Feature flag keys must be unique
                                            </span>
                                        </>
                                    )}
                                </LemonField>

                                <LemonField name="name" label="Description">
                                    <LemonTextArea
                                        className="ph-ignore-input"
                                        data-attr="feature-flag-description"
                                        defaultValue={featureFlag.name || ''}
                                    />
                                </LemonField>
                                {hasAvailableFeature(AvailableFeature.TAGGING) && (
                                    <LemonField name="tags" label="Tags">
                                        {({ value, onChange }) => {
                                            return (
                                                <ObjectTags
                                                    saving={featureFlagLoading}
                                                    tags={value}
                                                    onChange={(tags) => onChange(tags)}
                                                    tagsAvailable={tags.filter(
                                                        (tag) => !featureFlag.tags?.includes(tag)
                                                    )}
                                                    className="mt-2"
                                                />
                                            )
                                        }}
                                    </LemonField>
                                )}
                                <LemonField name="active">
                                    {({ value, onChange }) => (
                                        <div className="border rounded p-4">
                                            <LemonCheckbox
                                                id="flag-enabled-checkbox"
                                                label="Enable feature flag"
                                                onChange={() => onChange(!value)}
                                                checked={value}
                                                dataAttr="feature-flag-enabled-checkbox"
                                            />
                                        </div>
                                    )}
                                </LemonField>
                                {!featureFlag.is_remote_configuration && (
                                    <LemonField name="ensure_experience_continuity">
                                        {({ value, onChange }) => (
                                            <div className="border rounded p-4">
                                                <LemonCheckbox
                                                    id="continuity-checkbox"
                                                    label="Persist flag across authentication steps"
                                                    onChange={() => onChange(!value)}
                                                    fullWidth
                                                    checked={value}
                                                />
                                                <div className="text-secondary text-sm pl-7">
                                                    If your feature flag is applied before identifying the user, use
                                                    this to ensure that the flag value remains consistent for the same
                                                    user. Depending on your setup, this option might not always be
                                                    suitable. This feature requires creating profiles for anonymous
                                                    users.{' '}
                                                    <Link
                                                        to="https://posthog.com/docs/feature-flags/creating-feature-flags#persisting-feature-flags-across-authentication-steps"
                                                        target="_blank"
                                                    >
                                                        Learn more
                                                    </Link>
                                                </div>
                                            </div>
                                        )}
                                    </LemonField>
                                )}
                            </div>
                        </div>
                        <LemonDivider />
                        <FeatureFlagRollout />
                        <LemonDivider />
                        {!featureFlag.is_remote_configuration && (
                            <>
                                <FeatureFlagReleaseConditions
                                    id={`${featureFlag.id}`}
                                    filters={featureFlag.filters}
                                    onChange={setFeatureFlagFilters}
                                />
                                <LemonDivider />
                            </>
                        )}

                        <FeatureFlagCodeExample featureFlag={featureFlag} />
                        <LemonDivider />
                        {isNewFeatureFlag && (
                            <>
                                <div>
                                    <LemonButton
                                        fullWidth
                                        onClick={() => setAdvancedSettingsExpanded(!advancedSettingsExpanded)}
                                        sideIcon={advancedSettingsExpanded ? <IconCollapse /> : <IconExpand />}
                                    >
                                        <div>
                                            <h3 className="l4 mt-2">Advanced settings</h3>
                                            <div className="text-secondary mb-2 font-medium">
                                                Define who can modify this flag.
                                            </div>
                                        </div>
                                    </LemonButton>
                                </div>
                                {advancedSettingsExpanded && (
                                    <>
                                        {featureFlags[FEATURE_FLAGS.AUTO_ROLLBACK_FEATURE_FLAGS] && (
                                            <FeatureFlagAutoRollback />
                                        )}
                                        <div className="border rounded bg-surface-primary">
                                            <h3 className="p-2 mb-0">Permissions</h3>
                                            <LemonDivider className="my-0" />
                                            <div className="p-3">
                                                <FeatureFlagPermissions featureFlag={featureFlag} />
                                            </div>
                                        </div>
                                    </>
                                )}
                                <LemonDivider />
                            </>
                        )}
                        <div className="flex items-center gap-2 justify-end">
                            <LemonButton
                                data-attr="cancel-feature-flag"
                                type="secondary"
                                onClick={() => {
                                    if (isEditingFlag) {
                                        editFeatureFlag(false)
                                        loadFeatureFlag()
                                    } else {
                                        router.actions.push(urls.featureFlags())
                                    }
                                }}
                            >
                                Cancel
                            </LemonButton>
                            <LemonButton
                                type="primary"
                                data-attr="save-feature-flag"
                                htmlType="submit"
                                form="feature-flag"
                            >
                                Save
                            </LemonButton>
                        </div>
                    </Form>
                ) : (
                    <>
                        <PageHeader
                            notebookProps={{
                                href: urls.featureFlag(id),
                            }}
                            caption={
                                <div>
                                    <div className="flex flex-wrap items-center gap-2">
                                        <div className="flex deprecated-space-x-1">
                                            <div>
                                                <span className="text-secondary">Key:</span>{' '}
                                                <CopyToClipboardInline
                                                    tooltipMessage={null}
                                                    description="Feature flag key"
                                                    className="justify-end"
                                                >
                                                    {featureFlag.key}
                                                </CopyToClipboardInline>
                                            </div>
                                        </div>
                                        <div>
                                            {featureFlag?.tags && (
                                                <>
                                                    {featureFlag.tags.length > 0 ? (
                                                        <span className="text-secondary">Tags:</span>
                                                    ) : null}{' '}
                                                    {featureFlag.can_edit ? (
                                                        <ObjectTags
                                                            tags={featureFlag.tags}
                                                            onChange={(tags) => {
                                                                saveFeatureFlag({ tags })
                                                            }}
                                                            tagsAvailable={tags.filter(
                                                                (tag) => !featureFlag.tags?.includes(tag)
                                                            )}
                                                        />
                                                    ) : featureFlag.tags.length > 0 ? (
                                                        <ObjectTags tags={featureFlag.tags} staticOnly />
                                                    ) : null}
                                                </>
                                            )}
                                        </div>
                                    </div>
                                    <div className="mt-2">{featureFlag.name || <i>Description (optional)</i>}</div>
                                </div>
                            }
                            buttons={
                                <>
                                    <div className="flex items-center gap-2">
                                        <More
                                            loading={newCohortLoading}
                                            overlay={
                                                <>
                                                    {featureFlags[FEATURE_FLAGS.FEATURE_FLAG_COHORT_CREATION] && (
                                                        <>
                                                            <LemonButton
                                                                loading={newCohortLoading}
                                                                onClick={() => {
                                                                    createStaticCohort()
                                                                }}
                                                                fullWidth
                                                            >
                                                                Create Cohort
                                                            </LemonButton>
                                                            <LemonDivider />
                                                        </>
                                                    )}

                                                    <LemonButton
                                                        to={urls.featureFlagDuplicate(featureFlag.id)}
                                                        fullWidth
                                                    >
                                                        <span>Duplicate feature flag</span>
                                                    </LemonButton>
                                                    <LemonDivider />
                                                    <AccessControlledLemonButton
                                                        userAccessLevel={featureFlag.user_access_level}
                                                        minAccessLevel={AccessControlLevel.Editor}
                                                        resourceType={AccessControlResourceType.FeatureFlag}
                                                        data-attr={
                                                            featureFlag.deleted
                                                                ? 'restore-feature-flag'
                                                                : 'delete-feature-flag'
                                                        }
                                                        status="danger"
                                                        fullWidth
                                                        onClick={() => {
                                                            featureFlag.deleted
                                                                ? restoreFeatureFlag(featureFlag)
                                                                : deleteFeatureFlag(featureFlag)
                                                        }}
                                                        disabledReason={
                                                            !featureFlag.can_edit
                                                                ? "You have only 'View' access for this feature flag. To make changes, please contact the flag's creator."
                                                                : (featureFlag.features?.length || 0) > 0
                                                                ? 'This feature flag is in use with an early access feature. Delete the early access feature to delete this flag'
                                                                : (featureFlag.experiment_set?.length || 0) > 0
                                                                ? 'This feature flag is linked to an experiment. Delete the experiment to delete this flag'
                                                                : null
                                                        }
                                                    >
                                                        {featureFlag.deleted ? 'Restore' : 'Delete'} feature flag
                                                    </AccessControlledLemonButton>
                                                </>
                                            }
                                        />

                                        <LemonDivider vertical />

                                        <NotebookSelectButton
                                            resource={{
                                                type: NotebookNodeType.FeatureFlag,
                                                attrs: { id: featureFlag.id },
                                            }}
                                            type="secondary"
                                        />

                                        <AccessControlledLemonButton
                                            userAccessLevel={featureFlag.user_access_level}
                                            minAccessLevel={AccessControlLevel.Editor}
                                            resourceType={AccessControlResourceType.FeatureFlag}
                                            data-attr="edit-feature-flag"
                                            type="secondary"
                                            disabledReason={
                                                !featureFlag.can_edit
                                                    ? "You have only 'View' access for this feature flag. To make changes, please contact the flag's creator."
                                                    : featureFlag.deleted
                                                    ? 'This feature flag has been deleted. Restore it to edit.'
                                                    : null
                                            }
                                            onClick={() => {
                                                editFeatureFlag(true)
                                            }}
                                        >
                                            Edit
                                        </AccessControlledLemonButton>
                                    </div>
                                </>
                            }
                        />
                        {earlyAccessFeature && earlyAccessFeature.stage === EarlyAccessFeatureStage.Concept && (
                            <LemonBanner type="info">
                                This feature flag is assigned to an early access feature in the{' '}
                                <LemonTag type="default" className="uppercase">
                                    Concept
                                </LemonTag>{' '}
                                stage. All users who register interest will be assigned this feature flag. Gate your
                                code behind a different feature flag if you'd like to keep it hidden, and then switch
                                your code to this feature flag when you're ready to release to your early access users.
                            </LemonBanner>
                        )}
                        <LemonTabs
                            activeKey={activeTab}
                            onChange={(tab) => tab !== activeTab && setActiveTab(tab)}
                            tabs={tabs}
                        />
                    </>
                )}
            </div>
        </>
    )
}

function UsageTab({ featureFlag }: { id: string; featureFlag: FeatureFlagType }): JSX.Element {
    const {
        key: featureFlagKey,
        usage_dashboard: dashboardId,
        has_enriched_analytics: hasEnrichedAnalytics,
    } = featureFlag
    const { generateUsageDashboard, enrichUsageDashboard } = useActions(featureFlagLogic)
    const { featureFlagLoading } = useValues(featureFlagLogic)
    let dashboard: DashboardType<QueryBasedInsightModel> | null = null
    if (dashboardId) {
        // FIXME: Refactor out into <ConnectedDashboard />, as React hooks under conditional branches are no good
        // eslint-disable-next-line react-hooks/rules-of-hooks
        const dashboardLogicValues = useValues(
            dashboardLogic({ id: dashboardId, placement: DashboardPlacement.FeatureFlag })
        )
        dashboard = dashboardLogicValues.dashboard
    }

    const { closeEnrichAnalyticsNotice } = useActions(featureFlagsLogic)
    const { enrichAnalyticsNoticeAcknowledged } = useValues(featureFlagsLogic)

    useEffect(() => {
        if (
            dashboard &&
            hasEnrichedAnalytics &&
            !(dashboard.tiles?.find((tile) => (tile.insight?.name?.indexOf('Feature Viewed') ?? -1) > -1) !== undefined)
        ) {
            enrichUsageDashboard()
        }
    }, [dashboard, hasEnrichedAnalytics, enrichUsageDashboard])

    const propertyFilter: AnyPropertyFilter[] = [
        {
            key: '$feature_flag',
            type: PropertyFilterType.Event,
            value: featureFlagKey,
            operator: PropertyOperator.Exact,
        },
    ]

    if (featureFlag.deleted) {
        return (
            <div data-attr="feature-flag-usage-deleted-banner">
                <LemonBanner type="error">This feature flag has been deleted.</LemonBanner>
            </div>
        )
    }

    return (
        <div data-attr="feature-flag-usage-container">
            {dashboard ? (
                <>
                    {!hasEnrichedAnalytics && !enrichAnalyticsNoticeAcknowledged && (
                        <LemonBanner type="info" className="mb-3" onClose={() => closeEnrichAnalyticsNotice()}>
                            Get richer insights automatically by{' '}
                            <Link to="https://posthog.com/docs/libraries/js#enriched-analytics" target="_blank">
                                enabling enriched analytics for flags{' '}
                            </Link>
                        </LemonBanner>
                    )}
                    <Dashboard id={dashboardId!.toString()} placement={DashboardPlacement.FeatureFlag} />
                </>
            ) : (
                <div>
                    <b>Dashboard</b>
                    <div className="text-secondary mb-2">
                        There is currently no connected dashboard to this feature flag. If there was previously a
                        connected dashboard, it may have been deleted.
                    </div>
                    {featureFlagLoading ? (
                        <EmptyDashboardComponent loading={true} canEdit={false} />
                    ) : (
                        <LemonButton type="primary" onClick={() => generateUsageDashboard()}>
                            Generate Usage Dashboard
                        </LemonButton>
                    )}
                </div>
            )}
            <div className="mt-4 mb-4">
                <b>Log</b>
                <div className="text-secondary">{`Feature flag calls for "${featureFlagKey}" will appear here`}</div>
            </div>
            <Query
                query={{
                    kind: NodeKind.DataTableNode,
                    source: {
                        kind: NodeKind.EventsQuery,
                        select: [...defaultDataTableColumns(NodeKind.EventsQuery), 'properties.$feature_flag_response'],
                        event: '$feature_flag_called',
                        properties: propertyFilter,
                        after: '-30d',
                    },
                    full: false,
                    showDateRange: true,
                }}
            />
        </div>
    )
}

function variantConcatWithPunctuation(phrases: string[]): string {
    if (phrases === null || phrases.length < 3) {
        return concatWithPunctuation(phrases)
    }
    return `${phrases[0]} and ${phrases.length - 1} more sets`
}

function FeatureFlagRollout({ readOnly }: { readOnly?: boolean }): JSX.Element {
    const {
        multivariateEnabled,
        variants,
        areVariantRolloutsValid,
        variantRolloutSum,
        nonEmptyVariants,
        aggregationTargetName,
        featureFlag,
        recordingFilterForFlag,
        flagStatus,
        flagType,
        flagTypeString,
        hasEncryptedPayloadBeenSaved,
        hasExperiment,
        isDraftExperiment,
    } = useValues(featureFlagLogic)
    const { featureFlags } = useValues(enabledFeaturesLogic)
    const {
        distributeVariantsEqually,
        addVariant,
        removeVariant,
        setMultivariateEnabled,
        setFeatureFlag,
        saveFeatureFlag,
        setRemoteConfigEnabled,
        resetEncryptedPayload,
    } = useActions(featureFlagLogic)
    const { addProductIntentForCrossSell } = useActions(teamLogic)

    const filterGroups: FeatureFlagGroupType[] = featureFlag.filters.groups || []

    const confirmRevertMultivariateEnabled = (): void => {
        LemonDialog.open({
            title: 'Change value type?',
            description: 'The existing variants will be lost',
            primaryButton: {
                children: 'Confirm',
                type: 'primary',
                onClick: () => setMultivariateEnabled(false),
                size: 'small',
            },
            secondaryButton: {
                children: 'Cancel',
                type: 'tertiary',
                size: 'small',
            },
        })
    }

    const confirmEncryptedPayloadReset = (): void => {
        LemonDialog.open({
            title: 'Reset payload?',
            description: 'The existing payload will not be reset until the feature flag is saved.',
            primaryButton: {
                children: 'Reset',
                onClick: resetEncryptedPayload,
                size: 'small',
                status: 'danger',
            },
            secondaryButton: {
                children: 'Cancel',
                type: 'tertiary',
                size: 'small',
            },
        })
    }

    const reportViewRecordingsClicked = (variantKey?: string): void => {
        const properties: Record<string, string> = {
            multivariate: multivariateEnabled.toString(),
        }
        if (variantKey) {
            properties.variant_key = variantKey
        }
        posthog.capture('viewed recordings from feature flag', properties)
    }

    const canEditVariant = (index: number): boolean => {
        if (hasExperiment && !isDraftExperiment) {
            return false
        }
        if (hasExperiment && isDraftExperiment && index === 0) {
            return false
        }
        return true
    }

    return (
        <>
            {readOnly ? (
                <>
                    <div className="flex flex-col mb-4">
                        <div className="grid grid-cols-8">
                            <div className="col-span-2 card-secondary">Status</div>
                            <div className="col-span-6 card-secondary">Type</div>
                            <div className="col-span-2">
                                {featureFlag.deleted ? (
                                    <LemonTag size="medium" type="danger" className="uppercase">
                                        Deleted
                                    </LemonTag>
                                ) : (
                                    <div className="flex gap-2">
                                        <AccessControlAction
                                            userAccessLevel={featureFlag.user_access_level}
                                            minAccessLevel={AccessControlLevel.Editor}
                                            resourceType={AccessControlResourceType.FeatureFlag}
                                        >
                                            {({ disabledReason: accessControlDisabledReason }) => (
                                                <>
                                                    <LemonSwitch
                                                        onChange={(newValue) => {
                                                            LemonDialog.open({
                                                                title: `${
                                                                    newValue === true ? 'Enable' : 'Disable'
                                                                } this flag?`,
                                                                description: `This flag will be immediately ${
                                                                    newValue === true
                                                                        ? 'rolled out to'
                                                                        : 'rolled back from'
                                                                } the users matching the release conditions.`,
                                                                primaryButton: {
                                                                    children: 'Confirm',
                                                                    type: 'primary',
                                                                    onClick: () => {
                                                                        const updatedFlag = {
                                                                            ...featureFlag,
                                                                            active: newValue,
                                                                        }
                                                                        setFeatureFlag(updatedFlag)
                                                                        saveFeatureFlag(updatedFlag)
                                                                    },
                                                                    size: 'small',
                                                                },
                                                                secondaryButton: {
                                                                    children: 'Cancel',
                                                                    type: 'tertiary',
                                                                    size: 'small',
                                                                },
                                                            })
                                                        }}
                                                        label={featureFlag.active ? 'Enabled' : 'Disabled'}
                                                        disabledReason={
                                                            accessControlDisabledReason ||
                                                            (!featureFlag.can_edit
                                                                ? "You only have view access to this feature flag. To make changes, contact the flag's creator."
                                                                : null)
                                                        }
                                                        checked={featureFlag.active}
                                                    />
                                                    {!featureFlag.is_remote_configuration && (
                                                        <FeatureFlagStatusIndicator flagStatus={flagStatus} />
                                                    )}
                                                </>
                                            )}
                                        </AccessControlAction>
                                    </div>
                                )}
                            </div>
                            <div className="col-span-6">
                                <span className="mt-1">{flagTypeString}</span>
                            </div>
                        </div>

                        <span className="card-secondary mt-4">Flag persistence</span>
                        <span>
                            This flag{' '}
                            <b>{featureFlag.ensure_experience_continuity ? 'persists' : 'does not persist'} </b>
                            across authentication events.
                        </span>

                        {featureFlags[FEATURE_FLAGS.FLAG_EVALUATION_RUNTIMES] && (
                            <>
                                <span className="card-secondary mt-4">Evaluation runtime</span>
                                <div className="mt-2">
                                    <div className="flex items-center gap-2">
                                        {featureFlag.evaluation_runtime === FeatureFlagEvaluationRuntime.ALL ? (
                                            <>
                                                <IconGlobe className="text-lg text-muted" />
                                                <span className="font-medium">Both client and server</span>
                                                <LemonTag type="primary" size="small">
                                                    Single + multi-user
                                                </LemonTag>
                                            </>
                                        ) : featureFlag.evaluation_runtime === FeatureFlagEvaluationRuntime.CLIENT ? (
                                            <>
                                                <IconLaptop className="text-lg text-muted" />
                                                <span className="font-medium">Client-side only</span>
                                                <LemonTag type="completion" size="small">
                                                    Single-user apps
                                                </LemonTag>
                                            </>
                                        ) : (
                                            <>
                                                <IconServer className="text-lg text-muted" />
                                                <span className="font-medium">Server-side only</span>
                                                <LemonTag type="caution" size="small">
                                                    Multi-user systems
                                                </LemonTag>
                                            </>
                                        )}
                                    </div>
                                </div>
                            </>
                        )}
                    </div>
                    <LemonDivider className="my-3" />
                    {featureFlag.filters.multivariate && (
                        <>
                            <h3 className="l3">Variant keys</h3>
                            <div className="border rounded p-4 mb-4 bg-surface-primary">
                                <div className="grid grid-cols-10 gap-4 font-semibold">
                                    <div className="col-span-2">Key</div>
                                    <div className="col-span-2">Description</div>
                                    <div className="col-span-2">Payload</div>
                                    <div>Rollout</div>
                                </div>
                                <LemonDivider className="my-3" />
                                {variants.map((variant, index) => (
                                    <div key={index}>
                                        <div className="grid grid-cols-10 gap-4">
                                            <div className="col-span-2">
                                                <Lettermark name={alphabet[index]} color={LettermarkColor.Gray} />
                                                <CopyToClipboardInline
                                                    tooltipMessage={null}
                                                    description="key"
                                                    style={{
                                                        marginLeft: '0.5rem',
                                                    }}
                                                    iconStyle={{ color: 'var(--text-secondary)' }}
                                                >
                                                    {variant.key}
                                                </CopyToClipboardInline>
                                            </div>
                                            <div className="col-span-2">
                                                <span className={variant.name ? '' : 'text-muted'}>
                                                    {variant.name || 'There is no description for this variant key'}
                                                </span>
                                            </div>
                                            <div className="col-span-2">
                                                {featureFlag.filters.payloads?.[index] ? (
                                                    <JSONEditorInput
                                                        readOnly={true}
                                                        value={featureFlag.filters.payloads[index]}
                                                    />
                                                ) : (
                                                    <span className="text-secondary">
                                                        No payload associated with this variant
                                                    </span>
                                                )}
                                            </div>
                                            <div>{variant.rollout_percentage}%</div>
                                            <div className="col-span-2">
                                                <LemonButton
                                                    size="xsmall"
                                                    icon={<IconRewindPlay />}
                                                    type="secondary"
                                                    onClick={() => {
                                                        reportViewRecordingsClicked(variant.key)
                                                        router.actions.push(
                                                            urls.replay(
                                                                ReplayTabs.Home,
                                                                getRecordingFilterForFlagVariant(
                                                                    featureFlag.key,
                                                                    variant.key,
                                                                    featureFlag.has_enriched_analytics
                                                                )
                                                            )
                                                        )
                                                        addProductIntentForCrossSell({
                                                            from: ProductKey.FEATURE_FLAGS,
                                                            to: ProductKey.SESSION_REPLAY,
                                                            intent_context:
                                                                ProductIntentContext.FEATURE_FLAG_VIEW_RECORDINGS,
                                                        })
                                                    }}
                                                >
                                                    View recordings
                                                </LemonButton>
                                            </div>
                                        </div>
                                        {index !== variants.length - 1 && <LemonDivider className="my-3" />}
                                    </div>
                                ))}
                            </div>
                        </>
                    )}
                </>
            ) : (
                <>
                    {featureFlags[FEATURE_FLAGS.FLAG_EVALUATION_RUNTIMES] && (
                        <>
                            <div className="mb-8">
                                <div className="inline-flex items-center gap-2 mb-3">
                                    <h3 className="l3 mb-0">Evaluation runtime</h3>
<<<<<<< HEAD
                                    <Tooltip title="This setting controls where your feature flag can be evaluated. If you try to use a flag in an runtime where it's not allowed (e.g., using a server-only flag in client-side code), it won't evaluate.">
                                        <IconInfo className="text-secondary text-lg" />
                                    </Tooltip>
=======
                                    <Tooltip title="This setting controls where your feature flag can be evaluated. If you try to use a flag in a runtime where it's not allowed (e.g., using a server-only flag in client-side code), it won't evaluate.">
                                        <IconInfo className="text-secondary text-lg" />
                                    </Tooltip>
                                </div>
                                <div className="mb-3">
                                    <LemonField name="evaluation_runtime">
                                        {({ value, onChange }) => (
                                            <div className="grid grid-cols-1 gap-3 md:grid-cols-3">
                                                {[
                                                    {
                                                        value: FeatureFlagEvaluationRuntime.ALL,
                                                        icon: <IconGlobe />,
                                                        title: 'Both client and server',
                                                        description: 'Single-user apps + multi-user systems',
                                                    },
                                                    {
                                                        value: FeatureFlagEvaluationRuntime.CLIENT,
                                                        icon: <IconLaptop />,
                                                        title: 'Client-side only',
                                                        description: 'Single-user apps (mobile, desktop, embedded)',
                                                    },
                                                    {
                                                        value: FeatureFlagEvaluationRuntime.SERVER,
                                                        icon: <IconServer />,
                                                        title: 'Server-side only',
                                                        description: 'Multi-user systems in trusted environments',
                                                    },
                                                ].map((option) => (
                                                    <div
                                                        key={option.value}
                                                        className={`border rounded-lg p-4 cursor-pointer transition-all hover:border-primary-light ${
                                                            value === option.value
                                                                ? 'border-primary bg-primary-highlight'
                                                                : 'border-border'
                                                        }`}
                                                        onClick={() => onChange(option.value)}
                                                    >
                                                        <div className="flex items-start gap-3">
                                                            <div className="text-lg text-muted">{option.icon}</div>
                                                            <div className="flex-1">
                                                                <div className="font-medium text-sm">
                                                                    {option.title}
                                                                </div>
                                                                <div className="text-xs text-muted mt-1">
                                                                    {option.description}
                                                                </div>
                                                            </div>
                                                            <input
                                                                type="radio"
                                                                name="evaluation-environment"
                                                                checked={value === option.value}
                                                                onChange={() => onChange(option.value)}
                                                                className="cursor-pointer"
                                                            />
                                                        </div>
                                                    </div>
                                                ))}
                                            </div>
                                        )}
                                    </LemonField>
                                </div>
                            </div>

                            <LemonDivider className="my-6" />
                        </>
                    )}

                    <div className="mb-8">
                        <h3 className="l3">Served value</h3>
                        <div className="mb-2" data-attr="feature-flag-served-value-segmented-button">
                            <LemonSegmentedButton
                                size="small"
                                options={[
                                    {
                                        label: 'Release toggle (boolean)',
                                        value: 'boolean',
                                        disabledReason: hasExperiment
                                            ? 'This feature flag is associated with an experiment.'
                                            : undefined,
                                    },
                                    {
                                        label: <span>Multiple variants with rollout percentages (A/B/n test)</span>,
                                        value: 'multivariate',
                                    },
                                    {
                                        label: <span>Remote config (single payload)</span>,
                                        value: 'remote_config',
                                        disabledReason: hasExperiment
                                            ? 'This feature flag is associated with an experiment.'
                                            : undefined,
                                    },
                                ]}
                                onChange={(value) => {
                                    if (['boolean', 'remote_config'].includes(value) && nonEmptyVariants.length) {
                                        confirmRevertMultivariateEnabled()
                                    } else {
                                        setMultivariateEnabled(value === 'multivariate')
                                        setRemoteConfigEnabled(value === 'remote_config')
                                        focusVariantKeyField(0)
                                    }
                                }}
                                value={flagType}
                            />
                        </div>
                        <div className="text-secondary mb-4">
                            {featureFlag.is_remote_configuration ? (
                                <span>
                                    Remote config flags provide runtime configuration values in your app. Read more in
                                    the{' '}
                                    <Link to="https://posthog.com/docs/feature-flags/remote-config">
                                        remote config flags documentation
                                    </Link>
                                    .
                                </span>
                            ) : (
                                <>
                                    {capitalizeFirstLetter(aggregationTargetName)} will be served{' '}
                                    {multivariateEnabled ? (
                                        <>
                                            <strong>a variant key</strong> according to the below distribution
                                        </>
                                    ) : (
                                        <strong>
                                            <code>true</code>
                                        </strong>
                                    )}{' '}
                                    <span>if they match one or more release condition groups.</span>
                                </>
                            )}
                        </div>
                    </div>
                    {!readOnly && multivariateEnabled && (
                        <div className="feature-flag-variants">
                            <h3 className="l4">Variant keys</h3>
                            <span>The rollout percentage of feature flag variants must add up to 100%</span>
                            <div className="VariantFormList deprecated-space-y-2">
                                <div className="VariantFormList__row grid label-row gap-2 items-center">
                                    <div />
                                    <div className="col-span-4">Variant key</div>
                                    <div className="col-span-6">Description</div>
                                    <div className="col-span-8">
                                        <div className="flex flex-col">
                                            <b>Payload</b>
                                            <span className="text-secondary font-normal">
                                                Specify return payload when the variant key matches
                                            </span>
                                        </div>
                                    </div>
                                    <div className="col-span-3 flex justify-between items-center gap-1">
                                        <span>Rollout</span>
                                        <LemonButton
                                            onClick={distributeVariantsEqually}
                                            tooltip="Normalize variant rollout percentages"
                                        >
                                            <IconBalance />
                                        </LemonButton>
                                    </div>
                                </div>
                                {variants.map((variant, index) => (
                                    <Group key={index} name="filters">
                                        <div className="VariantFormList__row grid gap-2">
                                            <div className="flex items-center justify-center">
                                                <Lettermark name={alphabet[index]} color={LettermarkColor.Gray} />
                                            </div>
                                            <div className="col-span-4">
                                                <LemonField name={['multivariate', 'variants', index, 'key']}>
                                                    <LemonInput
                                                        data-attr="feature-flag-variant-key"
                                                        data-key-index={index.toString()}
                                                        className="ph-ignore-input"
                                                        placeholder={`example-variant-${index + 1}`}
                                                        autoComplete="off"
                                                        autoCapitalize="off"
                                                        autoCorrect="off"
                                                        spellCheck={false}
                                                        disabled={!canEditVariant(index)}
                                                    />
                                                </LemonField>
                                            </div>
                                            <div className="col-span-6">
                                                <LemonField name={['multivariate', 'variants', index, 'name']}>
                                                    <LemonInput
                                                        data-attr="feature-flag-variant-name"
                                                        className="ph-ignore-input"
                                                        placeholder="Description"
                                                    />
                                                </LemonField>
                                            </div>
                                            <div className="col-span-8">
                                                <LemonField name={['payloads', index]}>
                                                    {({ value, onChange }) => {
                                                        return (
                                                            <JSONEditorInput
                                                                onChange={(newValue) => {
                                                                    onChange(newValue === '' ? undefined : newValue)
                                                                }}
                                                                value={value}
                                                                placeholder='{"key": "value"}'
                                                            />
                                                        )
                                                    }}
                                                </LemonField>
                                            </div>
                                            <div className="col-span-3">
                                                <LemonField
                                                    name={['multivariate', 'variants', index, 'rollout_percentage']}
                                                >
                                                    {({ value, onChange }) => (
                                                        <div>
                                                            <LemonInput
                                                                type="number"
                                                                min={0}
                                                                max={100}
                                                                // .toString() prevents user from typing leading zeroes
                                                                value={value.toString()}
                                                                onChange={(changedValue) => {
                                                                    const valueInt =
                                                                        changedValue !== undefined &&
                                                                        !isNaN(changedValue)
                                                                            ? parseInt(changedValue.toString())
                                                                            : 0

                                                                    onChange(valueInt)
                                                                }}
                                                                suffix={<span>%</span>}
                                                                data-attr="feature-flag-variant-rollout-percentage-input"
                                                            />
                                                            {filterGroups.filter(
                                                                (group) => group.variant === variant.key
                                                            ).length > 0 && (
                                                                <span className="text-secondary text-xs">
                                                                    Overridden by{' '}
                                                                    <strong>
                                                                        {variantConcatWithPunctuation(
                                                                            filterGroups
                                                                                .filter(
                                                                                    (group) =>
                                                                                        group.variant != null &&
                                                                                        group.variant === variant.key
                                                                                )
                                                                                .map(
                                                                                    (variant) =>
                                                                                        'Set ' +
                                                                                        (filterGroups.findIndex(
                                                                                            (group) => group === variant
                                                                                        ) +
                                                                                            1)
                                                                                )
                                                                        )}
                                                                    </strong>
                                                                </span>
                                                            )}
                                                        </div>
                                                    )}
                                                </LemonField>
                                            </div>
                                            <div className="flex items-center justify-center">
                                                {variants.length > 1 && (
                                                    <LemonButton
                                                        icon={<IconTrash />}
                                                        data-attr={`delete-prop-filter-${index}`}
                                                        noPadding
                                                        onClick={() => removeVariant(index)}
                                                        disabledReason={
                                                            !canEditVariant(index)
                                                                ? isDraftExperiment
                                                                    ? 'Cannot delete the control variant from an experiment.'
                                                                    : 'Cannot delete variants from a feature flag that is part of a launched experiment.'
                                                                : undefined
                                                        }
                                                        tooltipPlacement="top-end"
                                                    />
                                                )}
                                            </div>
                                        </div>
                                    </Group>
                                ))}
                                {variants.length > 0 && !areVariantRolloutsValid && (
                                    <p className="text-danger">
                                        Percentage rollouts for variants must sum to 100 (currently {variantRolloutSum}
                                        ).
                                    </p>
                                )}
                                <LemonButton
                                    type="secondary"
                                    onClick={() => {
                                        const newIndex = variants.length
                                        addVariant()
                                        focusVariantKeyField(newIndex)
                                    }}
                                    icon={<IconPlus />}
                                    disabledReason={
                                        hasExperiment && !isDraftExperiment
                                            ? 'Cannot add variants to a feature flag that is part of a launched experiment. To update variants, reset the experiment to draft.'
                                            : undefined
                                    }
                                    tooltipPlacement="top-start"
                                    center
                                >
                                    Add variant
                                </LemonButton>
                            </div>
                        </div>
                    )}
                </>
            )}
            {!multivariateEnabled && (
                <div className="mb-6 flex flex-col gap-y-4">
                    <div>
                        <h3 className="l3">Payload</h3>
                        {readOnly ? (
                            featureFlag.filters.payloads?.['true'] ? (
                                <JSONEditorInput readOnly={readOnly} value={featureFlag.filters.payloads?.['true']} />
                            ) : (
                                <span className="text-secondary">No payload associated with this flag</span>
                            )
                        ) : (
                            <div className="w-1/2">
                                <div className="text-secondary mb-4">
                                    {featureFlag.is_remote_configuration ? (
                                        <>
                                            Specify a valid JSON payload to be returned for the config flag. Read more
                                            in the{' '}
                                            <Link to="https://posthog.com/docs/feature-flags/creating-feature-flags#payloads">
                                                payload documentation
                                            </Link>
                                            .
                                        </>
                                    ) : (
                                        <>
                                            Optionally specify a valid JSON payload to be returned when the served value
                                            is{' '}
                                            <strong>
                                                <code>true</code>
                                            </strong>
                                            . Read more in the{' '}
                                            <Link to="https://posthog.com/docs/feature-flags/creating-feature-flags#payloads">
                                                payload documentation
                                            </Link>
                                            .
                                        </>
                                    )}
>>>>>>> ac761ead
                                </div>
                                <div className="mb-3">
                                    <LemonField name="evaluation_runtime">
                                        {({ value, onChange }) => (
                                            <div className="grid grid-cols-1 gap-3 md:grid-cols-3">
                                                {[
                                                    {
                                                        value: FeatureFlagEvaluationRuntime.ALL,
                                                        icon: <IconGlobe />,
                                                        title: 'Both client and server',
                                                        description: 'Single-user apps + multi-user systems',
                                                    },
                                                    {
                                                        value: FeatureFlagEvaluationRuntime.CLIENT,
                                                        icon: <IconLaptop />,
                                                        title: 'Client-side only',
                                                        description: 'Single-user apps (mobile, desktop, embedded)',
                                                    },
                                                    {
                                                        value: FeatureFlagEvaluationRuntime.SERVER,
                                                        icon: <IconServer />,
                                                        title: 'Server-side only',
                                                        description: 'Multi-user systems in trusted environments',
                                                    },
                                                ].map((option) => (
                                                    <div
                                                        key={option.value}
                                                        className={`border rounded-lg p-4 cursor-pointer transition-all hover:border-primary-light ${
                                                            value === option.value
                                                                ? 'border-primary bg-primary-highlight'
                                                                : 'border-border'
                                                        }`}
                                                        onClick={() => onChange(option.value)}
                                                    >
                                                        <div className="flex items-start gap-3">
                                                            <div className="text-lg text-muted">{option.icon}</div>
                                                            <div className="flex-1">
                                                                <div className="font-medium text-sm">
                                                                    {option.title}
                                                                </div>
                                                                <div className="text-xs text-muted mt-1">
                                                                    {option.description}
                                                                </div>
                                                            </div>
                                                            <input
                                                                type="radio"
                                                                name="evaluation-environment"
                                                                checked={value === option.value}
                                                                onChange={() => onChange(option.value)}
                                                                className="cursor-pointer"
                                                            />
                                                        </div>
                                                    </div>
                                                ))}
                                            </div>
                                        )}
                                    </LemonField>
                                </div>
                            </div>

                            <LemonDivider className="my-6" />
                        </>
                    )}

                    <div className="mb-8">
                        <h3 className="l3">Served value</h3>
                        <div className="mb-2" data-attr="feature-flag-served-value-segmented-button">
                            <LemonSegmentedButton
                                size="small"
                                options={[
                                    {
                                        label: 'Release toggle (boolean)',
                                        value: 'boolean',
                                        disabledReason: hasExperiment
                                            ? 'This feature flag is associated with an experiment.'
                                            : undefined,
                                    },
                                    {
                                        label: <span>Multiple variants with rollout percentages (A/B/n test)</span>,
                                        value: 'multivariate',
                                    },
                                    {
                                        label: <span>Remote config (single payload)</span>,
                                        value: 'remote_config',
                                        disabledReason: hasExperiment
                                            ? 'This feature flag is associated with an experiment.'
                                            : undefined,
                                    },
                                ]}
                                onChange={(value) => {
                                    if (['boolean', 'remote_config'].includes(value) && nonEmptyVariants.length) {
                                        confirmRevertMultivariateEnabled()
                                    } else {
                                        setMultivariateEnabled(value === 'multivariate')
                                        setRemoteConfigEnabled(value === 'remote_config')
                                        focusVariantKeyField(0)
                                    }
                                }}
                                value={flagType}
                            />
                        </div>
                        <div className="text-secondary mb-4">
                            {featureFlag.is_remote_configuration ? (
                                <span>
                                    Remote config flags provide runtime configuration values in your app. Read more in
                                    the{' '}
                                    <Link to="https://posthog.com/docs/feature-flags/remote-config">
                                        remote config flags documentation
                                    </Link>
                                    .
                                </span>
                            ) : (
                                <>
                                    {capitalizeFirstLetter(aggregationTargetName)} will be served{' '}
                                    {multivariateEnabled ? (
                                        <>
                                            <strong>a variant key</strong> according to the below distribution
                                        </>
                                    ) : (
                                        <strong>
                                            <code>true</code>
                                        </strong>
                                    )}{' '}
                                    <span>if they match one or more release condition groups.</span>
                                </>
                            )}
                        </div>
                    </div>
                    {!multivariateEnabled && (
                        <div className="mb-6 flex flex-col gap-y-4">
                            <div>
                                <h3 className="l3">Payload</h3>
                                {readOnly ? (
                                    featureFlag.filters.payloads?.['true'] ? (
                                        <JSONEditorInput
                                            readOnly={readOnly}
                                            value={featureFlag.filters.payloads?.['true']}
                                        />
                                    ) : (
                                        <span className="text-secondary">No payload associated with this flag</span>
                                    )
                                ) : (
                                    <div className="w-1/2">
                                        <div className="text-secondary mb-4">
                                            {featureFlag.is_remote_configuration ? (
                                                <>
                                                    Specify a valid JSON payload to be returned for the config flag.
                                                    Read more in the{' '}
                                                    <Link to="https://posthog.com/docs/feature-flags/creating-feature-flags#payloads">
                                                        payload documentation
                                                    </Link>
                                                    .
                                                </>
                                            ) : (
                                                <>
                                                    Optionally specify a valid JSON payload to be returned when the
                                                    served value is{' '}
                                                    <strong>
                                                        <code>true</code>
                                                    </strong>
                                                    . Read more in the{' '}
                                                    <Link to="https://posthog.com/docs/feature-flags/creating-feature-flags#payloads">
                                                        payload documentation
                                                    </Link>
                                                    .
                                                </>
                                            )}
                                        </div>
                                        {featureFlag.is_remote_configuration && (
                                            <LemonField name="has_encrypted_payloads">
                                                {({ value, onChange }) => (
                                                    <div className="border rounded mb-4 p-4">
                                                        <LemonCheckbox
                                                            id="flag-payload-encrypted-checkbox"
                                                            label="Encrypt remote configuration payload"
                                                            onChange={() => onChange(!value)}
                                                            checked={value}
                                                            dataAttr="feature-flag-payload-encrypted-checkbox"
                                                            disabledReason={
                                                                hasEncryptedPayloadBeenSaved &&
                                                                'An encrypted payload has already been saved for this flag. Reset the payload or create a new flag to create an unencrypted configuration payload.'
                                                            }
                                                        />
                                                    </div>
                                                )}
                                            </LemonField>
                                        )}
                                        <div className="flex gap-2">
                                            <Group name={['filters', 'payloads']}>
                                                <LemonField name="true" className="grow">
                                                    <JSONEditorInput
                                                        readOnly={
                                                            readOnly ||
                                                            (featureFlag.has_encrypted_payloads &&
                                                                Boolean(featureFlag.filters?.payloads?.['true']))
                                                        }
                                                        placeholder={'Examples: "A string", 2500, {"key": "value"}'}
                                                    />
                                                </LemonField>
                                            </Group>
                                            {featureFlag.has_encrypted_payloads && (
                                                <LemonButton
                                                    className="grow-0"
                                                    icon={<IconTrash />}
                                                    type="secondary"
                                                    size="small"
                                                    status="danger"
                                                    onClick={confirmEncryptedPayloadReset}
                                                >
                                                    Reset
                                                </LemonButton>
                                            )}
                                        </div>
                                        {featureFlag.is_remote_configuration && (
                                            <div className="text-sm text-secondary mt-4">
                                                Note: remote config flags must be accessed through payloads, e.g.{' '}
                                                <span className="font-mono font-bold">
                                                    {featureFlag.has_encrypted_payloads
                                                        ? 'getRemoteConfigPayload'
                                                        : 'getFeatureFlagPayload'}
                                                </span>
                                                . Using standard SDK methods such as{' '}
                                                <span className="font-mono font-bold">getFeatureFlag</span> or{' '}
                                                <span className="font-mono font-bold">isFeatureEnabled</span> will
                                                always return <span className="font-mono font-bold">true</span>
                                            </div>
                                        )}
                                    </div>
                                )}
                            </div>
                            {readOnly && !featureFlag.is_remote_configuration && (
                                <div>
                                    <h3 className="l3">Recordings</h3>
                                    <p>Watch recordings of people who have been exposed to the feature flag.</p>
                                    <div className="inline-block">
                                        <LemonButton
                                            onClick={() => {
                                                reportViewRecordingsClicked()
                                                router.actions.push(
                                                    urls.replay(ReplayTabs.Home, recordingFilterForFlag)
                                                )
                                                addProductIntentForCrossSell({
                                                    from: ProductKey.FEATURE_FLAGS,
                                                    to: ProductKey.SESSION_REPLAY,
                                                    intent_context: ProductIntentContext.FEATURE_FLAG_VIEW_RECORDINGS,
                                                })
                                            }}
                                            icon={<IconRewindPlay />}
                                            type="secondary"
                                            size="small"
                                        >
                                            View recordings
                                        </LemonButton>
                                    </div>
                                </div>
                            )}
                        </div>
                    )}
                    {!readOnly && multivariateEnabled && (
                        <div className="feature-flag-variants">
                            <h3 className="l4">Variant keys</h3>
                            <span>The rollout percentage of feature flag variants must add up to 100%</span>
                            <div className="VariantFormList deprecated-space-y-2">
                                <div className="VariantFormList__row grid label-row gap-2 items-center">
                                    <div />
                                    <div className="col-span-4">Variant key</div>
                                    <div className="col-span-6">Description</div>
                                    <div className="col-span-8">
                                        <div className="flex flex-col">
                                            <b>Payload</b>
                                            <span className="text-secondary font-normal">
                                                Specify return payload when the variant key matches
                                            </span>
                                        </div>
                                    </div>
                                    <div className="col-span-3 flex justify-between items-center gap-1">
                                        <span>Rollout</span>
                                        <LemonButton
                                            onClick={distributeVariantsEqually}
                                            tooltip="Normalize variant rollout percentages"
                                        >
                                            <IconBalance />
                                        </LemonButton>
                                    </div>
                                </div>
                                {variants.map((variant, index) => (
                                    <Group key={index} name="filters">
                                        <div className="VariantFormList__row grid gap-2">
                                            <div className="flex items-center justify-center">
                                                <Lettermark name={alphabet[index]} color={LettermarkColor.Gray} />
                                            </div>
                                            <div className="col-span-4">
                                                <LemonField name={['multivariate', 'variants', index, 'key']}>
                                                    <LemonInput
                                                        data-attr="feature-flag-variant-key"
                                                        data-key-index={index.toString()}
                                                        className="ph-ignore-input"
                                                        placeholder={`example-variant-${index + 1}`}
                                                        autoComplete="off"
                                                        autoCapitalize="off"
                                                        autoCorrect="off"
                                                        spellCheck={false}
                                                        disabled={!canEditVariant(index)}
                                                    />
                                                </LemonField>
                                            </div>
                                            <div className="col-span-6">
                                                <LemonField name={['multivariate', 'variants', index, 'name']}>
                                                    <LemonInput
                                                        data-attr="feature-flag-variant-name"
                                                        className="ph-ignore-input"
                                                        placeholder="Description"
                                                    />
                                                </LemonField>
                                            </div>
                                            <div className="col-span-8">
                                                <LemonField name={['payloads', index]}>
                                                    {({ value, onChange }) => {
                                                        return (
                                                            <JSONEditorInput
                                                                onChange={(newValue) => {
                                                                    onChange(newValue === '' ? undefined : newValue)
                                                                }}
                                                                value={value}
                                                                placeholder='{"key": "value"}'
                                                            />
                                                        )
                                                    }}
                                                </LemonField>
                                            </div>
                                            <div className="col-span-3">
                                                <LemonField
                                                    name={['multivariate', 'variants', index, 'rollout_percentage']}
                                                >
                                                    {({ value, onChange }) => (
                                                        <div>
                                                            <LemonInput
                                                                type="number"
                                                                min={0}
                                                                max={100}
                                                                // .toString() prevents user from typing leading zeroes
                                                                value={value.toString()}
                                                                onChange={(changedValue) => {
                                                                    const valueInt =
                                                                        changedValue !== undefined &&
                                                                        !isNaN(changedValue)
                                                                            ? parseInt(changedValue.toString())
                                                                            : 0

                                                                    onChange(valueInt)
                                                                }}
                                                                suffix={<span>%</span>}
                                                                data-attr="feature-flag-variant-rollout-percentage-input"
                                                            />
                                                            {filterGroups.filter(
                                                                (group) => group.variant === variant.key
                                                            ).length > 0 && (
                                                                <span className="text-secondary text-xs">
                                                                    Overridden by{' '}
                                                                    <strong>
                                                                        {variantConcatWithPunctuation(
                                                                            filterGroups
                                                                                .filter(
                                                                                    (group) =>
                                                                                        group.variant != null &&
                                                                                        group.variant === variant.key
                                                                                )
                                                                                .map(
                                                                                    (variant) =>
                                                                                        'Set ' +
                                                                                        (filterGroups.findIndex(
                                                                                            (group) => group === variant
                                                                                        ) +
                                                                                            1)
                                                                                )
                                                                        )}
                                                                    </strong>
                                                                </span>
                                                            )}
                                                        </div>
                                                    )}
                                                </LemonField>
                                            </div>
                                            <div className="flex items-center justify-center">
                                                {variants.length > 1 && (
                                                    <LemonButton
                                                        icon={<IconTrash />}
                                                        data-attr={`delete-prop-filter-${index}`}
                                                        noPadding
                                                        onClick={() => removeVariant(index)}
                                                        disabledReason={
                                                            !canEditVariant(index)
                                                                ? isDraftExperiment
                                                                    ? 'Cannot delete the control variant from an experiment.'
                                                                    : 'Cannot delete variants from a feature flag that is part of a launched experiment.'
                                                                : undefined
                                                        }
                                                        tooltipPlacement="top-end"
                                                    />
                                                )}
                                            </div>
                                        </div>
                                    </Group>
                                ))}
                                {variants.length > 0 && !areVariantRolloutsValid && (
                                    <p className="text-danger">
                                        Percentage rollouts for variants must sum to 100 (currently {variantRolloutSum}
                                        ).
                                    </p>
                                )}
                                <LemonButton
                                    type="secondary"
                                    onClick={() => {
                                        const newIndex = variants.length
                                        addVariant()
                                        focusVariantKeyField(newIndex)
                                    }}
                                    icon={<IconPlus />}
                                    disabledReason={
                                        hasExperiment && !isDraftExperiment
                                            ? 'Cannot add variants to a feature flag that is part of a launched experiment. To update variants, reset the experiment to draft.'
                                            : undefined
                                    }
                                    tooltipPlacement="top-start"
                                    center
                                >
                                    Add variant
                                </LemonButton>
                            </div>
                        </div>
                    )}
<<<<<<< HEAD
                </>
=======
                </div>
>>>>>>> ac761ead
            )}
        </>
    )
}<|MERGE_RESOLUTION|>--- conflicted
+++ resolved
@@ -1071,354 +1071,9 @@
                             <div className="mb-8">
                                 <div className="inline-flex items-center gap-2 mb-3">
                                     <h3 className="l3 mb-0">Evaluation runtime</h3>
-<<<<<<< HEAD
-                                    <Tooltip title="This setting controls where your feature flag can be evaluated. If you try to use a flag in an runtime where it's not allowed (e.g., using a server-only flag in client-side code), it won't evaluate.">
-                                        <IconInfo className="text-secondary text-lg" />
-                                    </Tooltip>
-=======
                                     <Tooltip title="This setting controls where your feature flag can be evaluated. If you try to use a flag in a runtime where it's not allowed (e.g., using a server-only flag in client-side code), it won't evaluate.">
                                         <IconInfo className="text-secondary text-lg" />
                                     </Tooltip>
-                                </div>
-                                <div className="mb-3">
-                                    <LemonField name="evaluation_runtime">
-                                        {({ value, onChange }) => (
-                                            <div className="grid grid-cols-1 gap-3 md:grid-cols-3">
-                                                {[
-                                                    {
-                                                        value: FeatureFlagEvaluationRuntime.ALL,
-                                                        icon: <IconGlobe />,
-                                                        title: 'Both client and server',
-                                                        description: 'Single-user apps + multi-user systems',
-                                                    },
-                                                    {
-                                                        value: FeatureFlagEvaluationRuntime.CLIENT,
-                                                        icon: <IconLaptop />,
-                                                        title: 'Client-side only',
-                                                        description: 'Single-user apps (mobile, desktop, embedded)',
-                                                    },
-                                                    {
-                                                        value: FeatureFlagEvaluationRuntime.SERVER,
-                                                        icon: <IconServer />,
-                                                        title: 'Server-side only',
-                                                        description: 'Multi-user systems in trusted environments',
-                                                    },
-                                                ].map((option) => (
-                                                    <div
-                                                        key={option.value}
-                                                        className={`border rounded-lg p-4 cursor-pointer transition-all hover:border-primary-light ${
-                                                            value === option.value
-                                                                ? 'border-primary bg-primary-highlight'
-                                                                : 'border-border'
-                                                        }`}
-                                                        onClick={() => onChange(option.value)}
-                                                    >
-                                                        <div className="flex items-start gap-3">
-                                                            <div className="text-lg text-muted">{option.icon}</div>
-                                                            <div className="flex-1">
-                                                                <div className="font-medium text-sm">
-                                                                    {option.title}
-                                                                </div>
-                                                                <div className="text-xs text-muted mt-1">
-                                                                    {option.description}
-                                                                </div>
-                                                            </div>
-                                                            <input
-                                                                type="radio"
-                                                                name="evaluation-environment"
-                                                                checked={value === option.value}
-                                                                onChange={() => onChange(option.value)}
-                                                                className="cursor-pointer"
-                                                            />
-                                                        </div>
-                                                    </div>
-                                                ))}
-                                            </div>
-                                        )}
-                                    </LemonField>
-                                </div>
-                            </div>
-
-                            <LemonDivider className="my-6" />
-                        </>
-                    )}
-
-                    <div className="mb-8">
-                        <h3 className="l3">Served value</h3>
-                        <div className="mb-2" data-attr="feature-flag-served-value-segmented-button">
-                            <LemonSegmentedButton
-                                size="small"
-                                options={[
-                                    {
-                                        label: 'Release toggle (boolean)',
-                                        value: 'boolean',
-                                        disabledReason: hasExperiment
-                                            ? 'This feature flag is associated with an experiment.'
-                                            : undefined,
-                                    },
-                                    {
-                                        label: <span>Multiple variants with rollout percentages (A/B/n test)</span>,
-                                        value: 'multivariate',
-                                    },
-                                    {
-                                        label: <span>Remote config (single payload)</span>,
-                                        value: 'remote_config',
-                                        disabledReason: hasExperiment
-                                            ? 'This feature flag is associated with an experiment.'
-                                            : undefined,
-                                    },
-                                ]}
-                                onChange={(value) => {
-                                    if (['boolean', 'remote_config'].includes(value) && nonEmptyVariants.length) {
-                                        confirmRevertMultivariateEnabled()
-                                    } else {
-                                        setMultivariateEnabled(value === 'multivariate')
-                                        setRemoteConfigEnabled(value === 'remote_config')
-                                        focusVariantKeyField(0)
-                                    }
-                                }}
-                                value={flagType}
-                            />
-                        </div>
-                        <div className="text-secondary mb-4">
-                            {featureFlag.is_remote_configuration ? (
-                                <span>
-                                    Remote config flags provide runtime configuration values in your app. Read more in
-                                    the{' '}
-                                    <Link to="https://posthog.com/docs/feature-flags/remote-config">
-                                        remote config flags documentation
-                                    </Link>
-                                    .
-                                </span>
-                            ) : (
-                                <>
-                                    {capitalizeFirstLetter(aggregationTargetName)} will be served{' '}
-                                    {multivariateEnabled ? (
-                                        <>
-                                            <strong>a variant key</strong> according to the below distribution
-                                        </>
-                                    ) : (
-                                        <strong>
-                                            <code>true</code>
-                                        </strong>
-                                    )}{' '}
-                                    <span>if they match one or more release condition groups.</span>
-                                </>
-                            )}
-                        </div>
-                    </div>
-                    {!readOnly && multivariateEnabled && (
-                        <div className="feature-flag-variants">
-                            <h3 className="l4">Variant keys</h3>
-                            <span>The rollout percentage of feature flag variants must add up to 100%</span>
-                            <div className="VariantFormList deprecated-space-y-2">
-                                <div className="VariantFormList__row grid label-row gap-2 items-center">
-                                    <div />
-                                    <div className="col-span-4">Variant key</div>
-                                    <div className="col-span-6">Description</div>
-                                    <div className="col-span-8">
-                                        <div className="flex flex-col">
-                                            <b>Payload</b>
-                                            <span className="text-secondary font-normal">
-                                                Specify return payload when the variant key matches
-                                            </span>
-                                        </div>
-                                    </div>
-                                    <div className="col-span-3 flex justify-between items-center gap-1">
-                                        <span>Rollout</span>
-                                        <LemonButton
-                                            onClick={distributeVariantsEqually}
-                                            tooltip="Normalize variant rollout percentages"
-                                        >
-                                            <IconBalance />
-                                        </LemonButton>
-                                    </div>
-                                </div>
-                                {variants.map((variant, index) => (
-                                    <Group key={index} name="filters">
-                                        <div className="VariantFormList__row grid gap-2">
-                                            <div className="flex items-center justify-center">
-                                                <Lettermark name={alphabet[index]} color={LettermarkColor.Gray} />
-                                            </div>
-                                            <div className="col-span-4">
-                                                <LemonField name={['multivariate', 'variants', index, 'key']}>
-                                                    <LemonInput
-                                                        data-attr="feature-flag-variant-key"
-                                                        data-key-index={index.toString()}
-                                                        className="ph-ignore-input"
-                                                        placeholder={`example-variant-${index + 1}`}
-                                                        autoComplete="off"
-                                                        autoCapitalize="off"
-                                                        autoCorrect="off"
-                                                        spellCheck={false}
-                                                        disabled={!canEditVariant(index)}
-                                                    />
-                                                </LemonField>
-                                            </div>
-                                            <div className="col-span-6">
-                                                <LemonField name={['multivariate', 'variants', index, 'name']}>
-                                                    <LemonInput
-                                                        data-attr="feature-flag-variant-name"
-                                                        className="ph-ignore-input"
-                                                        placeholder="Description"
-                                                    />
-                                                </LemonField>
-                                            </div>
-                                            <div className="col-span-8">
-                                                <LemonField name={['payloads', index]}>
-                                                    {({ value, onChange }) => {
-                                                        return (
-                                                            <JSONEditorInput
-                                                                onChange={(newValue) => {
-                                                                    onChange(newValue === '' ? undefined : newValue)
-                                                                }}
-                                                                value={value}
-                                                                placeholder='{"key": "value"}'
-                                                            />
-                                                        )
-                                                    }}
-                                                </LemonField>
-                                            </div>
-                                            <div className="col-span-3">
-                                                <LemonField
-                                                    name={['multivariate', 'variants', index, 'rollout_percentage']}
-                                                >
-                                                    {({ value, onChange }) => (
-                                                        <div>
-                                                            <LemonInput
-                                                                type="number"
-                                                                min={0}
-                                                                max={100}
-                                                                // .toString() prevents user from typing leading zeroes
-                                                                value={value.toString()}
-                                                                onChange={(changedValue) => {
-                                                                    const valueInt =
-                                                                        changedValue !== undefined &&
-                                                                        !isNaN(changedValue)
-                                                                            ? parseInt(changedValue.toString())
-                                                                            : 0
-
-                                                                    onChange(valueInt)
-                                                                }}
-                                                                suffix={<span>%</span>}
-                                                                data-attr="feature-flag-variant-rollout-percentage-input"
-                                                            />
-                                                            {filterGroups.filter(
-                                                                (group) => group.variant === variant.key
-                                                            ).length > 0 && (
-                                                                <span className="text-secondary text-xs">
-                                                                    Overridden by{' '}
-                                                                    <strong>
-                                                                        {variantConcatWithPunctuation(
-                                                                            filterGroups
-                                                                                .filter(
-                                                                                    (group) =>
-                                                                                        group.variant != null &&
-                                                                                        group.variant === variant.key
-                                                                                )
-                                                                                .map(
-                                                                                    (variant) =>
-                                                                                        'Set ' +
-                                                                                        (filterGroups.findIndex(
-                                                                                            (group) => group === variant
-                                                                                        ) +
-                                                                                            1)
-                                                                                )
-                                                                        )}
-                                                                    </strong>
-                                                                </span>
-                                                            )}
-                                                        </div>
-                                                    )}
-                                                </LemonField>
-                                            </div>
-                                            <div className="flex items-center justify-center">
-                                                {variants.length > 1 && (
-                                                    <LemonButton
-                                                        icon={<IconTrash />}
-                                                        data-attr={`delete-prop-filter-${index}`}
-                                                        noPadding
-                                                        onClick={() => removeVariant(index)}
-                                                        disabledReason={
-                                                            !canEditVariant(index)
-                                                                ? isDraftExperiment
-                                                                    ? 'Cannot delete the control variant from an experiment.'
-                                                                    : 'Cannot delete variants from a feature flag that is part of a launched experiment.'
-                                                                : undefined
-                                                        }
-                                                        tooltipPlacement="top-end"
-                                                    />
-                                                )}
-                                            </div>
-                                        </div>
-                                    </Group>
-                                ))}
-                                {variants.length > 0 && !areVariantRolloutsValid && (
-                                    <p className="text-danger">
-                                        Percentage rollouts for variants must sum to 100 (currently {variantRolloutSum}
-                                        ).
-                                    </p>
-                                )}
-                                <LemonButton
-                                    type="secondary"
-                                    onClick={() => {
-                                        const newIndex = variants.length
-                                        addVariant()
-                                        focusVariantKeyField(newIndex)
-                                    }}
-                                    icon={<IconPlus />}
-                                    disabledReason={
-                                        hasExperiment && !isDraftExperiment
-                                            ? 'Cannot add variants to a feature flag that is part of a launched experiment. To update variants, reset the experiment to draft.'
-                                            : undefined
-                                    }
-                                    tooltipPlacement="top-start"
-                                    center
-                                >
-                                    Add variant
-                                </LemonButton>
-                            </div>
-                        </div>
-                    )}
-                </>
-            )}
-            {!multivariateEnabled && (
-                <div className="mb-6 flex flex-col gap-y-4">
-                    <div>
-                        <h3 className="l3">Payload</h3>
-                        {readOnly ? (
-                            featureFlag.filters.payloads?.['true'] ? (
-                                <JSONEditorInput readOnly={readOnly} value={featureFlag.filters.payloads?.['true']} />
-                            ) : (
-                                <span className="text-secondary">No payload associated with this flag</span>
-                            )
-                        ) : (
-                            <div className="w-1/2">
-                                <div className="text-secondary mb-4">
-                                    {featureFlag.is_remote_configuration ? (
-                                        <>
-                                            Specify a valid JSON payload to be returned for the config flag. Read more
-                                            in the{' '}
-                                            <Link to="https://posthog.com/docs/feature-flags/creating-feature-flags#payloads">
-                                                payload documentation
-                                            </Link>
-                                            .
-                                        </>
-                                    ) : (
-                                        <>
-                                            Optionally specify a valid JSON payload to be returned when the served value
-                                            is{' '}
-                                            <strong>
-                                                <code>true</code>
-                                            </strong>
-                                            . Read more in the{' '}
-                                            <Link to="https://posthog.com/docs/feature-flags/creating-feature-flags#payloads">
-                                                payload documentation
-                                            </Link>
-                                            .
-                                        </>
-                                    )}
->>>>>>> ac761ead
                                 </div>
                                 <div className="mb-3">
                                     <LemonField name="evaluation_runtime">
@@ -1850,11 +1505,7 @@
                             </div>
                         </div>
                     )}
-<<<<<<< HEAD
                 </>
-=======
-                </div>
->>>>>>> ac761ead
             )}
         </>
     )
