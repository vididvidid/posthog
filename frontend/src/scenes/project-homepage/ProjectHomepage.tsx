import React from 'react'
import './ProjectHomepage.scss'
import { PageHeader } from 'lib/components/PageHeader'
<<<<<<< HEAD
import { SessionRecordingsTable } from 'scenes/session-recordings/SessionRecordingsTable'
import { RecordingTableLocation } from 'scenes/session-recordings/sessionRecordingsTableLogic'
=======
import { Dashboard } from 'scenes/dashboard/Dashboard'
import { useActions, useValues } from 'kea'
import { teamLogic } from 'scenes/teamLogic'
import { SceneExport } from 'scenes/sceneTypes'
import { DashboardPlacement } from '~/types'
import { Button, Row, Skeleton, Typography } from 'antd'
import { inviteLogic } from 'scenes/organization/Settings/inviteLogic'
import { router } from 'kea-router'
import { urls } from 'scenes/urls'
import { LemonSpacer } from 'lib/components/LemonRow'
import { PrimaryDashboardModal } from './PrimaryDashboardModal'
import { primaryDashboardModalLogic } from './primaryDashboardModalLogic'
import { HomeIcon } from 'lib/components/icons'
import { projectHomepageLogic } from 'scenes/project-homepage/projectHomepageLogic'
>>>>>>> 7d92100f

export function ProjectHomepage(): JSX.Element {
    const { dashboardLogic } = useValues(projectHomepageLogic)
    const { currentTeam } = useValues(teamLogic)
    const { dashboard } = useValues(dashboardLogic)
    const { showInviteModal } = useActions(inviteLogic)
    const { showPrimaryDashboardModal } = useActions(primaryDashboardModalLogic)

    const headerButtons = (
        <div style={{ display: 'flex' }}>
            <Button
                data-attr="project-home-invite-team-members"
                onClick={() => {
                    showInviteModal()
                }}
                className="mr-05"
            >
                Invite members
            </Button>
            <Button
                data-attr="project-home-new-insight"
                onClick={() => {
                    router.actions.push(urls.insightNew())
                }}
            >
                New insight
            </Button>
        </div>
    )

    return (
        <div className="project-homepage">
<<<<<<< HEAD
            <PageHeader title="Homepage" />
            <SessionRecordingsTable onlyShowList tableLocation={RecordingTableLocation.HomePage} />
=======
            <PageHeader title={currentTeam?.name || ''} delimited buttons={headerButtons} />
            {currentTeam?.primary_dashboard ? (
                <div>
                    <div>
                        <Row className="homepage-dashboard-header">
                            <div className="dashboard-title-container">
                                {!dashboard && <Skeleton active paragraph={false} />}
                                {dashboard?.name && (
                                    <>
                                        <HomeIcon className="mr-05" style={{ width: 18, height: 18 }} />
                                        <Typography.Title className="dashboard-name" level={4}>
                                            {dashboard?.name}
                                        </Typography.Title>
                                    </>
                                )}
                            </div>
                            <Button data-attr="project-home-new-insight" onClick={showPrimaryDashboardModal}>
                                Change dashboard
                            </Button>
                        </Row>
                        <LemonSpacer large />
                    </div>
                    <Dashboard
                        id={currentTeam.primary_dashboard.toString()}
                        placement={DashboardPlacement.ProjectHomepage}
                    />
                </div>
            ) : (
                <div className="empty-state-container">
                    <HomeIcon className="mb" />
                    <h1>There isn’t a default dashboard set for this project</h1>
                    <p className="mb">
                        Default dashboards are shown to everyone in the project. When you set a default, it’ll show up
                        here.
                    </p>
                    <Button
                        type="primary"
                        data-attr="project-home-new-insight"
                        onClick={() => {
                            showPrimaryDashboardModal()
                        }}
                    >
                        Select a default dashboard
                    </Button>
                </div>
            )}
            <PrimaryDashboardModal />
>>>>>>> 7d92100f
        </div>
    )
}

export const scene: SceneExport = {
    component: ProjectHomepage,
    logic: projectHomepageLogic,
}<|MERGE_RESOLUTION|>--- conflicted
+++ resolved
@@ -1,10 +1,8 @@
 import React from 'react'
 import './ProjectHomepage.scss'
 import { PageHeader } from 'lib/components/PageHeader'
-<<<<<<< HEAD
 import { SessionRecordingsTable } from 'scenes/session-recordings/SessionRecordingsTable'
 import { RecordingTableLocation } from 'scenes/session-recordings/sessionRecordingsTableLogic'
-=======
 import { Dashboard } from 'scenes/dashboard/Dashboard'
 import { useActions, useValues } from 'kea'
 import { teamLogic } from 'scenes/teamLogic'
@@ -19,7 +17,6 @@
 import { primaryDashboardModalLogic } from './primaryDashboardModalLogic'
 import { HomeIcon } from 'lib/components/icons'
 import { projectHomepageLogic } from 'scenes/project-homepage/projectHomepageLogic'
->>>>>>> 7d92100f
 
 export function ProjectHomepage(): JSX.Element {
     const { dashboardLogic } = useValues(projectHomepageLogic)
@@ -52,10 +49,6 @@
 
     return (
         <div className="project-homepage">
-<<<<<<< HEAD
-            <PageHeader title="Homepage" />
-            <SessionRecordingsTable onlyShowList tableLocation={RecordingTableLocation.HomePage} />
-=======
             <PageHeader title={currentTeam?.name || ''} delimited buttons={headerButtons} />
             {currentTeam?.primary_dashboard ? (
                 <div>
@@ -103,7 +96,7 @@
                 </div>
             )}
             <PrimaryDashboardModal />
->>>>>>> 7d92100f
+            <SessionRecordingsTable onlyShowList tableLocation={RecordingTableLocation.HomePage} />
         </div>
     )
 }
