--- conflicted
+++ resolved
@@ -168,8 +168,6 @@
                             tiles: [{ id: tile.id, deleted: true }],
                         })
 
-                        const filteredTiles = values.tiles.filter((t) => t.id !== tile.id)
-
                         dashboardsModel.actions.tileRemovedFromDashboard({
                             tile: tile,
                             dashboardId: props.id,
@@ -308,11 +306,7 @@
 
                         return {
                             ...state,
-<<<<<<< HEAD
-                            tiles: newTiles.filter((t) => !!t.text || (!!t.insight && !t.insight.deleted)),
-=======
                             tiles: newTiles.filter((t) => !t.deleted || !t.insight?.deleted),
->>>>>>> 20bc4cab
                         } as DashboardType
                     }
 
