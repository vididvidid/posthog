import { customEvent, EventType, eventWithTime } from '@posthog/rrweb-types'
import { actions, beforeUnmount, connect, defaults, kea, key, listeners, path, props, reducers, selectors } from 'kea'
import { loaders } from 'kea-loaders'
import { subscriptions } from 'kea-subscriptions'
import api from 'lib/api'
import { FEATURE_FLAGS } from 'lib/constants'
import { Dayjs, dayjs } from 'lib/dayjs'
import { featureFlagLogic, FeatureFlagsSet } from 'lib/logic/featureFlagLogic'
import { chainToElements } from 'lib/utils/elements-chain'
import posthog from 'posthog-js'
import { RecordingComment } from 'scenes/session-recordings/player/inspector/playerInspectorLogic'
import {
    parseEncodedSnapshots,
    processAllSnapshots,
} from 'scenes/session-recordings/player/snapshot-processing/process-all-snapshots'
import { keyForSource } from 'scenes/session-recordings/player/snapshot-processing/source-key'
import { teamLogic } from 'scenes/teamLogic'

import { annotationsModel } from '~/models/annotationsModel'
import { hogql, HogQLQueryString } from '~/queries/utils'
import {
    CommentType,
    RecordingEventsFilters,
    RecordingEventType,
    RecordingSegment,
    RecordingSnapshot,
    SessionPlayerData,
    SessionRecordingId,
    SessionRecordingSnapshotParams,
    SessionRecordingSnapshotSource,
    SessionRecordingSnapshotSourceResponse,
    SessionRecordingType,
    SessionRecordingUsageType,
    SnapshotSourceType,
} from '~/types'

import { ExportedSessionRecordingFileV2 } from '../file-playback/types'
import { sessionRecordingEventUsageLogic } from '../sessionRecordingEventUsageLogic'
import type { sessionRecordingDataLogicType } from './sessionRecordingDataLogicType'
import { getHrefFromSnapshot, ViewportResolution } from './snapshot-processing/patch-meta-event'
import { createSegments, mapSnapshotsToWindowId } from './utils/segmenter'
import { playerCommentModel } from 'scenes/session-recordings/player/commenting/playerCommentModel'
import { lemonToast } from 'lib/lemon-ui/LemonToast'

const IS_TEST_MODE = process.env.NODE_ENV === 'test'
const TWENTY_FOUR_HOURS_IN_MS = 24 * 60 * 60 * 1000 // +- before and after start and end of a recording to query for session linked events.
const FIVE_MINUTES_IN_MS = 5 * 60 * 1000 // +- before and after start and end of a recording to query for events related by person.
const DEFAULT_REALTIME_POLLING_MILLIS = 3000
const DEFAULT_V2_POLLING_INTERVAL_MS = 10000

export interface SessionRecordingDataLogicProps {
    sessionRecordingId: SessionRecordingId
    // allows altering v1 polling interval in tests
    realTimePollingIntervalMilliseconds?: number
    // allows disabling polling for new sources in tests
    blobV2PollingDisabled?: boolean
    playerKey?: string
    accessToken?: string
}

export const sessionRecordingDataLogic = kea<sessionRecordingDataLogicType>([
    path((key) => ['scenes', 'session-recordings', 'sessionRecordingDataLogic', key]),
    props({} as SessionRecordingDataLogicProps),
    key(({ sessionRecordingId }) => sessionRecordingId || 'no-session-recording-id'),
    connect(() => ({
        actions: [sessionRecordingEventUsageLogic, ['reportRecording']],
        values: [
            featureFlagLogic,
            ['featureFlags'],
            teamLogic,
            ['currentTeam'],
            annotationsModel,
            ['annotations', 'annotationsLoading'],
        ],
    })),
    defaults({
        sessionPlayerMetaData: null as SessionRecordingType | null,
    }),
    actions({
        setFilters: (filters: Partial<RecordingEventsFilters>) => ({ filters }),
        loadRecordingMeta: true,
        maybeLoadRecordingMeta: true,
        loadRecordingComments: true,
        loadRecordingNotebookComments: true,
        loadSnapshots: true,
        loadSnapshotSources: (breakpointLength?: number) => ({ breakpointLength }),
        loadNextSnapshotSource: true,
        loadSnapshotsForSource: (sources: Pick<SessionRecordingSnapshotSource, 'source' | 'blob_key'>[]) => ({
            sources,
        }),
        loadEvents: true,
        loadFullEventData: (event: RecordingEventType | RecordingEventType[]) => ({ event }),
        markViewed: (delay?: number) => ({ delay }),
        reportUsageIfFullyLoaded: true,
        persistRecording: true,
        maybePersistRecording: true,
        pollRealtimeSnapshots: true,
        stopRealtimePolling: true,
        setTrackedWindow: (windowId: string | null) => ({ windowId }),
        setWasMarkedViewed: (wasMarkedViewed: boolean) => ({ wasMarkedViewed }),
    }),
    reducers(() => ({
        trackedWindow: [
            null as string | null,
            {
                setTrackedWindow: (_, { windowId }) => windowId,
            },
        ],
        filters: [
            {} as Partial<RecordingEventsFilters>,
            {
                setFilters: (state, { filters }) => ({ ...state, ...filters }),
            },
        ],
        isRealtimePolling: [
            false as boolean,
            {
                pollRealtimeSnapshots: () => true,
                stopRealtimePolling: () => false,
            },
        ],
        isNotFound: [
            false as boolean,
            {
                loadRecordingMeta: () => false,
                loadRecordingMetaSuccess: () => false,
                loadRecordingMetaFailure: () => true,
            },
        ],
        snapshotsBySourceSuccessCount: [
            0,
            {
                loadSnapshotsForSourceSuccess: (state) => state + 1,
            },
        ],
        wasMarkedViewed: [
            false as boolean,
            {
                setWasMarkedViewed: (_, { wasMarkedViewed }) => wasMarkedViewed,
            },
        ],
    })),
    loaders(({ values, props, cache }) => ({
        sessionComments: [
            [] as CommentType[],
            {
                loadRecordingComments: async (_, breakpoint): Promise<CommentType[]> => {
                    const empty: CommentType[] = []
                    if (!props.sessionRecordingId) {
                        return empty
                    }

                    const response = await api.comments.list({ item_id: props.sessionRecordingId })
                    breakpoint()

                    return response.results || empty
                },
                deleteComment: async (id, breakpoint): Promise<CommentType[]> => {
                    await breakpoint(25)
                    await api.comments.delete(id)
                    return values.sessionComments.filter((sc) => sc.id !== id)
                },
            },
        ],
        sessionNotebookComments: {
            loadRecordingNotebookComments: async (_, breakpoint) => {
                const empty: RecordingComment[] = []
                if (!props.sessionRecordingId) {
                    return empty
                }

                const response = await api.notebooks.recordingComments(props.sessionRecordingId)
                breakpoint()

                return response.results || empty
            },
        },
        sessionPlayerMetaData: {
            loadRecordingMeta: async (_, breakpoint) => {
                if (!props.sessionRecordingId) {
                    return null
                }
                const headers: Record<string, string> = {}
                if (props.accessToken) {
                    headers.Authorization = `Bearer ${props.accessToken}`
                }
                const response = await api.recordings.get(props.sessionRecordingId, {}, headers)
                breakpoint()

                return response
            },

            persistRecording: async (_, breakpoint) => {
                if (!values.sessionPlayerMetaData) {
                    return null
                }
                await breakpoint(100)
                await api.recordings.persist(props.sessionRecordingId)

                return {
                    ...values.sessionPlayerMetaData,
                    storage: 'object_storage_lts',
                }
            },
        },
        snapshotSources: [
            null as SessionRecordingSnapshotSource[] | null,
            {
                loadSnapshotSources: async ({ breakpointLength }, breakpoint) => {
                    if (breakpointLength) {
                        await breakpoint(breakpointLength)
                    }
                    const blob_v2 = values.featureFlags[FEATURE_FLAGS.RECORDINGS_BLOBBY_V2_REPLAY]
<<<<<<< HEAD
                    const headers: Record<string, string> = {}
                    if (props.accessToken) {
                        headers.Authorization = `Bearer ${props.accessToken}`
                    }
                    const response = await api.recordings.listSnapshotSources(
                        props.sessionRecordingId,
                        {
                            blob_v2,
                        },
                        headers
                    )
=======
                    const blob_v2_lts = values.featureFlags[FEATURE_FLAGS.RECORDINGS_BLOBBY_V2_LTS_REPLAY]
                    const response = await api.recordings.listSnapshotSources(props.sessionRecordingId, {
                        blob_v2,
                        blob_v2_lts,
                    })
>>>>>>> 7b4ff2cb

                    if (!response.sources) {
                        return []
                    }
                    const anyBlobV2 = response.sources.some((s) => s.source === SnapshotSourceType.blob_v2)

                    if (anyBlobV2) {
                        return response.sources.filter((s) => s.source === SnapshotSourceType.blob_v2)
                    }
                    return response.sources.filter((s) => s.source !== SnapshotSourceType.blob_v2)
                },
            },
        ],
        snapshotsForSource: [
            null as SessionRecordingSnapshotSourceResponse | null,
            {
                loadSnapshotsForSource: async ({ sources }, breakpoint) => {
                    let params: SessionRecordingSnapshotParams

                    if (sources.length > 1) {
                        // they all have to be blob_v2
                        if (sources.some((s) => s.source !== SnapshotSourceType.blob_v2)) {
                            throw new Error('Unsupported source for multiple sources')
                        }
                        params = {
                            source: 'blob_v2',
                            // so the caller has to make sure these are in order!
                            start_blob_key: sources[0].blob_key,
                            end_blob_key: sources[sources.length - 1].blob_key,
                        }
                    } else {
                        const source = sources[0]

                        if (source.source === SnapshotSourceType.blob) {
                            if (!source.blob_key) {
                                throw new Error('Missing key')
                            }
                            params = { blob_key: source.blob_key, source: 'blob' }
                        } else if (source.source === SnapshotSourceType.realtime) {
                            params = { source: 'realtime' }
                        } else if (source.source === SnapshotSourceType.blob_v2) {
                            params = { source: 'blob_v2', blob_key: source.blob_key }
                        } else if (source.source === SnapshotSourceType.file) {
                            // no need to load a file source, it is already loaded
                            return { source }
                        } else {
                            throw new Error(`Unsupported source: ${source.source}`)
                        }
                    }

                    await breakpoint(1)

                    const headers: Record<string, string> = {}
                    if (props.accessToken) {
                        headers.Authorization = `Bearer ${props.accessToken}`
                    }
                    const response = await api.recordings
                        .getSnapshots(props.sessionRecordingId, params, headers)
                        .catch((e) => {
                            if (sources[0].source === 'realtime' && e.status === 404) {
                                // Realtime source is not always available, so a 404 is expected
                                return []
                            }
                            throw e
                        })

                    // sorting is very cheap for already sorted lists
                    const parsedSnapshots = (await parseEncodedSnapshots(response, props.sessionRecordingId)).sort(
                        (a, b) => a.timestamp - b.timestamp
                    )
                    // we store the data in the cache because we want to avoid copying this data as much as possible
                    // and kea's immutability means we were copying all the data on every snapshot call
                    cache.snapshotsBySource = cache.snapshotsBySource || {}
                    // it doesn't matter which source we use as the key, since we combine the snapshots anyway
                    cache.snapshotsBySource[keyForSource(sources[0])] = { snapshots: parsedSnapshots }
                    // but we do want to mark the sources as loaded
                    sources.forEach((s) => {
                        const k = keyForSource(s)
                        // we just need something against each key so we don't load it again
                        cache.snapshotsBySource[k] = cache.snapshotsBySource[k] || {}
                        cache.snapshotsBySource[k].sourceLoaded = true
                    })

                    return { sources: sources }
                },
            },
        ],
        sessionEventsData: [
            null as null | RecordingEventType[],
            {
                loadEvents: async () => {
                    const { start, end, person } = values.sessionPlayerData

                    if (!person || !start || !end) {
                        return null
                    }

                    const sessionEventsQuery = hogql`
SELECT uuid, event, timestamp, elements_chain, properties.$window_id, properties.$current_url, properties.$event_type, properties.$viewport_width, properties.$viewport_height, properties.$screen_name, distinct_id
FROM events
WHERE timestamp > ${start.subtract(TWENTY_FOUR_HOURS_IN_MS, 'ms')}
AND timestamp < ${end.add(TWENTY_FOUR_HOURS_IN_MS, 'ms')}
AND $session_id = ${props.sessionRecordingId}
ORDER BY timestamp ASC
LIMIT 1000000`

                    let relatedEventsQuery = hogql`
SELECT uuid, event, timestamp, elements_chain, properties.$window_id, properties.$current_url, properties.$event_type, distinct_id
FROM events
WHERE timestamp > ${start.subtract(FIVE_MINUTES_IN_MS, 'ms')}
AND timestamp < ${end.add(FIVE_MINUTES_IN_MS, 'ms')}
AND (empty ($session_id) OR isNull($session_id))
AND properties.$lib != 'web'`

                    if (person?.uuid) {
                        relatedEventsQuery = (relatedEventsQuery +
                            hogql`\nAND person_id = ${person.uuid}`) as HogQLQueryString
                    }
                    if (!person?.uuid && values.sessionPlayerMetaData?.distinct_id) {
                        relatedEventsQuery = (relatedEventsQuery +
                            hogql`\nAND distinct_id = ${values.sessionPlayerMetaData.distinct_id}`) as HogQLQueryString
                    }

                    relatedEventsQuery = (relatedEventsQuery +
                        hogql`\nORDER BY timestamp ASC\nLIMIT 1000000`) as HogQLQueryString

                    const [sessionEvents, relatedEvents]: any[] = await Promise.all([
                        // make one query for all events that are part of the session
                        api.queryHogQL(sessionEventsQuery),
                        // make a second for all events from that person,
                        // not marked as part of the session
                        // but in the same time range
                        // these are probably e.g. backend events for the session
                        // but with no session id
                        // since posthog-js must always add session id we can also
                        // take advantage of lib being materialized and further filter
                        api.queryHogQL(relatedEventsQuery),
                    ])

                    return [...sessionEvents.results, ...relatedEvents.results].map(
                        (event: any): RecordingEventType => {
                            const currentUrl = event[5]
                            // We use the pathname to simplify the UI - we build it here instead of fetching it to keep data usage small
                            let pathname: string | undefined
                            try {
                                pathname = event[5] ? new URL(event[5]).pathname : undefined
                            } catch {
                                pathname = undefined
                            }

                            const viewportWidth = event.length > 7 ? event[7] : undefined
                            const viewportHeight = event.length > 8 ? event[8] : undefined

                            return {
                                id: event[0],
                                event: event[1],
                                timestamp: event[2],
                                elements: chainToElements(event[3]),
                                properties: {
                                    $window_id: event[4],
                                    $current_url: currentUrl,
                                    $event_type: event[6],
                                    $pathname: pathname,
                                    $viewport_width: viewportWidth,
                                    $viewport_height: viewportHeight,
                                    $screen_name: event.length > 9 ? event[9] : undefined,
                                },
                                playerTime: +dayjs(event[2]) - +start,
                                fullyLoaded: false,
                                distinct_id: event[event.length - 1] || values.sessionPlayerMetaData?.distinct_id,
                            }
                        }
                    )
                },

                loadFullEventData: async ({ event }) => {
                    // box so we're always dealing with a list
                    const events = Array.isArray(event) ? event : [event]

                    let existingEvents = values.sessionEventsData?.filter((x) => events.some((e) => e.id === x.id))

                    const allEventsAreFullyLoaded =
                        existingEvents?.every((e) => e.fullyLoaded) && existingEvents.length === events.length
                    if (!existingEvents || allEventsAreFullyLoaded) {
                        return values.sessionEventsData
                    }

                    existingEvents = existingEvents.filter((e) => !e.fullyLoaded)
                    const timestamps = existingEvents.map((ee) => dayjs(ee.timestamp).utc().valueOf())
                    const eventNames = Array.from(new Set(existingEvents.map((ee) => ee.event)))
                    const eventIds = existingEvents.map((ee) => ee.id)
                    const earliestTimestamp = timestamps.reduce((a, b) => Math.min(a, b))
                    const latestTimestamp = timestamps.reduce((a, b) => Math.max(a, b))

                    try {
                        const query = hogql`
                            SELECT properties, uuid
                            FROM events
                            -- the timestamp range here is only to avoid querying too much of the events table
                            -- we don't really care about the absolute value,
                            -- but we do care about whether timezones have an odd impact
                            -- so, we extend the range by a day on each side so that timezones don't cause issues
                            WHERE timestamp > ${dayjs(earliestTimestamp).subtract(1, 'day')}
                            AND timestamp < ${dayjs(latestTimestamp).add(1, 'day')}
                            AND event in ${eventNames}
                            AND uuid in ${eventIds}`

                        const response = await api.queryHogQL(query)
                        if (response.error) {
                            throw new Error(response.error)
                        }

                        for (const event of existingEvents) {
                            const result = response.results.find((x: any) => {
                                return x[1] === event.id
                            })

                            if (result) {
                                event.properties = JSON.parse(result[0])
                                event.fullyLoaded = true
                            }
                        }
                    } catch (e) {
                        // NOTE: This is not ideal but should happen so rarely that it is tolerable.
                        existingEvents.forEach((e) => (e.fullyLoaded = true))
                        posthog.captureException(e, { feature: 'session-recording-load-full-event-data' })
                    }

                    // here we map the events list because we want the result to be a new instance to trigger downstream recalculation
                    return !values.sessionEventsData
                        ? values.sessionEventsData
                        : values.sessionEventsData.map((x) => {
                              const event = existingEvents?.find((ee) => ee.id === x.id)
                              return event
                                  ? ({
                                        ...x,
                                        properties: event.properties,
                                        fullyLoaded: event.fullyLoaded,
                                    } as RecordingEventType)
                                  : x
                          })
                },
            },
        ],
    })),
    listeners(({ values, actions, cache, props }) => ({
        deleteCommentSuccess: () => {
            lemonToast.success('Comment deleted')
        },
        deleteCommentFailure: (e) => {
            posthog.captureException(e, { action: 'session recording data logic delete comment' })
            lemonToast.error('Could not delete comment, refresh and try again')
        },
        [playerCommentModel.actionTypes.commentEdited]: ({ recordingId }) => {
            if (props.sessionRecordingId === recordingId) {
                actions.loadRecordingComments()
            }
        },
        loadSnapshots: () => {
            // This kicks off the loading chain
            if (!values.snapshotSourcesLoading) {
                actions.loadSnapshotSources()
            }
        },
        maybeLoadRecordingMeta: () => {
            if (!values.sessionPlayerMetaDataLoading) {
                actions.loadRecordingMeta()
            }
            if (!values.sessionCommentsLoading) {
                actions.loadRecordingComments()
            }
            if (!values.sessionNotebookCommentsLoading) {
                actions.loadRecordingNotebookComments()
            }
        },
        loadSnapshotSources: () => {
            // We only load events once we actually start loading the recording
            if (!values.sessionEventsData) {
                actions.loadEvents()
            }
        },
        loadRecordingMetaSuccess: () => {
            actions.reportUsageIfFullyLoaded()
        },

        loadSnapshotSourcesSuccess: () => {
            // When we receive the list of sources, we can kick off the loading chain
            actions.loadNextSnapshotSource()
        },

        loadSnapshotsForSourceSuccess: ({ snapshotsForSource }) => {
            const sources = values.snapshotSources
            const sourceKey = snapshotsForSource.sources
                ? keyForSource(snapshotsForSource.sources[0])
                : keyForSource(snapshotsForSource.source)
            const snapshots = (cache.snapshotsBySource || {})[sourceKey] || []

            // Cache the last response count to detect if we're getting the same data over and over
            const newSnapshotsCount = snapshots.length

            if ((cache.lastSnapshotsCount ?? newSnapshotsCount) === newSnapshotsCount) {
                // if we're getting no results from realtime polling, we can increment faster
                // so that we stop polling sooner
                const increment = newSnapshotsCount === 0 ? 2 : 1
                cache.lastSnapshotsUnchangedCount = (cache.lastSnapshotsUnchangedCount ?? 0) + increment
            } else {
                cache.lastSnapshotsUnchangedCount = 0
            }
            cache.lastSnapshotsCount = newSnapshotsCount

            if (!snapshots.length && sources?.length === 1 && sources[0].source !== SnapshotSourceType.file) {
                // We got only a single source to load, loaded it successfully, but it had no snapshots.
                posthog.capture('recording_snapshots_v2_empty_response', {
                    source: sources[0],
                })
            }
            if (!values.wasMarkedViewed) {
                actions.markViewed()
            }

            actions.loadNextSnapshotSource()
        },

        loadNextSnapshotSource: () => {
            // yes this is ugly duplication, but we're going to deprecate v1 and I want it to be clear which is which
            if (values.snapshotSources?.some((s) => s.source === SnapshotSourceType.blob_v2)) {
                const nextSourcesToLoad =
                    values.snapshotSources?.filter((s) => {
                        const sourceKey = keyForSource(s)
                        return (
                            !cache.snapshotsBySource?.[sourceKey]?.sourceLoaded && s.source !== SnapshotSourceType.file
                        )
                    }) || []

                if (nextSourcesToLoad.length > 0) {
                    return actions.loadSnapshotsForSource(nextSourcesToLoad.slice(0, 30))
                }

                if (!props.blobV2PollingDisabled) {
                    actions.loadSnapshotSources(DEFAULT_V2_POLLING_INTERVAL_MS)
                }
            } else {
                const nextSourceToLoad = values.snapshotSources?.find((s) => {
                    const sourceKey = keyForSource(s)
                    return !cache.snapshotsBySource?.[sourceKey]?.sourceLoaded && s.source !== SnapshotSourceType.file
                })

                if (nextSourceToLoad) {
                    return actions.loadSnapshotsForSource([nextSourceToLoad])
                }

                // If we have a realtime source, start polling it
                const realTimeSource = values.snapshotSources?.find((s) => s.source === SnapshotSourceType.realtime)
                if (realTimeSource) {
                    actions.pollRealtimeSnapshots()
                }
            }

            actions.reportUsageIfFullyLoaded()
        },
        pollRealtimeSnapshots: () => {
            // always make sure we've cleared up the last timeout
            clearTimeout(cache.realTimePollingTimeoutID)
            cache.realTimePollingTimeoutID = null

            // ten is an arbitrary limit to try to avoid sending requests to our backend unnecessarily
            // we could change this or add to it e.g. only poll if browser is visible to user
            if ((cache.lastSnapshotsUnchangedCount ?? 0) <= 10) {
                cache.realTimePollingTimeoutID = setTimeout(() => {
                    actions.loadSnapshotsForSource([{ source: SnapshotSourceType.realtime }])
                }, props.realTimePollingIntervalMilliseconds || DEFAULT_REALTIME_POLLING_MILLIS)
            } else {
                actions.stopRealtimePolling()
            }
        },
        loadEventsSuccess: () => {
            actions.reportUsageIfFullyLoaded()
        },
        reportUsageIfFullyLoaded: (_, breakpoint) => {
            breakpoint()
            if (values.fullyLoaded) {
                actions.reportRecording(
                    values.sessionPlayerData,
                    SessionRecordingUsageType.LOADED,
                    values.sessionPlayerMetaData,
                    0
                )
            }
        },
        markViewed: async ({ delay }, breakpoint) => {
            // Triggered on first paint
            breakpoint()
            if (props.playerKey?.startsWith('file-')) {
                return
            }
            if (values.wasMarkedViewed) {
                return
            }
            actions.setWasMarkedViewed(true) // this prevents us from calling the function multiple times

            await breakpoint(IS_TEST_MODE ? 1 : (delay ?? 3000))
            await api.recordings.update(props.sessionRecordingId, {
                viewed: true,
                player_metadata: values.sessionPlayerMetaData,
            })
            await breakpoint(IS_TEST_MODE ? 1 : 10000)
            await api.recordings.update(props.sessionRecordingId, {
                analyzed: true,
                player_metadata: values.sessionPlayerMetaData,
            })
        },

        maybePersistRecording: () => {
            if (values.sessionPlayerMetaDataLoading) {
                return
            }

            if (values.sessionPlayerMetaData?.storage === 'object_storage') {
                actions.persistRecording()
            }
        },
    })),
    selectors(({ cache }) => ({
        webVitalsEvents: [
            (s) => [s.sessionEventsData],
            (sessionEventsData): RecordingEventType[] =>
                (sessionEventsData || []).filter((e) => e.event === '$web_vitals'),
        ],
        AIEvents: [
            (s) => [s.sessionEventsData],
            (sessionEventsData): RecordingEventType[] =>
                // see if event start with $ai_
                (sessionEventsData || []).filter((e) => e.event.startsWith('$ai_')),
        ],
        windowIdForTimestamp: [
            (s) => [s.segments],
            (segments) =>
                (timestamp: number): string | undefined => {
                    cache.windowIdForTimestamp = cache.windowIdForTimestamp || {}
                    if (cache.windowIdForTimestamp[timestamp]) {
                        return cache.windowIdForTimestamp[timestamp]
                    }
                    const matchingWindowId = segments.find(
                        (segment) => segment.startTimestamp <= timestamp && segment.endTimestamp >= timestamp
                    )?.windowId

                    cache.windowIdForTimestamp[timestamp] = matchingWindowId
                    return matchingWindowId
                },
        ],
        eventViewports: [
            (s) => [s.sessionEventsData],
            (sessionEventsData): (ViewportResolution & { timestamp: string | number })[] =>
                (sessionEventsData || [])
                    .filter((e) => e.properties.$viewport_width && e.properties.$viewport_height)
                    .map((e) => ({
                        width: e.properties.$viewport_width,
                        height: e.properties.$viewport_height,
                        href: e.properties.$current_url,
                        timestamp: e.timestamp,
                    })),
        ],
        viewportForTimestamp: [
            (s) => [s.eventViewports],
            (eventViewports) =>
                (timestamp: number): ViewportResolution | undefined => {
                    // we do this as a function because in most recordings we don't need the data, so we don't need to run this every time

                    cache.viewportForTimestamp = cache.viewportForTimestamp || {}
                    if (cache.viewportForTimestamp[timestamp]) {
                        return cache.viewportForTimestamp[timestamp]
                    }

                    let result: ViewportResolution | undefined

                    // First, try to find the first event after the timestamp that has viewport dimensions
                    const nextEvent = eventViewports
                        .filter((e) => dayjs(e.timestamp).isSameOrAfter(dayjs(timestamp)))
                        .sort((a, b) => dayjs(a.timestamp).valueOf() - dayjs(b.timestamp).valueOf())[0]

                    if (nextEvent) {
                        result = {
                            width: nextEvent.width,
                            height: nextEvent.height,
                            href: nextEvent.href,
                        }
                    } else {
                        // If no event after timestamp, find the closest event before it
                        const previousEvent = eventViewports
                            .filter((e) => dayjs(e.timestamp).isBefore(dayjs(timestamp)))
                            .sort((a, b) => dayjs(b.timestamp).valueOf() - dayjs(a.timestamp).valueOf())[0] // Sort descending to get closest

                        if (previousEvent) {
                            result = {
                                width: previousEvent.width,
                                height: previousEvent.height,
                                href: previousEvent.href,
                            }
                        }
                    }

                    if (result) {
                        cache.viewportForTimestamp[timestamp] = result
                    }

                    return result
                },
        ],
        sessionPlayerData: [
            (s, p) => [
                s.sessionPlayerMetaData,
                s.snapshotsByWindowId,
                s.segments,
                s.bufferedToTime,
                s.start,
                s.end,
                s.durationMs,
                s.fullyLoaded,
                p.sessionRecordingId,
            ],
            (
                meta,
                snapshotsByWindowId,
                segments,
                bufferedToTime,
                start,
                end,
                durationMs,
                fullyLoaded,
                sessionRecordingId
            ): SessionPlayerData => ({
                person: meta?.person ?? null,
                start,
                end,
                durationMs,
                snapshotsByWindowId,
                segments,
                bufferedToTime,
                fullyLoaded,
                sessionRecordingId,
            }),
        ],

        snapshotsLoading: [
            (s) => [s.snapshotSourcesLoading, s.snapshotsForSourceLoading, s.snapshots, s.featureFlags],
            (
                snapshotSourcesLoading: boolean,
                snapshotsForSourceLoading: boolean,
                snapshots: RecordingSnapshot[],
                featureFlags: FeatureFlagsSet
            ): boolean => {
                // For v2 recordings, only show loading if we have no snapshots yet
                if (featureFlags[FEATURE_FLAGS.RECORDINGS_BLOBBY_V2_REPLAY]) {
                    return snapshots.length === 0
                }

                // Default behavior for non-v2 recordings
                // if there's a realTimePollingTimeoutID, don't signal that we're loading
                // we don't want the UI to flip to "loading" every time we poll
                return !cache.realTimePollingTimeoutID && (snapshotSourcesLoading || snapshotsForSourceLoading)
            },
        ],

        snapshotsLoaded: [(s) => [s.snapshotSources], (snapshotSources): boolean => !!snapshotSources],

        fullyLoaded: [
            (s) => [
                s.snapshots,
                s.sessionPlayerMetaDataLoading,
                s.snapshotsLoading,
                s.sessionEventsDataLoading,
                s.sessionCommentsLoading,
                s.sessionNotebookCommentsLoading,
            ],
            (
                snapshots,
                sessionPlayerMetaDataLoading,
                snapshotsLoading,
                sessionEventsDataLoading,
                sessionCommentsLoading,
                sessionNotebookCommentsLoading
            ): boolean => {
                // TODO: Do a proper check for all sources having been loaded
                return (
                    !!snapshots?.length &&
                    !sessionPlayerMetaDataLoading &&
                    !snapshotsLoading &&
                    !sessionEventsDataLoading &&
                    !sessionCommentsLoading &&
                    !sessionNotebookCommentsLoading
                )
            },
        ],

        firstSnapshot: [
            (s) => [s.snapshots],
            (snapshots): RecordingSnapshot | null => {
                return snapshots[0] || null
            },
        ],

        lastSnapshot: [
            (s) => [s.snapshots],
            (snapshots): RecordingSnapshot | null => {
                return snapshots[snapshots.length - 1] || null
            },
        ],

        start: [
            (s) => [s.firstSnapshot, s.sessionPlayerMetaData],
            (firstSnapshot, meta): Dayjs | null => {
                const eventStart = meta?.start_time ? dayjs(meta.start_time) : null
                const snapshotStart = firstSnapshot ? dayjs(firstSnapshot.timestamp) : null

                // whichever is earliest
                if (eventStart && snapshotStart) {
                    return eventStart.isBefore(snapshotStart) ? eventStart : snapshotStart
                }
                return eventStart || snapshotStart
            },
        ],

        end: [
            (s) => [s.lastSnapshot, s.sessionPlayerMetaData],
            (lastSnapshot, meta): Dayjs | null => {
                const eventEnd = meta?.end_time ? dayjs(meta.end_time) : null
                const snapshotEnd = lastSnapshot ? dayjs(lastSnapshot.timestamp) : null

                // whichever is latest
                if (eventEnd && snapshotEnd) {
                    return eventEnd.isAfter(snapshotEnd) ? eventEnd : snapshotEnd
                }
                return eventEnd || snapshotEnd
            },
        ],

        durationMs: [
            (s) => [s.start, s.end],
            (start, end): number => {
                return !!start && !!end ? end.diff(start) : 0
            },
        ],

        segments: [
            (s) => [s.snapshots, s.start, s.end, s.trackedWindow],
            (snapshots, start, end, trackedWindow): RecordingSegment[] => {
                return createSegments(snapshots || [], start, end, trackedWindow)
            },
        ],

        urls: [
            (s) => [s.snapshots],
            (snapshots): { url: string; timestamp: number }[] => {
                return (
                    snapshots
                        .filter((snapshot) => getHrefFromSnapshot(snapshot))
                        .map((snapshot) => {
                            return {
                                url: getHrefFromSnapshot(snapshot) as string,
                                timestamp: snapshot.timestamp,
                            }
                        }) ?? []
                )
            },
        ],

        snapshots: [
            (s, p) => [
                s.snapshotSources,
                s.viewportForTimestamp,
                p.sessionRecordingId,
                s.snapshotsBySourceSuccessCount,
            ],
            (
                sources,
                viewportForTimestamp,
                sessionRecordingId,
                // oxlint-disable-next-line @typescript-eslint/no-unused-vars
                _snapshotsBySourceSuccessCount
            ): RecordingSnapshot[] => {
                if (!sources || !cache.snapshotsBySource) {
                    return []
                }
                const processedSnapshots = processAllSnapshots(
                    sources,
                    cache.snapshotsBySource || {},
                    viewportForTimestamp,
                    sessionRecordingId
                )
                return processedSnapshots['processed'].snapshots || []
            },
        ],

        snapshotsByWindowId: [
            (s) => [s.snapshots],
            (snapshots): Record<string, eventWithTime[]> => {
                return mapSnapshotsToWindowId(snapshots || [])
            },
        ],

        snapshotsInvalid: [
            (s, p) => [s.snapshotsByWindowId, s.fullyLoaded, s.start, p.sessionRecordingId, s.currentTeam],
            (snapshotsByWindowId, fullyLoaded, start, sessionRecordingId, currentTeam): boolean => {
                if (!fullyLoaded || !start) {
                    return false
                }

                const windowsHaveFullSnapshot = Object.entries(snapshotsByWindowId).reduce(
                    (acc, [windowId, events]) => {
                        acc[`window-id-${windowId}-has-full-snapshot`] = events.some(
                            (event) => event.type === EventType.FullSnapshot
                        )
                        return acc
                    },
                    {}
                )
                const anyWindowMissingFullSnapshot = !Object.values(windowsHaveFullSnapshot).some((x) => x)
                const everyWindowMissingFullSnapshot = !Object.values(windowsHaveFullSnapshot).every((x) => x)

                if (everyWindowMissingFullSnapshot) {
                    // video is definitely unplayable
                    posthog.capture('recording_has_no_full_snapshot', {
                        watchedSession: sessionRecordingId,
                        teamId: currentTeam?.id,
                        teamName: currentTeam?.name,
                    })
                } else if (anyWindowMissingFullSnapshot) {
                    posthog.capture('recording_window_missing_full_snapshot', {
                        watchedSession: sessionRecordingId,
                        teamID: currentTeam?.id,
                        teamName: currentTeam?.name,
                    })
                }

                return everyWindowMissingFullSnapshot
            },
        ],

        isRecentAndInvalid: [
            (s) => [s.start, s.snapshotsInvalid],
            (start, snapshotsInvalid) => {
                const lessThanFiveMinutesOld = dayjs().diff(start, 'minute') <= 5
                return snapshotsInvalid && lessThanFiveMinutesOld
            },
        ],

        isLikelyPastTTL: [
            (s) => [s.start, s.snapshotSources],
            (start, snapshotSources) => {
                // If the recording is older than 30 days and has only realtime sources being reported, it is likely past its TTL
                const isOlderThan30Days = dayjs().diff(start, 'hour') > 30
                const onlyHasRealTime = snapshotSources?.every((s) => s.source === SnapshotSourceType.realtime)
                const hasNoSources = snapshotSources?.length === 0
                return isOlderThan30Days && (onlyHasRealTime || hasNoSources)
            },
        ],

        bufferedToTime: [
            (s) => [s.segments],
            (segments): number | null => {
                if (!segments.length) {
                    return null
                }

                const startTime = segments[0].startTimestamp
                const lastSegment = segments[segments.length - 1]

                if (lastSegment.kind === 'buffer') {
                    return lastSegment.startTimestamp - startTime
                }

                return lastSegment.endTimestamp - startTime
            },
        ],

        windowIds: [
            (s) => [s.snapshotsByWindowId],
            (snapshotsByWindowId) => {
                return Object.keys(snapshotsByWindowId)
            },
        ],

        createExportJSON: [
            (s) => [s.sessionPlayerMetaData, s.snapshots],
            (sessionPlayerMetaData, snapshots): (() => ExportedSessionRecordingFileV2) => {
                return (): ExportedSessionRecordingFileV2 => {
                    return {
                        version: '2023-04-28',
                        data: {
                            id: sessionPlayerMetaData?.id ?? '',
                            person: sessionPlayerMetaData?.person,
                            snapshots: snapshots,
                        },
                    }
                }
            },
        ],

        customRRWebEvents: [
            (s) => [s.snapshots],
            (snapshots): customEvent[] => {
                return snapshots.filter((snapshot) => snapshot.type === EventType.Custom).map((x) => x as customEvent)
            },
        ],
    })),
    subscriptions(({ actions, values }) => ({
        sessionEventsData: (sed: null | RecordingEventType[]) => {
            const preloadEventTypes = ['$web_vitals', '$ai_', '$exception']
            const preloadableEvents = (sed || []).filter((e) =>
                preloadEventTypes.some((pet) => e.event.startsWith(pet))
            )
            if (preloadableEvents.length) {
                actions.loadFullEventData(preloadableEvents)
            }
        },
        isRecentAndInvalid: (prev: boolean, next: boolean) => {
            if (!prev && next) {
                posthog.capture('recording cannot playback yet', {
                    watchedSession: values.sessionPlayerData.sessionRecordingId,
                })
            }
        },
    })),
    beforeUnmount(({ cache }) => {
        // Clear the cache

        if (cache.realTimePollingTimeoutID) {
            clearTimeout(cache.realTimePollingTimeoutID)
            cache.realTimePollingTimeoutID = undefined
        }

        cache.windowIdForTimestamp = undefined
        cache.viewportForTimestamp = undefined
        cache.snapshotsBySource = undefined
    }),
])<|MERGE_RESOLUTION|>--- conflicted
+++ resolved
@@ -211,25 +211,19 @@
                         await breakpoint(breakpointLength)
                     }
                     const blob_v2 = values.featureFlags[FEATURE_FLAGS.RECORDINGS_BLOBBY_V2_REPLAY]
-<<<<<<< HEAD
                     const headers: Record<string, string> = {}
                     if (props.accessToken) {
                         headers.Authorization = `Bearer ${props.accessToken}`
                     }
+                    const blob_v2_lts = values.featureFlags[FEATURE_FLAGS.RECORDINGS_BLOBBY_V2_LTS_REPLAY]
                     const response = await api.recordings.listSnapshotSources(
                         props.sessionRecordingId,
                         {
                             blob_v2,
+                            blob_v2_lts,
                         },
                         headers
                     )
-=======
-                    const blob_v2_lts = values.featureFlags[FEATURE_FLAGS.RECORDINGS_BLOBBY_V2_LTS_REPLAY]
-                    const response = await api.recordings.listSnapshotSources(props.sessionRecordingId, {
-                        blob_v2,
-                        blob_v2_lts,
-                    })
->>>>>>> 7b4ff2cb
 
                     if (!response.sources) {
                         return []
