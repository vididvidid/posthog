--- conflicted
+++ resolved
@@ -28,11 +28,7 @@
 import { NewButton } from '../NewButton'
 import { pipelineAccessLogic } from '../pipelineAccessLogic'
 import { Destination, FunctionDestination, PipelineBackend, SiteApp, Transformation } from '../types'
-<<<<<<< HEAD
-import { pipelineNodeMenuCommonItems, RenderApp } from '../utils'
-=======
 import { usePipelineNodeMenuCommonItems, RenderApp } from '../utils'
->>>>>>> 25898a91
 import { DestinationsFilters } from './DestinationsFilters'
 import { destinationsFiltersLogic } from './destinationsFiltersLogic'
 import { pipelineDestinationsLogic } from './destinationsLogic'
