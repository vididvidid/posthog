import { actions, afterMount, connect, kea, listeners, path, props, reducers, selectors } from 'kea'
import { loaders } from 'kea-loaders'
import { actionToUrl, router, urlToAction } from 'kea-router'
import api from 'lib/api'
import {
    authorizedUrlListLogic,
    AuthorizedUrlListType,
    defaultAuthorizedUrlProperties,
} from 'lib/components/AuthorizedUrlList/authorizedUrlListLogic'
import { heatmapsSettingsLogic } from 'lib/components/heatmaps/heatmapsSettingsLogic'
import { CommonFilters, HeatmapFixedPositionMode } from 'lib/components/heatmaps/types'
import { PostHogAppToolbarEvent } from 'lib/components/IframedToolbarBrowser/utils'
import { LemonBannerProps } from 'lib/lemon-ui/LemonBanner'
import { objectsEqual } from 'lib/utils'
import posthog from 'posthog-js'
import { RefObject } from 'react'

import { HogQLQuery, NodeKind } from '~/queries/schema/schema-general'
import { hogql } from '~/queries/utils'

import type { heatmapsBrowserLogicType } from './heatmapsBrowserLogicType'

export type HeatmapsBrowserLogicProps = {
    iframeRef: RefObject<HTMLIFrameElement | null>
}

export interface IFrameBanner {
    level: LemonBannerProps['type']
    message: string | JSX.Element
}

// team id is always available on window
const teamId = window.POSTHOG_APP_CONTEXT?.current_team?.id

export const heatmapsBrowserLogic = kea<heatmapsBrowserLogicType>([
    path(['scenes', 'heatmaps', 'heatmapsBrowserLogic']),
    props({} as HeatmapsBrowserLogicProps),

    connect({
        values: [
            authorizedUrlListLogic({
                ...defaultAuthorizedUrlProperties,
                type: AuthorizedUrlListType.TOOLBAR_URLS,
            }),
            ['urlsKeyed', 'checkUrlIsAuthorized'],
            heatmapsSettingsLogic,
            ['commonFilters', 'heatmapColorPalette', 'heatmapFilters', 'heatmapFixedPositionMode', 'viewportRange'],
        ],
        actions: [
            heatmapsSettingsLogic,
            [
                'patchHeatmapFilters',
                'setHeatmapColorPalette',
                'setHeatmapFixedPositionMode',
                'setCommonFilters',
                'setContainerWidth',
            ],
        ],
    }),

    actions({
        setBrowserSearch: (searchTerm: string) => ({ searchTerm }),
        setBrowserUrl: (url: string | null) => ({ url }),
        onIframeLoad: true,
        sendToolbarMessage: (type: PostHogAppToolbarEvent, payload?: Record<string, any>) => ({
            type,
            payload,
        }),
        loadTopUrls: true,
        maybeLoadTopUrls: true,
        loadBrowserSearchResults: true,
        toggleFilterPanelCollapsed: true,
        setIframeBanner: (banner: IFrameBanner | null) => ({ banner }),
        startTrackingLoading: true,
        stopTrackingLoading: true,
        setIframeWidth: (width: number | null) => ({ width }),
    }),

    loaders(({ values }) => ({
        browserSearchResults: [
            null as string[] | null,
            {
                loadBrowserSearchResults: async () => {
                    if (!values.browserSearchTerm) {
                        return []
                    }

                    const query: HogQLQuery = {
                        kind: NodeKind.HogQLQuery,
                        query: hogql`SELECT distinct properties.$current_url AS urls
                                     FROM events
                                     WHERE timestamp >= now() - INTERVAL 7 DAY
                                       AND timestamp <= now()
                                       AND properties.$current_url like '%${hogql.identifier(
                                           values.browserSearchTerm
                                       )}%'
                                     ORDER BY timestamp DESC
                                         limit 100`,
                    }

                    const res = await api.query(query)

                    return res.results?.map((x) => x[0]) as string[]
                },
            },
        ],

        topUrls: [
            null as { url: string; count: number }[] | null,
            {
                loadTopUrls: async () => {
                    const query: HogQLQuery = {
                        kind: NodeKind.HogQLQuery,
                        query: hogql`SELECT properties.$current_url AS url, count() as count
                                     FROM events
                                     WHERE timestamp >= now() - INTERVAL 7 DAY
                                       AND event in ('$pageview'
                                         , '$autocapture')
                                       AND timestamp <= now()
                                     GROUP BY properties.$current_url
                                     ORDER BY count DESC
                                         LIMIT 10`,
                    }

                    const res = await api.query(query)

                    return res.results?.map((x) => ({ url: x[0], count: x[1] })) as { url: string; count: number }[]
                },
            },
        ],
    })),

    reducers({
        filterPanelCollapsed: [
            false as boolean,
            { persist: true },
            {
                toggleFilterPanelCollapsed: (state) => !state,
            },
        ],
        browserSearchTerm: [
            '',
            {
                setBrowserSearch: (_, { searchTerm }) => searchTerm,
            },
        ],
        browserUrl: [
            null as string | null,
            { persist: true, prefix: `${teamId}__` },
            {
                setBrowserUrl: (_, { url }) => url,
            },
        ],
        loading: [
            false as boolean,
            {
                setBrowserUrl: (state, { url }) => (url?.trim().length ? true : state),
                setIframeBanner: (state, { banner }) => (banner?.level == 'error' ? false : state),
                startTrackingLoading: () => true,
                stopTrackingLoading: () => false,
            },
        ],
        iframeBanner: [
            null as IFrameBanner | null,
            {
                setIframeBanner: (_, { banner }) => banner,
            },
        ],
    }),

    selectors({
        browserUrlSearchOptions: [
            (s) => [s.browserSearchResults, s.topUrls, s.browserSearchTerm],
            (browserSearchResults, topUrls, browserSearchTerm) => {
                return browserSearchTerm ? browserSearchResults : topUrls?.map((x) => x.url) ?? []
            },
        ],

        isBrowserUrlAuthorized: [
            (s) => [s.browserUrl, s.checkUrlIsAuthorized],
            (browserUrl, checkUrlIsAuthorized) => {
                if (!browserUrl) {
                    return false
                }
                return checkUrlIsAuthorized(browserUrl)
            },
        ],

<<<<<<< HEAD
=======
        isBrowserUrlValid: [
            (s) => [s.browserUrl],
            (browserUrl) => {
                if (!browserUrl) {
                    // an empty browserUrl is valid
                    // since we just won't do anything with it
                    return true
                }

                try {
                    // must be something that can be parsed as a URL
                    new URL(browserUrl)
                    // and must be a valid URL that our redirects can cope with
                    // this is a very loose check, but `http:/blaj` is not valid for PostHog
                    // but survives new URL(http:/blaj)
                    return browserUrl.includes('://')
                } catch (e) {
                    return false
                }
            },
        ],

        viewportRange: [
            (s) => [s.heatmapFilters, s.iframeWidth],
            (heatmapFilters, iframeWidth) => {
                return iframeWidth ? calculateViewportRange(heatmapFilters, iframeWidth) : { min: 0, max: 1800 }
            },
        ],

>>>>>>> b9cf5e52
        noPageviews: [
            (s) => [s.topUrlsLoading, s.topUrls],
            (topUrlsLoading, topUrls) => !topUrlsLoading && (!topUrls || topUrls.length === 0),
        ],
    }),

    listeners(({ actions, cache, props, values }) => ({
        setIframeWidth: ({ width }) => {
            actions.setContainerWidth(width)
        },
        setBrowserSearch: async (_, breakpoint) => {
            await breakpoint(200)
            actions.loadBrowserSearchResults()
        },

        sendToolbarMessage: ({ type, payload }) => {
            props.iframeRef?.current?.contentWindow?.postMessage(
                {
                    type,
                    payload,
                },
                '*'
            )
        },

        patchHeatmapFilters: ({ filters }) => {
            actions.sendToolbarMessage(PostHogAppToolbarEvent.PH_PATCH_HEATMAP_FILTERS, { filters })
        },

        setHeatmapFixedPositionMode: ({ mode }) => {
            actions.sendToolbarMessage(PostHogAppToolbarEvent.PH_HEATMAPS_FIXED_POSITION_MODE, {
                fixedPositionMode: mode,
            })
        },

        setHeatmapColorPalette: ({ Palette }) => {
            actions.sendToolbarMessage(PostHogAppToolbarEvent.PH_HEATMAPS_COLOR_PALETTE, {
                colorPalette: Palette,
            })
        },

        setCommonFilters: ({ filters }) => {
            actions.sendToolbarMessage(PostHogAppToolbarEvent.PH_HEATMAPS_COMMON_FILTERS, { commonFilters: filters })
        },

        onIframeLoad: () => {
            // we get this callback whether the iframe loaded successfully or not
            // and don't get a signal if the load was successful, so we have to check
            // but there's no slam dunk way to do that

            const init = (): void => {
                actions.sendToolbarMessage(PostHogAppToolbarEvent.PH_APP_INIT, {
                    filters: values.heatmapFilters,
                    colorPalette: values.heatmapColorPalette,
                    fixedPositionMode: values.heatmapFixedPositionMode,
                    commonFilters: values.commonFilters,
                })
                actions.sendToolbarMessage(PostHogAppToolbarEvent.PH_HEATMAPS_CONFIG, {
                    enabled: true,
                })
            }

            const onIframeMessage = (e: MessageEvent): void => {
                const type: PostHogAppToolbarEvent = e?.data?.type

                if (!type || !type.startsWith('ph-')) {
                    return
                }
                if (!values.checkUrlIsAuthorized(e.origin)) {
                    console.warn(
                        'ignoring message from iframe with origin not in authorized toolbar urls',
                        e.origin,
                        e.data
                    )
                    return
                }

                switch (type) {
                    case PostHogAppToolbarEvent.PH_TOOLBAR_INIT:
                        return init()
                    case PostHogAppToolbarEvent.PH_TOOLBAR_READY:
                        posthog.capture('in-app heatmap frame loaded', {
                            inapp_heatmap_page_url_visited: values.browserUrl,
                            inapp_heatmap_filters: values.heatmapFilters,
                            inapp_heatmap_color_palette: values.heatmapColorPalette,
                            inapp_heatmap_fixed_position_mode: values.heatmapFixedPositionMode,
                        })
                        // reset loading tracking - if we're e.g. slow this will avoid a flash of warning message
                        return actions.startTrackingLoading()
                    case PostHogAppToolbarEvent.PH_TOOLBAR_HEATMAP_LOADING:
                        return actions.startTrackingLoading()
                    case PostHogAppToolbarEvent.PH_TOOLBAR_HEATMAP_LOADED:
                        posthog.capture('in-app heatmap loaded', {
                            inapp_heatmap_page_url_visited: values.browserUrl,
                            inapp_heatmap_filters: values.heatmapFilters,
                            inapp_heatmap_color_palette: values.heatmapColorPalette,
                            inapp_heatmap_fixed_position_mode: values.heatmapFixedPositionMode,
                        })
                        return actions.stopTrackingLoading()
                    case PostHogAppToolbarEvent.PH_TOOLBAR_HEATMAP_FAILED:
                        posthog.capture('in-app heatmap failed', {
                            inapp_heatmap_page_url_visited: values.browserUrl,
                            inapp_heatmap_filters: values.heatmapFilters,
                            inapp_heatmap_color_palette: values.heatmapColorPalette,
                            inapp_heatmap_fixed_position_mode: values.heatmapFixedPositionMode,
                        })
                        actions.stopTrackingLoading()
                        actions.setIframeBanner({ level: 'error', message: 'The heatmap failed to load.' })
                        return
                    default:
                        console.warn(`[PostHog Heatmaps] Received unknown child window message: ${type}`)
                }
            }

            window.addEventListener('message', onIframeMessage, false)
            // We call init in case the toolbar got there first (unlikely)
            init()
        },

        maybeLoadTopUrls: () => {
            if (!values.topUrls && !values.topUrlsLoading) {
                actions.loadTopUrls()
            }
        },

        setBrowserUrl: ({ url }) => {
            actions.maybeLoadTopUrls()
            if (url?.trim().length) {
                actions.startTrackingLoading()
            }
        },

        startTrackingLoading: () => {
            actions.setIframeBanner(null)

            clearTimeout(cache.errorTimeout)
            cache.errorTimeout = setTimeout(() => {
                actions.setIframeBanner({ level: 'error', message: 'The heatmap failed to load (or is very slow).' })
            }, 7500)

            clearTimeout(cache.warnTimeout)
            cache.warnTimeout = setTimeout(() => {
                actions.setIframeBanner({ level: 'warning', message: 'Still waiting for the toolbar to load.' })
            }, 3000)
        },

        stopTrackingLoading: () => {
            actions.setIframeBanner(null)

            clearTimeout(cache.errorTimeout)
            clearTimeout(cache.warnTimeout)
        },
    })),

    afterMount(({ actions, values }) => {
        if (values.browserUrl?.trim().length) {
            actions.startTrackingLoading()
        } else {
            actions.maybeLoadTopUrls()
        }
    }),

    urlToAction(({ actions, values }) => ({
        '/heatmaps': (_, searchParams) => {
            if (searchParams.pageURL && searchParams.pageURL !== values.browserUrl) {
                actions.setBrowserUrl(searchParams.pageURL)
            }
            if (searchParams.heatmapFilters && !objectsEqual(searchParams.heatmapFilters, values.heatmapFilters)) {
                actions.patchHeatmapFilters(searchParams.heatmapFilters)
            }
            if (searchParams.heatmapPalette && searchParams.heatmapPalette !== values.heatmapColorPalette) {
                actions.setHeatmapColorPalette(searchParams.heatmapPalette)
            }
            if (
                searchParams.heatmapFixedPositionMode &&
                searchParams.heatmapFixedPositionMode !== values.heatmapFixedPositionMode
            ) {
                actions.setHeatmapFixedPositionMode(searchParams.heatmapFixedPositionMode as HeatmapFixedPositionMode)
            }
            if (searchParams.commonFilters && !objectsEqual(searchParams.commonFilters, values.commonFilters)) {
                actions.setCommonFilters(searchParams.commonFilters as CommonFilters)
            }
        },
    })),

    actionToUrl(({ values }) => ({
        setBrowserUrl: ({ url }) => {
            const searchParams = { ...router.values.searchParams, pageURL: url }
            if (!url || url.trim() === '') {
                delete searchParams.pageURL
            }
            return [router.values.location.pathname, searchParams, router.values.hashParams, { replace: true }]
        },
        patchHeatmapFilters: () => {
            const searchParams = { ...router.values.searchParams, heatmapFilters: values.heatmapFilters }
            return [router.values.location.pathname, searchParams, router.values.hashParams, { replace: true }]
        },
        setHeatmapColorPalette: ({ Palette }) => {
            const searchParams = { ...router.values.searchParams, heatmapPalette: Palette }
            return [router.values.location.pathname, searchParams, router.values.hashParams, { replace: true }]
        },
        setHeatmapFixedPositionMode: ({ mode }) => {
            const searchParams = { ...router.values.searchParams, heatmapFixedPositionMode: mode }
            return [router.values.location.pathname, searchParams, router.values.hashParams, { replace: true }]
        },
        setCommonFilters: ({ filters }) => {
            const searchParams = { ...router.values.searchParams, commonFilters: filters }
            return [router.values.location.pathname, searchParams, router.values.hashParams, { replace: true }]
        },
    })),
])<|MERGE_RESOLUTION|>--- conflicted
+++ resolved
@@ -186,8 +186,6 @@
             },
         ],
 
-<<<<<<< HEAD
-=======
         isBrowserUrlValid: [
             (s) => [s.browserUrl],
             (browserUrl) => {
@@ -210,14 +208,6 @@
             },
         ],
 
-        viewportRange: [
-            (s) => [s.heatmapFilters, s.iframeWidth],
-            (heatmapFilters, iframeWidth) => {
-                return iframeWidth ? calculateViewportRange(heatmapFilters, iframeWidth) : { min: 0, max: 1800 }
-            },
-        ],
-
->>>>>>> b9cf5e52
         noPageviews: [
             (s) => [s.topUrlsLoading, s.topUrls],
             (topUrlsLoading, topUrls) => !topUrlsLoading && (!topUrls || topUrls.length === 0),
