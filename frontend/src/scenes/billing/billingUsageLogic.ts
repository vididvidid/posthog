import equal from 'fast-deep-equal'
import { actions, afterMount, connect, kea, key, listeners, path, props, reducers, selectors } from 'kea'
import { loaders } from 'kea-loaders'
import { actionToUrl, router, urlToAction } from 'kea-router'
import difference from 'lodash.difference'
import sortBy from 'lodash.sortby'

import { lemonToast } from '@posthog/lemon-ui'

import api from 'lib/api'
import { dayjs } from 'lib/dayjs'
import { dateMapping, toParams } from 'lib/utils'
import { eventUsageLogic } from 'lib/utils/eventUsageLogic'
import { preflightLogic } from 'scenes/PreflightCheck/preflightLogic'
import { organizationLogic } from 'scenes/organizationLogic'
import { Params } from 'scenes/sceneTypes'

import { DateMappingOption, OrganizationType } from '~/types'

import type { BillingPeriodMarker } from './BillingLineGraph'
import {
    buildTrackingProperties,
    calculateBillingPeriodMarkers,
    canAccessBilling,
    syncBillingSearchParams,
    updateBillingSearchParams,
} from './billing-utils'
import { billingLogic } from './billingLogic'
import type { billingUsageLogicType } from './billingUsageLogicType'
import type { BillingFilters } from './types'

// These date filters return correct data but there's an issue with filter label after selecting it, showing 'No date range override' instead
const TEMPORARILY_EXCLUDED_DATE_FILTER_OPTIONS = ['This month', 'Year to date', 'All time']

export enum BillingUsageResponseBreakdownType {
    TYPE = 'type',
    TEAM = 'team',
    MULTIPLE = 'multiple',
}

export interface BillingUsageResponse {
    status: 'ok'
    type: 'timeseries'
    customer_id: string
    results: Array<{
        id: number
        label: string
        data: number[]
        dates: string[]
        breakdown_type: BillingUsageResponseBreakdownType | null
        breakdown_value: string | string[] | null
    }>
    team_id_options?: number[]
    next?: string
}

export const DEFAULT_BILLING_USAGE_FILTERS: BillingFilters = {
    breakdowns: ['type'],
    usage_types: [],
    team_ids: [],
    interval: 'day',
}

export const DEFAULT_BILLING_USAGE_DATE_FROM = dayjs().subtract(1, 'month').subtract(1, 'day').format('YYYY-MM-DD')
export const DEFAULT_BILLING_USAGE_DATE_TO = dayjs().subtract(1, 'day').format('YYYY-MM-DD')

export interface BillingUsageLogicProps {
    dashboardItemId?: string
    initialFilters?: BillingFilters
    dateFrom?: string
    dateTo?: string
    syncWithUrl?: boolean // Default false - only intended on usage and spend pages
}

export const billingUsageLogic = kea<billingUsageLogicType>([
    path(['scenes', 'billing', 'billingUsageLogic']),
    props({} as BillingUsageLogicProps),
    key(({ dashboardItemId }) => dashboardItemId || 'global'),
<<<<<<< HEAD
    connect({
        values: [
            organizationLogic,
            ['currentOrganization'],
            billingLogic,
            ['billing', 'billingPeriodUTC'],
            preflightLogic,
            ['isHobby'],
        ],
=======
    connect(() => ({
        values: [organizationLogic, ['currentOrganization'], billingLogic, ['billing', 'billingPeriodUTC']],
>>>>>>> 1f153a60
        actions: [eventUsageLogic, ['reportBillingUsageInteraction']],
    })),
    actions({
        setFilters: (filters: Partial<BillingFilters>, shouldDebounce: boolean = true) => ({
            filters,
            shouldDebounce,
        }),
        setDateRange: (dateFrom: string | null, dateTo: string | null, shouldDebounce: boolean = true) => ({
            dateFrom,
            dateTo,
            shouldDebounce,
        }),
        toggleSeries: (id: number) => ({ id }),
        toggleAllSeries: true,
        setExcludeEmptySeries: (exclude: boolean, shouldDebounce: boolean = true) => ({ exclude, shouldDebounce }),
        toggleTeamBreakdown: true,
        resetFilters: true,
    }),
    loaders(({ values }) => ({
        billingUsageResponse: [
            null as BillingUsageResponse | null,
            {
                loadBillingUsage: async () => {
                    if (!canAccessBilling(values.currentOrganization) || values.isHobby) {
                        return null
                    }
                    const { usage_types, team_ids, breakdowns, interval } = values.filters
                    const params = {
                        ...(usage_types && usage_types.length > 0 ? { usage_types: JSON.stringify(usage_types) } : {}),
                        ...(team_ids && team_ids.length > 0 ? { team_ids: JSON.stringify(team_ids) } : {}),
                        ...(breakdowns && breakdowns.length > 0 ? { breakdowns: JSON.stringify(breakdowns) } : {}),
                        start_date: values.dateFrom,
                        end_date: values.dateTo,
                        ...(interval ? { interval } : {}),
                    }
                    try {
                        return await api.get(`api/billing/usage/?${toParams(params)}`)
                    } catch (error) {
                        lemonToast.error('Failed to load billing usage. Please try again or contact support.')
                        throw error
                    }
                },
            },
        ],
    })),
    reducers(({ props }) => ({
        filters: [
            { ...(props.initialFilters || DEFAULT_BILLING_USAGE_FILTERS) },
            {
                setFilters: (state, { filters }) => ({ ...state, ...filters }),
                toggleTeamBreakdown: (state: BillingFilters) => {
                    // Always toggle only 'team' in breakdowns, preserving 'type'
                    const current: ('type' | 'team')[] = state.breakdowns ?? []
                    const hasTeam = current.includes('team')
                    const next: ('type' | 'team')[] = hasTeam
                        ? current.filter((d) => d !== 'team')
                        : [...current, 'team']
                    return { ...state, breakdowns: next }
                },
                resetFilters: () => ({ ...(props.initialFilters || DEFAULT_BILLING_USAGE_FILTERS) }),
            },
        ],
        dateFrom: [
            props.dateFrom || DEFAULT_BILLING_USAGE_DATE_FROM,
            {
                setDateRange: (_, { dateFrom }) => dateFrom || props.dateFrom || DEFAULT_BILLING_USAGE_DATE_FROM,
                resetFilters: () => props.dateFrom || DEFAULT_BILLING_USAGE_DATE_FROM,
            },
        ],
        dateTo: [
            props.dateTo || DEFAULT_BILLING_USAGE_DATE_TO,
            {
                setDateRange: (_, { dateTo }) => dateTo || props.dateTo || DEFAULT_BILLING_USAGE_DATE_TO,
                resetFilters: () => props.dateTo || DEFAULT_BILLING_USAGE_DATE_TO,
            },
        ],
        userHiddenSeries: [
            [] as number[],
            {
                toggleSeries: (state: number[], { id }: { id: number }) =>
                    state.includes(id) ? state.filter((i: number) => i !== id) : [...state, id],
            },
        ],
        excludeEmptySeries: [
            false,
            {
                setExcludeEmptySeries: (_, { exclude }: { exclude: boolean }) => exclude,
                resetFilters: () => false,
            },
        ],
    })),
    selectors({
        dateOptions: [
            (s) => [s.billingPeriodUTC],
            (currentPeriod): DateMappingOption[] => {
                const currentBillingPeriodStart = currentPeriod.start
                const currentBillingPeriodEnd = currentPeriod.end
                const currentBillingPeriodOption: DateMappingOption = {
                    key: 'Current billing period',
                    values: [
                        currentBillingPeriodStart?.format('YYYY-MM-DD') || '',
                        currentBillingPeriodEnd?.format('YYYY-MM-DD') || '',
                    ],
                    defaultInterval: 'day',
                }
                const previousBillingPeriodOption: DateMappingOption = {
                    key: 'Previous billing period',
                    values: [
                        currentBillingPeriodStart?.subtract(1, 'month').format('YYYY-MM-DD') || '',
                        currentBillingPeriodEnd?.subtract(1, 'month').format('YYYY-MM-DD') || '',
                    ],
                }
                const dayAndMonthOptions = dateMapping.filter(
                    (o) => o.defaultInterval !== 'hour' && !TEMPORARILY_EXCLUDED_DATE_FILTER_OPTIONS.includes(o.key)
                )
                return [currentBillingPeriodOption, previousBillingPeriodOption, ...dayAndMonthOptions]
            },
        ],
        billingPeriodMarkers: [
            (s) => [s.billingPeriodUTC, s.dateFrom, s.dateTo],
            (currentPeriod, dateFrom: string, dateTo: string): BillingPeriodMarker[] => {
                return calculateBillingPeriodMarkers(currentPeriod, dateFrom, dateTo)
            },
        ],
        series: [
            (s) => [s.billingUsageResponse],
            (response: BillingUsageResponse | null) => {
                if (!response?.results) {
                    return []
                }

                return response.results
            },
        ],
        dates: [
            (s) => [s.billingUsageResponse],
            (response: BillingUsageResponse | null) => response?.results?.[0]?.dates || [],
        ],
        emptySeriesIDs: [
            (s) => [s.series],
            (series: billingUsageLogicType['values']['series']) =>
                series
                    .filter((item) => item.data.reduce((a: number, b: number) => a + b, 0) === 0)
                    .map((item) => item.id),
        ],
        finalHiddenSeries: [
            (s) => [s.userHiddenSeries, s.excludeEmptySeries, s.emptySeriesIDs],
            (userHiddenSeries: number[], excludeEmptySeries: boolean, emptySeriesIDs: number[]) =>
                excludeEmptySeries ? Array.from(new Set([...userHiddenSeries, ...emptySeriesIDs])) : userHiddenSeries,
        ],
        showSeries: [
            (s) => [s.billingUsageResponseLoading, s.series],
            (billingUsageResponseLoading: boolean, series: billingUsageLogicType['values']['series']) =>
                billingUsageResponseLoading || series.length > 0,
        ],
        showEmptyState: [
            (s) => [s.showSeries, s.billingUsageResponse],
            (showSeries: boolean, billingUsageResponse: BillingUsageResponse | null) =>
                !showSeries && !!billingUsageResponse,
        ],
        heading: [
            (s) => [s.filters],
            (filters: BillingFilters): string => {
                const { interval, breakdowns } = filters
                let heading = ''
                if (interval === 'day') {
                    heading = 'Daily'
                } else if (interval === 'week') {
                    heading = 'Weekly'
                } else if (interval === 'month') {
                    heading = 'Monthly'
                }
                heading += ' usage'

                const breakdownParts: string[] = []
                if (breakdowns?.includes('type')) {
                    breakdownParts.push('product')
                }
                if (breakdowns?.includes('team')) {
                    breakdownParts.push('project')
                }

                if (breakdownParts.length > 0) {
                    heading += ` by ${breakdownParts.join(' and ')}`
                }
                return heading
            },
        ],
        headingTooltip: [
            (s) => [s.dateTo],
            (dateTo: string): string | null => {
                if (!dayjs(dateTo).isBefore(dayjs(), 'day')) {
                    return 'Usage is reported on a daily basis so the figures for the current day (UTC) are not available.'
                }
                return null
            },
        ],
        teamOptions: [
            (s) => [s.currentOrganization, s.billingUsageResponse],
            (currentOrganization: OrganizationType | null, billingUsageResponse: BillingUsageResponse | null) => {
                const liveTeams = currentOrganization?.teams || []
                const liveTeamIds = liveTeams.map((team) => team.id)
                const liveOptions = sortBy(
                    liveTeams.map((team) => ({ key: String(team.id), label: team.name })),
                    'label'
                )

                const teamIdOptions = billingUsageResponse?.team_id_options || []

                const deletedTeamIds = difference(teamIdOptions, liveTeamIds)
                const deletedOptions = sortBy(deletedTeamIds).map((teamId: number) => ({
                    key: String(teamId),
                    label: `ID: ${teamId} (deleted)`,
                }))

                return [...liveOptions, ...deletedOptions]
            },
        ],
    }),

    actionToUrl(({ values, props }) => {
        const buildURL = (): [string, Params, Record<string, any>, { replace: boolean }] => {
            const keepCurrentUrl: [string, Params, Record<string, any>, { replace: boolean }] = [
                router.values.location.pathname,
                router.values.searchParams,
                router.values.hashParams,
                { replace: false },
            ]

            if (props.syncWithUrl !== true) {
                return keepCurrentUrl
            }

            return syncBillingSearchParams(router, (params: Params) => {
                updateBillingSearchParams(
                    params,
                    'usage_types',
                    values.filters.usage_types,
                    DEFAULT_BILLING_USAGE_FILTERS.usage_types
                )
                updateBillingSearchParams(
                    params,
                    'team_ids',
                    values.filters.team_ids,
                    DEFAULT_BILLING_USAGE_FILTERS.team_ids
                )
                updateBillingSearchParams(
                    params,
                    'breakdowns',
                    values.filters.breakdowns,
                    DEFAULT_BILLING_USAGE_FILTERS.breakdowns
                )
                updateBillingSearchParams(
                    params,
                    'interval',
                    values.filters.interval,
                    DEFAULT_BILLING_USAGE_FILTERS.interval
                )
                updateBillingSearchParams(
                    params,
                    'date_from',
                    values.dateFrom,
                    dayjs().subtract(1, 'month').subtract(1, 'day').format('YYYY-MM-DD')
                )
                updateBillingSearchParams(
                    params,
                    'date_to',
                    values.dateTo,
                    dayjs().subtract(1, 'day').format('YYYY-MM-DD')
                )
                updateBillingSearchParams(params, 'exclude_empty', values.excludeEmptySeries, false)
                return params
            })
        }

        return {
            setFilters: () => buildURL(),
            setDateRange: () => buildURL(),
            setExcludeEmptySeries: () => buildURL(),
            toggleTeamBreakdown: () => buildURL(),
            resetFilters: () => buildURL(),
        }
    }),

    urlToAction(({ actions, values, props }) => {
        const urlToAction = (_: any, params: Params): void => {
            if (props.syncWithUrl !== true) {
                return
            }

            const filtersFromUrl: Partial<BillingFilters> = {}

            if (params.usage_types && !equal(params.usage_types, values.filters.usage_types)) {
                filtersFromUrl.usage_types = params.usage_types
            }
            if (params.team_ids && !equal(params.team_ids, values.filters.team_ids)) {
                filtersFromUrl.team_ids = params.team_ids
            }
            if (params.breakdowns && !equal(params.breakdowns, values.filters.breakdowns)) {
                filtersFromUrl.breakdowns = params.breakdowns
            }
            if (params.interval && params.interval !== values.filters.interval) {
                filtersFromUrl.interval = params.interval
            }

            if (Object.keys(filtersFromUrl).length > 0) {
                actions.setFilters(filtersFromUrl, false)
            }

            if (
                (params.date_from && params.date_from !== values.dateFrom) ||
                (params.date_to && params.date_to !== values.dateTo)
            ) {
                actions.setDateRange(params.date_from || null, params.date_to || null, false)
            }

            if (params.exclude_empty !== undefined && params.exclude_empty !== values.excludeEmptySeries) {
                actions.setExcludeEmptySeries(Boolean(params.exclude_empty), false)
            }
        }

        return {
            '*': urlToAction,
        }
    }),

    listeners(({ actions, values }) => ({
        setFilters: async ({ shouldDebounce }, breakpoint) => {
            if (shouldDebounce) {
                await breakpoint(200)
                actions.reportBillingUsageInteraction(buildTrackingProperties('filters_changed', values))
            }
            actions.loadBillingUsage()
        },
        setDateRange: async ({ shouldDebounce }, breakpoint) => {
            if (shouldDebounce) {
                await breakpoint(200)
                actions.reportBillingUsageInteraction(buildTrackingProperties('date_changed', values))
            }
            actions.loadBillingUsage()
        },
        resetFilters: async () => {
            actions.reportBillingUsageInteraction(buildTrackingProperties('filters_cleared', values))
            actions.loadBillingUsage()
        },
        toggleAllSeries: () => {
            const { series, excludeEmptySeries, userHiddenSeries } = values
            const potentiallyVisible = excludeEmptySeries
                ? series.filter((s) => s.data.reduce((a, b) => a + b, 0) > 0)
                : series
            const ids = potentiallyVisible.map((s) => s.id)
            const isAllVisible = ids.length > 0 && ids.every((id) => !userHiddenSeries.includes(id))
            actions.reportBillingUsageInteraction(buildTrackingProperties('series_toggled', values))

            if (isAllVisible) {
                // Hide all series
                ids.forEach((id) => actions.toggleSeries(id))
            } else {
                // Show all series
                userHiddenSeries.forEach((id) => actions.toggleSeries(id))
            }
        },
        toggleTeamBreakdown: async (_payload, breakpoint) => {
            await breakpoint(200)
            actions.reportBillingUsageInteraction(buildTrackingProperties('breakdown_toggled', values))
            actions.loadBillingUsage()
        },
    })),
    afterMount(({ actions }: billingUsageLogicType) => {
        actions.loadBillingUsage()
    }),
])<|MERGE_RESOLUTION|>--- conflicted
+++ resolved
@@ -76,8 +76,7 @@
     path(['scenes', 'billing', 'billingUsageLogic']),
     props({} as BillingUsageLogicProps),
     key(({ dashboardItemId }) => dashboardItemId || 'global'),
-<<<<<<< HEAD
-    connect({
+    connect(() => ({
         values: [
             organizationLogic,
             ['currentOrganization'],
@@ -86,10 +85,6 @@
             preflightLogic,
             ['isHobby'],
         ],
-=======
-    connect(() => ({
-        values: [organizationLogic, ['currentOrganization'], billingLogic, ['billing', 'billingPeriodUTC']],
->>>>>>> 1f153a60
         actions: [eventUsageLogic, ['reportBillingUsageInteraction']],
     })),
     actions({
