--- conflicted
+++ resolved
@@ -85,13 +85,10 @@
     Settings = 'Settings',
     MoveToPostHogCloud = 'MoveToPostHogCloud',
     Heatmaps = 'Heatmaps',
-<<<<<<< HEAD
     ClientAuthorization = 'ClientAuthorization',
-=======
     SessionAttributionExplorer = 'SessionAttributionExplorer',
     MessagingProviders = 'MessagingProviders',
     MessagingBroadcasts = 'MessagingBroadcasts',
->>>>>>> 37c6b413
 }
 
 export type SceneProps = Record<string, any>
