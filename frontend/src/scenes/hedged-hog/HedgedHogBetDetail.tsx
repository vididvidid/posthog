--- conflicted
+++ resolved
@@ -62,13 +62,8 @@
     return (
         <div className="space-y-4">
             <div className="flex justify-between items-center">
-<<<<<<< HEAD
                 <h2 className="text-xl mb-0">{bet.title}</h2>
-                <LemonButton type="primary" onClick={() => push('/hedged-hog')}>
-=======
-                <h2 className="text-xl">{bet.title}</h2>
                 <LemonButton type="primary" onClick={() => push(urls.hedgedHog())}>
->>>>>>> c8ae3596
                     Back to Bets
                 </LemonButton>
             </div>
