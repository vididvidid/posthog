import { IconPlus } from '@posthog/icons'
import {
    LemonBanner,
    LemonButton,
    LemonDivider,
    LemonDropdown,
    LemonInput,
    LemonLabel,
    LemonSwitch,
    LemonTag,
    LemonTextArea,
    Link,
    SpinnerOverlay,
} from '@posthog/lemon-ui'
import clsx from 'clsx'
import { BindLogic, useActions, useValues } from 'kea'
import { Form } from 'kea-forms'
import { combineUrl } from 'kea-router'
import { CyclotronJobInputs } from 'lib/components/CyclotronJob/CyclotronJobInputs'
import { NotFound } from 'lib/components/NotFound'
import { PageHeader } from 'lib/components/PageHeader'
import { PayGateButton } from 'lib/components/PayGateMini/PayGateButton'
import { PayGateMini } from 'lib/components/PayGateMini/PayGateMini'
import { FEATURE_FLAGS } from 'lib/constants'
import { useFeatureFlag } from 'lib/hooks/useFeatureFlag'
import { More } from 'lib/lemon-ui/LemonButton/More'
import { LemonField } from 'lib/lemon-ui/LemonField'
import { CodeEditorResizeable } from 'lib/monaco/CodeEditorResizable'
import { HogFunctionBroadcastDelivery } from 'products/messaging/frontend/HogFunctionCustomConfiguration/HogFunctionBroadcastDelivery'
import { useRef } from 'react'
import { hogFunctionConfigurationLogic } from 'scenes/hog-functions/configuration/hogFunctionConfigurationLogic'
import { HogFunctionFilters } from 'scenes/hog-functions/filters/HogFunctionFilters'
import { HogFunctionMappings } from 'scenes/hog-functions/mapping/HogFunctionMappings'
import { HogFunctionEventEstimates } from 'scenes/hog-functions/metrics/HogFunctionEventEstimates'
import MaxTool from 'scenes/max/MaxTool'
import { urls } from 'scenes/urls'

import { AvailableFeature } from '~/types'

import { HogFunctionStatusIndicator } from '../misc/HogFunctionStatusIndicator'
import { HogFunctionStatusTag } from '../misc/HogFunctionStatusTag'
import { HogFunctionSourceWebhookInfo } from './components/HogFunctionSourceWebhookInfo'
import { HogFunctionSourceWebhookTest } from './components/HogFunctionSourceWebhookTest'
import { HogFunctionIconEditable } from './HogFunctionIcon'
import { HogFunctionTest } from './HogFunctionTest'

export interface HogFunctionConfigurationProps {
    templateId?: string | null
    id?: string | null
    logicKey?: string

    displayOptions?: {
        embedded?: boolean
        hidePageHeader?: boolean
        hideOverview?: boolean
        showFilters?: boolean
        showExpectedVolume?: boolean
        showStatus?: boolean
        showEnabled?: boolean
        showTesting?: boolean
        canEditSource?: boolean
        showPersonsCount?: boolean
    }
}

export function HogFunctionConfiguration({
    templateId,
    id,
    logicKey,
    displayOptions = {},
}: HogFunctionConfigurationProps): JSX.Element {
    const logicProps = { templateId, id, logicKey }
    const logic = hogFunctionConfigurationLogic(logicProps)
    const {
        isConfigurationSubmitting,
        configurationChanged,
        showSource,
        configuration,
        loading,
        loaded,
        hogFunction,
        willReEnableOnSave,
        willChangeEnabledOnSave,
        sampleGlobalsWithInputs,
        showPaygate,
        hasAddon,
        personsCount,
        personsCountLoading,
        personsListQuery,
        template,
        templateHasChanged,
        type,
        usesGroups,
        hasGroupsAddon,
        mightDropEvents,
        oldHogCode,
        newHogCode,
        featureFlags,
    } = useValues(logic)

    const {
        submitConfiguration,
        resetForm,
        setShowSource,
        duplicate,
        resetToTemplate,
        duplicateFromTemplate,
        setConfigurationValue,
        deleteHogFunction,
        setOldHogCode,
        setNewHogCode,
        clearHogCodeDiff,
        reportAIHogFunctionPrompted,
        reportAIHogFunctionAccepted,
        reportAIHogFunctionRejected,
        reportAIHogFunctionPromptOpen,
    } = useActions(logic)
    const canEditTransformationHogCode = useFeatureFlag('HOG_TRANSFORMATIONS_CUSTOM_HOG_ENABLED')
    const aiHogFunctionCreation = !!featureFlags[FEATURE_FLAGS.AI_HOG_FUNCTION_CREATION]
    const sourceCodeRef = useRef<HTMLDivElement>(null)

    if (loading && !loaded) {
        return <SpinnerOverlay />
    }

    if (!loaded) {
        return <NotFound object="Hog function" />
    }

    const isLegacyPlugin = (template?.id || hogFunction?.template?.id)?.startsWith('plugin-')
    const isSegmentPlugin = (template?.id || hogFunction?.template?.id)?.startsWith('segment-')

    const headerButtons = (
        <>
            {!templateId && (
                <>
                    <More
                        overlay={
                            <>
                                {!isLegacyPlugin && (
                                    <LemonButton fullWidth onClick={() => duplicate()}>
                                        Duplicate
                                    </LemonButton>
                                )}
                                <LemonDivider />
                                <LemonButton status="danger" fullWidth onClick={() => deleteHogFunction()}>
                                    Delete
                                </LemonButton>
                            </>
                        }
                    />
                    <LemonDivider vertical />
                </>
            )}
        </>
    )

    const saveButtons = (
        <>
            {configurationChanged ? (
                <LemonButton
                    type="secondary"
                    htmlType="reset"
                    onClick={() => resetForm()}
                    disabledReason={
                        !configurationChanged
                            ? 'No changes'
                            : isConfigurationSubmitting
                            ? 'Saving in progress…'
                            : undefined
                    }
                >
                    Clear changes
                </LemonButton>
            ) : null}
            <LemonButton
                type="primary"
                htmlType="submit"
                onClick={submitConfiguration}
                loading={isConfigurationSubmitting}
            >
                {templateId ? 'Create' : 'Save'}
                {willReEnableOnSave
                    ? ' & re-enable'
                    : willChangeEnabledOnSave
                    ? ` & ${configuration.enabled ? 'enable' : 'disable'}`
                    : ''}
            </LemonButton>
        </>
    )

    if (showPaygate) {
        return <PayGateMini feature={AvailableFeature.DATA_PIPELINES} />
    }

    const embedded = displayOptions.embedded ?? false
    const includeHeaderButtons = !(displayOptions.hidePageHeader ?? false)
    const showOverview = !(displayOptions.hideOverview ?? false)
    const showFilters =
        displayOptions.showFilters ??
        ['destination', 'internal_destination', 'site_destination', 'broadcast', 'email', 'transformation'].includes(
            type
        )
    const showExpectedVolume =
        displayOptions.showExpectedVolume ?? ['destination', 'site_destination', 'transformation'].includes(type)
    const showStatus =
        displayOptions.showStatus ?? ['destination', 'internal_destination', 'email', 'transformation'].includes(type)
    const showEnabled =
        displayOptions.showEnabled ??
        [
            'destination',
            'internal_destination',
            'email',
            'site_destination',
            'site_app',
            'transformation',
            'broadcast',
        ].includes(type)
    const canEditSource =
        displayOptions.canEditSource ??
        // Never allow editing for legacy plugins
        (!isLegacyPlugin &&
            !isSegmentPlugin &&
            (['destination', 'email', 'site_destination', 'site_app', 'source_webhook'].includes(type) ||
                (type === 'transformation' && canEditTransformationHogCode)))
    const showPersonsCount = displayOptions.showPersonsCount ?? ['broadcast'].includes(type)
    const showTesting =
        displayOptions.showTesting ?? ['destination', 'internal_destination', 'transformation', 'email'].includes(type)

    const showLeftPanel = showOverview || showExpectedVolume || showPersonsCount || showFilters

    return (
        <div className="deprecated-space-y-3">
            <BindLogic logic={hogFunctionConfigurationLogic} props={logicProps}>
                {includeHeaderButtons && (
                    <PageHeader
                        buttons={
                            <>
                                {headerButtons}
                                {saveButtons}
                            </>
                        }
                    />
                )}

                {hogFunction?.filters?.bytecode_error ? (
                    <div>
                        <LemonBanner type="error">
                            <b>Error saving filters:</b> {hogFunction.filters.bytecode_error}
                        </LemonBanner>
                    </div>
                ) : [
                      'template-google-ads',
                      'template-meta-ads',
                      'template-tiktok-ads',
                      'template-snapchat-ads',
                      'template-linkedin-ads',
                      'template-reddit-pixel',
                      'template-tiktok-pixel',
                      'template-snapchat-pixel',
                      'template-reddit-conversions-api',
                  ].includes(templateId ?? '') || template?.status === 'alpha' ? (
                    <div>
                        <LemonBanner type="warning">
                            <p>
                                This destination is currently in an experimental state. For many cases this will work
                                just fine but for others there may be unexpected issues and we do not offer official
                                customer support for it in these cases.
                            </p>
                            {['template-reddit-conversions-api', 'template-snapchat-ads'].includes(templateId ?? '') ? (
                                <span className="mt-2">
                                    The receiving destination imposes a rate limit of 10 events per second. Exceeding
                                    this limit may result in some events failing to be delivered.
                                </span>
                            ) : null}
                        </LemonBanner>
                    </div>
                ) : null}

                <Form
                    logic={hogFunctionConfigurationLogic}
                    props={logicProps}
                    formKey="configuration"
                    className="deprecated-space-y-3"
                >
                    <div className="flex flex-wrap gap-4 items-start">
                        {showLeftPanel && (
                            <div className="flex flex-col flex-1 gap-4 min-w-100">
                                <div
                                    className={clsx(
                                        'p-3 deprecated-space-y-2 bg-surface-primary',
                                        !embedded && 'border rounded'
                                    )}
                                >
                                    <div className="flex flex-row gap-2 items-center min-h-16">
                                        <LemonField name="icon_url">
                                            {({ value, onChange }) => (
                                                <HogFunctionIconEditable
                                                    logicKey={id ?? templateId ?? 'new'}
                                                    src={value}
                                                    onChange={(val) => onChange(val)}
                                                />
                                            )}
                                        </LemonField>

                                        <div className="flex flex-col flex-1 justify-start items-start py-1">
                                            <span className="font-semibold">{configuration.name}</span>
                                            {template && <HogFunctionStatusTag status={template.status} />}
                                        </div>

                                        {showStatus && <HogFunctionStatusIndicator hogFunction={hogFunction} />}
                                        {showEnabled && (
                                            <LemonField name="enabled">
                                                {({ value, onChange }) => (
                                                    <LemonSwitch
                                                        label="Enabled"
                                                        onChange={() => onChange(!value)}
                                                        checked={value}
                                                        disabled={loading}
                                                        bordered
                                                    />
                                                )}
                                            </LemonField>
                                        )}
                                    </div>
                                    <LemonField name="name" label="Name">
                                        <LemonInput type="text" disabled={loading} />
                                    </LemonField>
                                    <LemonField
                                        name="description"
                                        label="Description"
                                        info="Add a description to share context with other team members"
                                    >
                                        <LemonTextArea disabled={loading} />
                                    </LemonField>

                                    {isLegacyPlugin || isSegmentPlugin ? null : hogFunction?.template &&
                                      !hogFunction.template.id.startsWith('template-blank-') ? (
                                        <LemonDropdown
                                            showArrow
                                            overlay={
                                                <div className="p-1 max-w-120">
                                                    <p>
                                                        This function was built from the template{' '}
                                                        <b>{hogFunction.template.name}</b>. If the template is updated,
                                                        this function is not affected unless you choose to update it.
                                                    </p>

                                                    <div className="flex flex-1 gap-2 items-center pt-2 border-t">
                                                        <div className="flex-1">
                                                            <LemonButton>Close</LemonButton>
                                                        </div>

                                                        <LemonButton
                                                            type="secondary"
                                                            onClick={() => duplicateFromTemplate()}
                                                        >
                                                            New function from template
                                                        </LemonButton>

                                                        {templateHasChanged ? (
                                                            <LemonButton
                                                                type="primary"
                                                                onClick={() => resetToTemplate()}
                                                            >
                                                                Update
                                                            </LemonButton>
                                                        ) : null}
                                                    </div>
                                                </div>
                                            }
                                        >
                                            <div className="text-xs rounded border border-dashed text-secondary">
                                                <Link subtle className="flex flex-wrap gap-1 items-center p-2">
                                                    Built from template:
                                                    <span className="font-semibold">{hogFunction?.template.name}</span>
                                                    <HogFunctionStatusTag status={hogFunction.template.status} />
                                                    {templateHasChanged ? (
                                                        <LemonTag type="success">Update available!</LemonTag>
                                                    ) : null}
                                                </Link>
                                            </div>
                                        </LemonDropdown>
                                    ) : null}
                                </div>

                                {type === 'source_webhook' && <HogFunctionSourceWebhookInfo />}

                                {showFilters && <HogFunctionFilters />}

                                {showPersonsCount && (
                                    <div className="relative p-3 rounded border deprecated-space-y-2 bg-surface-primary">
                                        <div>
                                            <LemonLabel>Matching persons</LemonLabel>
                                        </div>
                                        {personsCount && !personsCountLoading ? (
                                            <>
                                                Found{' '}
                                                <Link
                                                    to={
                                                        // TODO: swap for a link to the persons page
                                                        combineUrl(urls.activity(), {}, { q: personsListQuery }).url
                                                    }
                                                    target="_blank"
                                                >
                                                    <strong>
                                                        {personsCount ?? 0} {personsCount !== 1 ? 'people' : 'person'}
                                                    </strong>
                                                </Link>{' '}
                                                to send to.
                                            </>
                                        ) : personsCountLoading ? (
                                            <div className="min-h-20">
                                                <SpinnerOverlay />
                                            </div>
                                        ) : (
                                            <p>The expected volume could not be calculated</p>
                                        )}
                                    </div>
                                )}

                                {showExpectedVolume ? <HogFunctionEventEstimates /> : null}
                            </div>
                        )}

                        <div className="deprecated-space-y-4 flex-2 min-w-100">
                            {mightDropEvents && (
                                <div>
                                    <LemonBanner type="info">
                                        <b>Warning:</b> This transformation can filter out events, dropping them
                                        irreversibly. Make sure to double check your configuration, and use filters to
                                        limit the events that this transformation is applied to.
                                    </LemonBanner>
                                </div>
                            )}
                            <div
                                className={clsx(
                                    'p-3 deprecated-space-y-2 bg-surface-primary',
                                    !embedded && 'border rounded'
                                )}
                            >
                                <div className="deprecated-space-y-2">
                                    {usesGroups && !hasGroupsAddon ? (
                                        <LemonBanner type="warning">
                                            <span className="flex gap-2 items-center">
                                                This function appears to use Groups but you do not have the Groups
                                                Analytics addon. Without it, you may see empty values where you use
                                                templates like {'"{groups.kind.properties}"'}
                                                <PayGateButton
                                                    feature={AvailableFeature.GROUP_ANALYTICS}
                                                    type="secondary"
                                                />
                                            </span>
                                        </LemonBanner>
                                    ) : null}

                                    <CyclotronJobInputs
<<<<<<< HEAD
                                        configuration={configuration}
                                        setConfigurationValue={setConfigurationValue}
=======
                                        configuration={{
                                            inputs_schema: configuration.inputs_schema ?? [],
                                            inputs: configuration.inputs ?? {},
                                        }}
                                        onInputSchemaChange={(schema) => {
                                            setConfigurationValue('inputs_schema', schema)
                                        }}
                                        onInputChange={(key, input) => {
                                            setConfigurationValue(`inputs.${key}`, input)
                                        }}
>>>>>>> 4951f866
                                        showSource={showSource}
                                    />
                                    {showSource && canEditSource ? (
                                        <LemonButton
                                            icon={<IconPlus />}
                                            size="small"
                                            type="secondary"
                                            className="my-4"
                                            onClick={() => {
                                                setConfigurationValue('inputs_schema', [
                                                    ...(configuration.inputs_schema ?? []),
                                                    {
                                                        type: 'string',
                                                        key: `input_${(configuration.inputs_schema?.length ?? 0) + 1}`,
                                                        label: '',
                                                        required: false,
                                                    },
                                                ])
                                            }}
                                        >
                                            Add input variable
                                        </LemonButton>
                                    ) : null}
                                </div>
                            </div>

                            <HogFunctionMappings />

                            {canEditSource && (
                                <div
                                    ref={sourceCodeRef}
                                    className={clsx(
                                        'p-3 rounded border deprecated-space-y-2',
                                        showSource ? 'bg-surface-primary' : 'bg-surface-secondary'
                                    )}
                                >
                                    <div className="flex gap-2 justify-end items-center">
                                        <div className="flex-1 deprecated-space-y-2">
                                            <h2 className="mb-0">Edit source</h2>
                                            {!showSource ? <p>Click here to edit the function's source code</p> : null}
                                        </div>

                                        {!showSource ? (
                                            <LemonButton
                                                type="secondary"
                                                onClick={() => {
                                                    setShowSource(true)
                                                    setTimeout(() => {
                                                        sourceCodeRef.current?.scrollIntoView({
                                                            behavior: 'smooth',
                                                            block: 'start',
                                                        })
                                                    }, 100)
                                                }}
                                                disabledReason={
                                                    // We allow editing the source code for transformations without the Data Pipelines addon
                                                    !hasAddon && type !== 'transformation'
                                                        ? 'Editing the source code requires the Data Pipelines addon'
                                                        : undefined
                                                }
                                            >
                                                Edit source code
                                            </LemonButton>
                                        ) : (
                                            <LemonButton
                                                size="xsmall"
                                                type="secondary"
                                                onClick={() => setShowSource(false)}
                                            >
                                                Hide source code
                                            </LemonButton>
                                        )}
                                    </div>

                                    {showSource ? (
                                        <LemonField name="hog">
                                            {({ value, onChange }) => (
                                                <>
                                                    {!type.startsWith('site_') ? (
                                                        <span className="text-xs text-secondary">
                                                            This is the underlying Hog code that will run whenever this
                                                            triggers.{' '}
                                                            <Link to="https://posthog.com/docs/hog">See the docs</Link>{' '}
                                                            for more info
                                                        </span>
                                                    ) : null}
                                                    {mightDropEvents && (
                                                        <LemonBanner type="warning" className="mt-2">
                                                            <b>Warning:</b> Returning null or undefined will drop the
                                                            event. If this is unintentional, return the event object
                                                            instead.
                                                        </LemonBanner>
                                                    )}
                                                    {aiHogFunctionCreation ? (
                                                        <MaxTool
                                                            name="create_hog_transformation_function"
                                                            displayName="Write and tweak Hog code"
                                                            context={{
                                                                current_hog_code: value ?? '',
                                                            }}
                                                            callback={(toolOutput: string) => {
                                                                // Store the old value before changing
                                                                setOldHogCode(value ?? '')
                                                                // Store the new value from Max Tool
                                                                setNewHogCode(toolOutput)
                                                                // Report that AI was prompted
                                                                reportAIHogFunctionPrompted()
                                                                // Don't immediately update the form - let user accept/reject
                                                            }}
                                                            onMaxOpen={() => {
                                                                reportAIHogFunctionPromptOpen()
                                                            }}
                                                            suggestions={[]}
                                                            introOverride={{
                                                                headline: 'What transformation do you want to create?',
                                                                description:
                                                                    'Let me help you quickly write the code for your transformation, and tweak it.',
                                                            }}
                                                        >
                                                            <CodeEditorResizeable
                                                                language={
                                                                    type.startsWith('site_') ? 'typescript' : 'hog'
                                                                }
                                                                value={newHogCode ?? value ?? ''}
                                                                originalValue={
                                                                    oldHogCode && newHogCode ? oldHogCode : undefined
                                                                }
                                                                onChange={(v) => {
                                                                    // If user manually edits while diff is showing, clear the diff
                                                                    if (oldHogCode && newHogCode) {
                                                                        clearHogCodeDiff()
                                                                    }
                                                                    onChange(v ?? '')
                                                                }}
                                                                globals={sampleGlobalsWithInputs}
                                                                showDiffActions={!!(oldHogCode && newHogCode)}
                                                                onAcceptChanges={() => {
                                                                    if (newHogCode) {
                                                                        onChange(newHogCode)
                                                                    }
                                                                    reportAIHogFunctionAccepted()
                                                                    clearHogCodeDiff()
                                                                }}
                                                                onRejectChanges={() => {
                                                                    if (oldHogCode) {
                                                                        onChange(oldHogCode)
                                                                    }
                                                                    reportAIHogFunctionRejected()
                                                                    clearHogCodeDiff()
                                                                }}
                                                                options={{
                                                                    minimap: {
                                                                        enabled: false,
                                                                    },
                                                                    wordWrap: 'on',
                                                                    scrollBeyondLastLine: false,
                                                                    automaticLayout: true,
                                                                    fixedOverflowWidgets: true,
                                                                    suggest: {
                                                                        showInlineDetails: true,
                                                                    },
                                                                    quickSuggestionsDelay: 300,
                                                                    readOnly: !!(oldHogCode && newHogCode),
                                                                }}
                                                            />
                                                        </MaxTool>
                                                    ) : (
                                                        <CodeEditorResizeable
                                                            language={type.startsWith('site_') ? 'typescript' : 'hog'}
                                                            value={value ?? ''}
                                                            onChange={(v) => onChange(v ?? '')}
                                                            globals={sampleGlobalsWithInputs}
                                                            options={{
                                                                minimap: {
                                                                    enabled: false,
                                                                },
                                                                wordWrap: 'on',
                                                                scrollBeyondLastLine: false,
                                                                automaticLayout: true,
                                                                fixedOverflowWidgets: true,
                                                                suggest: {
                                                                    showInlineDetails: true,
                                                                },
                                                                quickSuggestionsDelay: 300,
                                                            }}
                                                        />
                                                    )}
                                                </>
                                            )}
                                        </LemonField>
                                    ) : null}
                                </div>
                            )}
                            {showTesting ? <HogFunctionTest /> : null}
                            {type === 'source_webhook' && <HogFunctionSourceWebhookTest />}
                            {type === 'broadcast' && <HogFunctionBroadcastDelivery />}
                            <div className="flex gap-2 justify-end">{saveButtons}</div>
                        </div>
                    </div>
                </Form>
            </BindLogic>
        </div>
    )
}<|MERGE_RESOLUTION|>--- conflicted
+++ resolved
@@ -455,10 +455,6 @@
                                     ) : null}
 
                                     <CyclotronJobInputs
-<<<<<<< HEAD
-                                        configuration={configuration}
-                                        setConfigurationValue={setConfigurationValue}
-=======
                                         configuration={{
                                             inputs_schema: configuration.inputs_schema ?? [],
                                             inputs: configuration.inputs ?? {},
@@ -469,7 +465,6 @@
                                         onInputChange={(key, input) => {
                                             setConfigurationValue(`inputs.${key}`, input)
                                         }}
->>>>>>> 4951f866
                                         showSource={showSource}
                                     />
                                     {showSource && canEditSource ? (
