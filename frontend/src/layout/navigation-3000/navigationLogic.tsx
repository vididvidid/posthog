import {
    IconChat,
    IconCursorClick,
    IconDashboard,
    IconDatabase,
    IconDecisionTree,
    IconGraph,
    IconHome,
    IconLive,
    IconLogomark,
    IconNotebook,
    IconPeople,
    IconPieChart,
    IconPlusSmall,
    IconRewindPlay,
    IconRocket,
    IconServer,
    IconTestTube,
    IconToggle,
    IconWarning,
} from '@posthog/icons'
import { lemonToast, Spinner } from '@posthog/lemon-ui'
import { captureException } from '@sentry/react'
import { actions, connect, events, kea, listeners, path, props, reducers, selectors } from 'kea'
import { router } from 'kea-router'
import { subscriptions } from 'kea-subscriptions'
import { FEATURE_FLAGS } from 'lib/constants'
import { LemonMenuOverlay } from 'lib/lemon-ui/LemonMenu/LemonMenu'
import { featureFlagLogic } from 'lib/logic/featureFlagLogic'
import { isNotNil } from 'lib/utils'
import React from 'react'
import { sceneLogic } from 'scenes/sceneLogic'
import { Scene } from 'scenes/sceneTypes'
import { teamLogic } from 'scenes/teamLogic'
import { urls } from 'scenes/urls'

import { dashboardsModel } from '~/models/dashboardsModel'
import { DataWarehouseTab, ProductKey } from '~/types'

import { navigationLogic } from '../navigation/navigationLogic'
import type { navigation3000LogicType } from './navigationLogicType'
import { dashboardsSidebarLogic } from './sidebars/dashboards'
import { dataManagementSidebarLogic } from './sidebars/dataManagement'
import { experimentsSidebarLogic } from './sidebars/experiments'
import { featureFlagsSidebarLogic } from './sidebars/featureFlags'
import { insightsSidebarLogic } from './sidebars/insights'
import { personsAndGroupsSidebarLogic } from './sidebars/personsAndGroups'
import { BasicListItem, ExtendedListItem, NavbarItem, SidebarNavbarItem } from './types'

/** Multi-segment item keys are joined using this separator for easy comparisons. */
export const ITEM_KEY_PART_SEPARATOR = '::'

export type Navigation3000Mode = 'none' | 'minimal' | 'full'

const MINIMUM_SIDEBAR_WIDTH_PX: number = 192
const DEFAULT_SIDEBAR_WIDTH_PX: number = 288
const MAXIMUM_SIDEBAR_WIDTH_PX: number = 1024
const MAXIMUM_SIDEBAR_WIDTH_PERCENTAGE: number = 50

export const navigation3000Logic = kea<navigation3000LogicType>([
    path(['layout', 'navigation-3000', 'navigationLogic']),
    props({} as { inputElement?: HTMLInputElement | null }),
    connect(() => ({
        values: [
            sceneLogic,
            ['sceneConfig'],
            navigationLogic,
            ['mobileLayout'],
            teamLogic,
            ['currentTeam', 'hasOnboardedAnyProduct'],
        ],
        actions: [navigationLogic, ['closeAccountPopover']],
    })),
    actions({
        hideSidebar: true,
        showSidebar: (newNavbarItemId?: string) => ({ newNavbarItemId }),
        toggleNavCollapsed: (override?: boolean) => ({ override }),
        showNavOnMobile: true,
        hideNavOnMobile: true,
        toggleSidebar: true,
        setSidebarWidth: (width: number) => ({ width }),
        setSidebarOverslide: (overslide: number) => ({ overslide }),
        syncSidebarWidthWithMouseMove: (delta: number) => ({ delta }),
        syncSidebarWidthWithViewport: true,
        beginResize: true,
        endResize: true,
        acknowledgeSidebarKeyboardShortcut: true,
        setIsSearchShown: (isSearchShown: boolean) => ({ isSearchShown }),
        setSearchTerm: (searchTerm: string) => ({ searchTerm }),
        initiateNewItemInCategory: (category: string) => ({ category }),
        initiateNewItemInlineInCategory: (category: string) => ({ category }),
        cancelNewItem: true,
        saveNewItem: (itemName: string) => ({ itemName }),
        saveNewItemComplete: true,
        setLastFocusedItemIndex: (index: number) => ({ index }),
        setLastFocusedItemByKey: (key: string | number) => ({ key }), // A wrapper over setLastFocusedItemIndex
        focusNextItem: true,
        focusPreviousItem: true,
        toggleAccordion: (key: string) => ({ key }),
    }),
    reducers({
        isSidebarShown: [
            true,
            {
                persist: true,
            },
            {
                hideSidebar: () => false,
                showSidebar: () => true,
                toggleSidebar: (isSidebarShown) => !isSidebarShown,
            },
        ],
        sidebarWidth: [
            DEFAULT_SIDEBAR_WIDTH_PX,
            { persist: true },
            {
                setSidebarWidth: (_, { width }) => width,
            },
        ],
        sidebarOverslide: [
            // Overslide is how far beyond the min/max sidebar width the cursor has moved
            0,
            {
                setSidebarOverslide: (_, { overslide }) => overslide,
            },
        ],
        isResizeInProgress: [
            false,
            {
                beginResize: () => true,
                endResize: () => false,
            },
        ],
        isNavCollapsedDesktop: [
            false,
            { persist: true },
            {
                toggleNavCollapsed: (state, { override }) => override ?? !state,
            },
        ],
        isNavShownMobile: [
            false,
            { persist: true },
            {
                showNavOnMobile: () => true,
                hideNavOnMobile: () => false,
                closeAccountPopover: () => false,
            },
        ],
        isSidebarKeyboardShortcutAcknowledged: [
            false,
            {
                persist: true,
            },
            {
                acknowledgeSidebarKeyboardShortcut: () => true,
            },
        ],
        activeNavbarItemIdRaw: [
            Scene.Dashboards as string,
            {
                persist: true,
            },
            {
                showSidebar: (state, { newNavbarItemId }) => newNavbarItemId || state,
            },
        ],
        isSearchShown: [
            false,
            {
                setIsSearchShown: (_, { isSearchShown }) => isSearchShown,
            },
        ],
        internalSearchTerm: [
            // Do not reference this outside of this file
            // `searchTerm` is the outwards-facing value, as it's made empty when search is hidden
            '',
            {
                setSearchTerm: (_, { searchTerm }) => searchTerm,
            },
        ],
        lastFocusedItemIndex: [
            -1 as number,
            {
                setLastFocusedItemIndex: (_, { index }) => index,
            },
        ],
        accordionCollapseMapping: [
            {} as Record<string, boolean>,
            {
                persist: true,
            },
            {
                toggleAccordion: (state, { key }) => ({
                    ...state,
                    [key]: !state[key],
                }),
            },
        ],
        newItemInlineCategory: [
            null as string | null,
            {
                initiateNewItemInlineInCategory: (_, { category }) => category,
                saveNewItemComplete: () => null,
                cancelNewItem: () => null,
                toggleSidebar: () => null,
                showSidebar: () => null,
                hideSidebar: () => null,
            },
        ],
        savingNewItem: [
            false,
            {
                saveNewItem: () => true,
                saveNewItemComplete: () => false,
            },
        ],
    }),
    listeners(({ actions, values }) => ({
        initiateNewItemInCategory: ({ category: categoryKey }) => {
            const category = values.activeNavbarItem?.logic.values.contents?.find((item) => item.key === categoryKey)
            if (!category) {
                throw new Error(`Sidebar category '${categoryKey}' doesn't exist`)
            } else if (!category.onAdd || typeof category.onAdd !== 'function') {
                throw new Error(`Sidebar category '${categoryKey}' doesn't support onAdd`)
            }
            if (category.onAdd.length === 0) {
                ;(category.onAdd as () => void)() // If a zero-arg function, call it immediately
            } else {
                actions.initiateNewItemInlineInCategory(categoryKey) // Otherwise initiate inline item creation
            }
        },
        saveNewItem: async ({ itemName }) => {
            try {
                const categoryKey = values.newItemInlineCategory
                if (!categoryKey) {
                    throw new Error(`Can't save new sidebar item without a category`)
                }
                const category = values.activeNavbarItem?.logic.values.contents?.find(
                    (item) => item.key === categoryKey
                )
                if (!category) {
                    throw new Error(`Sidebar category '${categoryKey}' doesn't exist`)
                } else if (!category.onAdd || typeof category.onAdd !== 'function') {
                    throw new Error(`Sidebar category '${categoryKey}' doesn't support onAdd`)
                }
                await category.onAdd(itemName)
            } catch (e) {
                captureException(e)
                console.error(e)
                lemonToast.error('Something went wrong while saving the item. Please try again.')
            } finally {
                actions.saveNewItemComplete()
            }
        },
        syncSidebarWidthWithMouseMove: ({ delta }) => {
            const newWidthRaw = values.sidebarWidth + values.sidebarOverslide + delta
            let newWidth = newWidthRaw
            if (newWidth < MINIMUM_SIDEBAR_WIDTH_PX) {
                newWidth = MINIMUM_SIDEBAR_WIDTH_PX
            } else if (newWidth > MAXIMUM_SIDEBAR_WIDTH_PX) {
                newWidth = MAXIMUM_SIDEBAR_WIDTH_PX
            }
            if (newWidth > window.innerWidth * (MAXIMUM_SIDEBAR_WIDTH_PERCENTAGE / 100)) {
                newWidth = window.innerWidth * (MAXIMUM_SIDEBAR_WIDTH_PERCENTAGE / 100)
            }
            actions.setSidebarWidth(newWidth)
            actions.setSidebarOverslide(newWidthRaw - newWidth)
            if (newWidthRaw < MINIMUM_SIDEBAR_WIDTH_PX / 2) {
                if (values.isSidebarShown) {
                    actions.hideSidebar()
                }
            } else {
                if (!values.isSidebarShown) {
                    actions.showSidebar()
                }
            }
        },
        syncSidebarWidthWithViewport: () => {
            if (values.sidebarWidth > window.innerWidth * (MAXIMUM_SIDEBAR_WIDTH_PERCENTAGE / 100)) {
                // Clamp
                actions.setSidebarWidth(window.innerWidth * (MAXIMUM_SIDEBAR_WIDTH_PERCENTAGE / 100))
            }
        },
        endResize: () => {
            actions.setSidebarOverslide(values.isSidebarShown ? 0 : -MINIMUM_SIDEBAR_WIDTH_PX)
        },
        toggleSidebar: () => {
            actions.endResize()
        },
        focusNextItem: () => {
            const nextIndex = values.lastFocusedItemIndex + 1
            if (nextIndex < values.sidebarContentsFlattened.length) {
                actions.setLastFocusedItemIndex(nextIndex)
            }
        },
        focusPreviousItem: () => {
            const nextIndex = values.lastFocusedItemIndex - 1
            if (nextIndex >= -1) {
                actions.setLastFocusedItemIndex(nextIndex)
            }
        },
        setLastFocusedItemByKey: ({ key }) => {
            const index = values.sidebarContentsFlattened.findIndex((item) =>
                Array.isArray(item.key) ? item.key.includes(key as string) : item.key === key
            )
            if (index !== -1) {
                actions.setLastFocusedItemIndex(index)
            }
        },
    })),
    selectors({
        mode: [
            (s) => [s.sceneConfig],
            (sceneConfig): Navigation3000Mode => {
                return sceneConfig?.layout === 'plain' && !sceneConfig.allowUnauthenticated
                    ? 'minimal'
                    : sceneConfig?.layout !== 'plain'
                    ? 'full'
                    : 'none'
            },
        ],
        isNavShown: [
            (s) => [s.isNavShownMobile, s.mobileLayout],
            (isNavShownMobile, mobileLayout): boolean => !mobileLayout || isNavShownMobile,
        ],
        isNavCollapsed: [
            (s) => [s.isNavCollapsedDesktop, s.mobileLayout],
            (isNavCollapsedDesktop, mobileLayout): boolean => !mobileLayout && isNavCollapsedDesktop,
        ],
        navbarItems: [
            (s) => [
                featureFlagLogic.selectors.featureFlags,
                dashboardsModel.selectors.dashboardsLoading,
                dashboardsModel.selectors.pinnedDashboards,
                s.currentTeam,
                s.hasOnboardedAnyProduct,
            ],
            (
                featureFlags,
                dashboardsLoading,
                pinnedDashboards,
                currentTeam,
                hasOnboardedAnyProduct
            ): NavbarItem[][] => {
                const isUsingSidebar = featureFlags[FEATURE_FLAGS.POSTHOG_3000_NAV]
                const hasOnboardedFeatureFlags = currentTeam?.has_completed_onboarding_for?.[ProductKey.FEATURE_FLAGS]
                const sectionOne: NavbarItem[] = hasOnboardedAnyProduct
                    ? [
                          {
                              identifier: Scene.ProjectHomepage,
                              label: 'Home',
                              icon: <IconHome />,
                              to: urls.projectHomepage(),
                          },
                          {
                              identifier: Scene.Dashboards,
                              label: 'Dashboards',
                              icon: <IconDashboard />,
                              logic: isUsingSidebar ? dashboardsSidebarLogic : undefined,
                              to: isUsingSidebar ? undefined : urls.dashboards(),
                              sideAction: {
                                  identifier: 'pinned-dashboards-dropdown',
                                  dropdown: {
                                      overlay: (
                                          <LemonMenuOverlay
                                              items={[
                                                  {
                                                      title: 'Pinned dashboards',
                                                      items: pinnedDashboards.map((dashboard) => ({
                                                          label: dashboard.name,
                                                          to: urls.dashboard(dashboard.id),
                                                      })),
                                                      footer: dashboardsLoading && (
                                                          <div className="px-2 py-1 text-text-secondary-3000">
                                                              <Spinner /> Loading…
                                                          </div>
                                                      ),
                                                  },
                                              ]}
                                          />
                                      ),
                                      placement: 'bottom-end',
                                  },
                              },
                          },
                          {
                              identifier: Scene.Notebooks,
                              label: 'Notebooks',
                              icon: <IconNotebook />,
                              to: urls.notebooks(),
                          },
                          {
                              identifier: Scene.PersonsManagement,
                              label: 'People',
                              icon: <IconPeople />,
                              logic: isUsingSidebar ? personsAndGroupsSidebarLogic : undefined,
                              to: isUsingSidebar ? undefined : urls.persons(),
                          },
                          {
                              identifier: Scene.Activity,
                              label: 'Activity',
                              icon: <IconLive />,
                              to: featureFlags[FEATURE_FLAGS.LIVE_EVENTS] ? urls.activity() : urls.events(),
                          },
                          {
                              identifier: Scene.DataWarehouse,
                              label: 'SQL Studio',
                              icon: <IconServer />,
                              to: isUsingSidebar ? undefined : urls.dataWarehouse(),
                          },
                      ]
                    : [
                          {
                              identifier: Scene.Products,
                              label: 'Welcome to PostHog',
                              icon: <IconLogomark />,
                              to: urls.products(),
                          },
                      ]

                return [
                    sectionOne,
                    [
                        {
                            identifier: Scene.SavedInsights,
                            label: 'Product analytics',
                            icon: <IconGraph />,
                            logic: isUsingSidebar ? insightsSidebarLogic : undefined,
                            to: isUsingSidebar ? undefined : urls.savedInsights(),
                            sideAction: {
                                icon: <IconPlusSmall />, // The regular plus is too big
                                to: urls.insightNew(),
                                tooltip: 'New insight',
                                identifier: Scene.Insight,
                            },
                        },
                        {
                            identifier: Scene.DataWarehouse,
                            label: 'SQL',
                            icon: <IconServer />,
                            to: isUsingSidebar ? undefined : urls.dataWarehouse(),
                        },
                        {
                            identifier: Scene.WebAnalytics,
                            label: 'Web analytics',
                            icon: <IconPieChart />,
                            to: isUsingSidebar ? undefined : urls.webAnalytics(),
                            tag: 'beta' as const,
                        },
                        {
                            identifier: Scene.Replay,
                            label: 'Session replay',
                            icon: <IconRewindPlay />,
                            to: urls.replay(),
                        },
                        featureFlags[FEATURE_FLAGS.ERROR_TRACKING]
                            ? {
                                  identifier: Scene.ErrorTracking,
                                  label: 'Error tracking',
                                  icon: <IconWarning />,
                                  to: urls.errorTracking(),
                              }
                            : null,
                        featureFlags[FEATURE_FLAGS.HEATMAPS_UI]
                            ? {
                                  identifier: Scene.Heatmaps,
                                  label: 'Heatmaps',
                                  icon: <IconCursorClick />,
                                  to: isUsingSidebar ? undefined : urls.heatmaps(),
                                  tag: 'alpha' as const,
                              }
                            : null,
                        {
                            identifier: Scene.FeatureFlags,
                            label: 'Feature flags',
                            icon: <IconToggle />,
                            logic: isUsingSidebar ? featureFlagsSidebarLogic : undefined,
                            to: isUsingSidebar ? undefined : urls.featureFlags(),
                        },
                        {
                            identifier: Scene.Experiments,
                            label: 'A/B testing',
                            icon: <IconTestTube />,
                            logic: isUsingSidebar ? experimentsSidebarLogic : undefined,
                            to: isUsingSidebar ? undefined : urls.experiments(),
                        },
                        {
                            identifier: Scene.Surveys,
                            label: 'Surveys',
                            icon: <IconChat />,
                            to: urls.surveys(),
                        },
                        featureFlags[FEATURE_FLAGS.PRODUCT_INTRO_PAGES] !== 'test' || hasOnboardedFeatureFlags
                            ? {
                                  identifier: Scene.EarlyAccessFeatures,
                                  label: 'Early access features',
                                  icon: <IconRocket />,
                                  to: urls.earlyAccessFeatures(),
                              }
                            : null,
<<<<<<< HEAD
                        hasOnboardedAnyProduct
                            ? {
                                  identifier: Scene.Pipeline,
                                  label: 'Data pipeline',
=======
                    ].filter(isNotNil),
                    [
                        {
                            identifier: Scene.DataManagement,
                            label: 'Events management',
                            icon: <IconDatabase />,
                            logic: isUsingSidebar ? dataManagementSidebarLogic : undefined,
                            to: isUsingSidebar ? undefined : urls.eventDefinitions(),
                        },
                        {
                            identifier: Scene.DataWarehouseSettings,
                            label: 'Data import',
                            icon: <IconServer />,
                            to: isUsingSidebar
                                ? undefined
                                : urls.dataWarehouseSettings(DataWarehouseTab.ManagedSources),
                        },
                        hasOnboardedAnyProduct
                            ? {
                                  identifier: Scene.Pipeline,
                                  label: 'Data export',
>>>>>>> 95763739
                                  icon: <IconDecisionTree />,
                                  to: urls.pipeline(),
                              }
                            : null,
                    ].filter(isNotNil),
                ]
            },
        ],
        navbarItemIdMapping: [
            (s) => [s.navbarItems],
            (navbarItems): Record<string, NavbarItem> => {
                return Object.fromEntries(navbarItems.flat().map((item) => [item.identifier, item]))
            },
        ],
        sidebarOverslideDirection: [
            (s) => [s.sidebarOverslide],
            (sidebarOverslide): 'min' | 'max' | null => {
                if (sidebarOverslide < 0) {
                    return 'min'
                } else if (sidebarOverslide > 0) {
                    return 'max'
                }
                return null
            },
        ],
        activeNavbarItem: [
            (s) => [s.activeNavbarItemId, s.navbarItemIdMapping],
            (activeNavbarItemId, navbarItemIdMapping): SidebarNavbarItem | null => {
                const item = activeNavbarItemId ? navbarItemIdMapping[activeNavbarItemId] : null
                return item && 'logic' in item ? (item as SidebarNavbarItem) : null
            },
        ],
        searchTerm: [
            (s) => [s.internalSearchTerm, s.isSearchShown],
            (internalSearchTerm, isSearchShown): string => {
                return isSearchShown ? internalSearchTerm : ''
            },
        ],
        sidebarContentsFlattened: [
            (s) => [(state) => s.activeNavbarItem(state)?.logic?.findMounted()?.selectors.contents(state) || null],
            (sidebarContents): BasicListItem[] | ExtendedListItem[] =>
                sidebarContents ? sidebarContents.flatMap((item) => ('items' in item ? item.items : item)) : [],
        ],
        normalizedActiveListItemKey: [
            (s) => [
                (state) =>
                    s.activeNavbarItem(state)?.logic?.findMounted()?.selectors.activeListItemKey?.(state) || null,
            ],
            (activeListItemKey): string | number | string[] | null =>
                activeListItemKey
                    ? Array.isArray(activeListItemKey)
                        ? activeListItemKey.join(ITEM_KEY_PART_SEPARATOR)
                        : activeListItemKey
                    : null,
        ],
        activeNavbarItemId: [
            (s) => [s.activeNavbarItemIdRaw, featureFlagLogic.selectors.featureFlags],
            (activeNavbarItemIdRaw, featureFlags): string | null => {
                if (!featureFlags[FEATURE_FLAGS.POSTHOG_3000_NAV]) {
                    return null
                }
                return activeNavbarItemIdRaw
            },
        ],
        newItemCategory: [
            (s) => [
                (state) => s.activeNavbarItem(state)?.logic?.findMounted()?.selectors.contents(state) || null,
                s.newItemInlineCategory,
                router.selectors.location,
            ],
            (sidebarContents, newItemInlineCategory, location): string | null => {
                if (!sidebarContents) {
                    return null
                }
                if (newItemInlineCategory) {
                    return newItemInlineCategory
                }
                return (
                    sidebarContents.find(
                        (category) => typeof category.onAdd === 'string' && category.onAdd === location.pathname
                    )?.key || null
                )
            },
        ],
    }),
    subscriptions(({ props, cache, actions, values }) => ({
        isResizeInProgress: (isResizeInProgress) => {
            if (isResizeInProgress) {
                cache.onMouseMove = (e: MouseEvent): void => actions.syncSidebarWidthWithMouseMove(e.movementX)
                cache.onMouseUp = (e: MouseEvent): void => {
                    if (e.button === 0) {
                        actions.endResize()
                    }
                }
                document.addEventListener('mousemove', cache.onMouseMove)
                document.addEventListener('mouseup', cache.onMouseUp)
                return () => {}
            }
            document.removeEventListener('mousemove', cache.onMouseMove)
            document.removeEventListener('mouseup', cache.onMouseUp)
        },
        sidebarContentsFlattened: (sidebarContentsFlattened) => {
            for (const item of sidebarContentsFlattened) {
                if (!item.ref) {
                    item.ref = React.createRef() // Inject refs for keyboard navigation
                }
            }
            actions.setLastFocusedItemIndex(-1) // Reset focused item index on contents change
        },
        lastFocusedItemIndex: (lastFocusedItemIndex) => {
            if (lastFocusedItemIndex >= 0) {
                const item = values.sidebarContentsFlattened[lastFocusedItemIndex]
                item.ref?.current?.focus()
            } else {
                props.inputElement?.focus()
            }
        },
    })),
    events(({ props, actions, cache }) => ({
        afterMount: () => {
            cache.onResize = () => actions.syncSidebarWidthWithViewport()
            cache.onKeyDown = (e: KeyboardEvent) => {
                if (e.key === 'b' && (e.metaKey || e.ctrlKey)) {
                    actions.toggleSidebar()
                    e.preventDefault()
                }
                if (e.key === 'f' && e.shiftKey && (e.metaKey || e.ctrlKey)) {
                    actions.setIsSearchShown(true)
                    props.inputElement?.focus()
                    e.preventDefault()
                }
            }
            window.addEventListener('resize', cache.onResize)
            window.addEventListener('keydown', cache.onKeyDown)
        },
        beforeUnmount: () => {
            window.removeEventListener('resize', cache.onResize)
            window.removeEventListener('resize', cache.onKeyDown)
        },
    })),
])<|MERGE_RESOLUTION|>--- conflicted
+++ resolved
@@ -35,7 +35,7 @@
 import { urls } from 'scenes/urls'
 
 import { dashboardsModel } from '~/models/dashboardsModel'
-import { DataWarehouseTab, ProductKey } from '~/types'
+import { ProductKey } from '~/types'
 
 import { navigationLogic } from '../navigation/navigationLogic'
 import type { navigation3000LogicType } from './navigationLogicType'
@@ -391,6 +391,13 @@
                               to: urls.notebooks(),
                           },
                           {
+                              identifier: Scene.DataManagement,
+                              label: 'Data management',
+                              icon: <IconDatabase />,
+                              logic: isUsingSidebar ? dataManagementSidebarLogic : undefined,
+                              to: isUsingSidebar ? undefined : urls.eventDefinitions(),
+                          },
+                          {
                               identifier: Scene.PersonsManagement,
                               label: 'People',
                               icon: <IconPeople />,
@@ -434,12 +441,6 @@
                                 tooltip: 'New insight',
                                 identifier: Scene.Insight,
                             },
-                        },
-                        {
-                            identifier: Scene.DataWarehouse,
-                            label: 'SQL',
-                            icon: <IconServer />,
-                            to: isUsingSidebar ? undefined : urls.dataWarehouse(),
                         },
                         {
                             identifier: Scene.WebAnalytics,
@@ -499,34 +500,10 @@
                                   to: urls.earlyAccessFeatures(),
                               }
                             : null,
-<<<<<<< HEAD
                         hasOnboardedAnyProduct
                             ? {
                                   identifier: Scene.Pipeline,
                                   label: 'Data pipeline',
-=======
-                    ].filter(isNotNil),
-                    [
-                        {
-                            identifier: Scene.DataManagement,
-                            label: 'Events management',
-                            icon: <IconDatabase />,
-                            logic: isUsingSidebar ? dataManagementSidebarLogic : undefined,
-                            to: isUsingSidebar ? undefined : urls.eventDefinitions(),
-                        },
-                        {
-                            identifier: Scene.DataWarehouseSettings,
-                            label: 'Data import',
-                            icon: <IconServer />,
-                            to: isUsingSidebar
-                                ? undefined
-                                : urls.dataWarehouseSettings(DataWarehouseTab.ManagedSources),
-                        },
-                        hasOnboardedAnyProduct
-                            ? {
-                                  identifier: Scene.Pipeline,
-                                  label: 'Data export',
->>>>>>> 95763739
                                   icon: <IconDecisionTree />,
                                   to: urls.pipeline(),
                               }
