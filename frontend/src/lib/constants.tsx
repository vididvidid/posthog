import { LemonSelectOptions } from '@posthog/lemon-ui'

import { ChartDisplayCategory, ChartDisplayType, Region, SSOProvider } from '../types'

// Sync with backend DISPLAY_TYPES_TO_CATEGORIES
export const DISPLAY_TYPES_TO_CATEGORIES: Record<ChartDisplayType, ChartDisplayCategory> = {
    [ChartDisplayType.ActionsLineGraph]: ChartDisplayCategory.TimeSeries,
    [ChartDisplayType.ActionsBar]: ChartDisplayCategory.TimeSeries,
    [ChartDisplayType.ActionsStackedBar]: ChartDisplayCategory.TimeSeries,
    [ChartDisplayType.ActionsAreaGraph]: ChartDisplayCategory.TimeSeries,
    [ChartDisplayType.ActionsLineGraphCumulative]: ChartDisplayCategory.CumulativeTimeSeries,
    [ChartDisplayType.BoldNumber]: ChartDisplayCategory.TotalValue,
    [ChartDisplayType.ActionsPie]: ChartDisplayCategory.TotalValue,
    [ChartDisplayType.ActionsBarValue]: ChartDisplayCategory.TotalValue,
    [ChartDisplayType.ActionsTable]: ChartDisplayCategory.TotalValue,
    [ChartDisplayType.WorldMap]: ChartDisplayCategory.TotalValue,
}
export const NON_TIME_SERIES_DISPLAY_TYPES = Object.entries(DISPLAY_TYPES_TO_CATEGORIES)
    .filter(([, category]) => category === ChartDisplayCategory.TotalValue)
    .map(([displayType]) => displayType as ChartDisplayType)

/** Display types for which `breakdown` is hidden and ignored. Sync with backend NON_BREAKDOWN_DISPLAY_TYPES. */
export const NON_BREAKDOWN_DISPLAY_TYPES = [ChartDisplayType.BoldNumber]
/** Display types which only work with a single series. */
export const SINGLE_SERIES_DISPLAY_TYPES = [ChartDisplayType.WorldMap, ChartDisplayType.BoldNumber]

export const NON_VALUES_ON_SERIES_DISPLAY_TYPES = [
    ChartDisplayType.ActionsTable,
    ChartDisplayType.WorldMap,
    ChartDisplayType.BoldNumber,
]

/** Display types for which a percent stack view is available. */
export const PERCENT_STACK_VIEW_DISPLAY_TYPE = [
    ChartDisplayType.ActionsBar,
    ChartDisplayType.ActionsAreaGraph,
    ChartDisplayType.ActionsPie,
]

export enum OrganizationMembershipLevel {
    Member = 1,
    Admin = 8,
    Owner = 15,
}

export enum TeamMembershipLevel {
    Member = 1,
    Admin = 8,
}

export type EitherMembershipLevel = OrganizationMembershipLevel | TeamMembershipLevel

/** See posthog/api/organization.py for details. */
export enum PluginsAccessLevel {
    None = 0,
    Config = 3,
    Install = 6,
    Root = 9,
}

/** Collaboration restriction level (which is a dashboard setting). Sync with DashboardPrivilegeLevel. */
export enum DashboardRestrictionLevel {
    EveryoneInProjectCanEdit = 21,
    OnlyCollaboratorsCanEdit = 37,
}

/** Collaboration privilege level (which is a user property). Sync with DashboardRestrictionLevel. */
export enum DashboardPrivilegeLevel {
    CanView = 21,
    CanEdit = 37,
    /** This is not a value that can be set in the DB – it's inferred. */
    _ProjectAdmin = 888,
    /** This is not a value that can be set in the DB – it's inferred. */
    _Owner = 999,
}

export const privilegeLevelToName: Record<DashboardPrivilegeLevel, string> = {
    [DashboardPrivilegeLevel.CanView]: 'can view',
    [DashboardPrivilegeLevel.CanEdit]: 'can edit',
    [DashboardPrivilegeLevel._Owner]: 'owner',
    [DashboardPrivilegeLevel._ProjectAdmin]: 'can edit',
}

// Persons
export const PERSON_DISTINCT_ID_MAX_SIZE = 3
// Sync with .../api/person.py and .../ingestion/hooks.ts
export const PERSON_DEFAULT_DISPLAY_NAME_PROPERTIES = [
    'email',
    'Email',
    'name',
    'Name',
    'username',
    'Username',
    'UserName',
]

// Feature Flags & Experiments
export const INSTANTLY_AVAILABLE_PROPERTIES = [
    '$geoip_city_name',
    '$geoip_country_name',
    '$geoip_country_code',
    '$geoip_continent_name',
    '$geoip_continent_code',
    '$geoip_postal_code',
    '$geoip_time_zone',
    // Person and group identifiers
    '$group_key',
    'distinct_id',
]
export const MAX_EXPERIMENT_VARIANTS = 20
export const EXPERIMENT_DEFAULT_DURATION = 14 // days

// Event constants
export const ACTION_TYPE = 'action_type'
export const EVENT_TYPE = 'event_type'
export const STALE_EVENT_SECONDS = 30 * 24 * 60 * 60 // 30 days

/** @deprecated: should be removed once backend is updated */
export enum ShownAsValue {
    VOLUME = 'Volume',
    STICKINESS = 'Stickiness',
    LIFECYCLE = 'Lifecycle',
}

// Retention constants
export const RETENTION_RECURRING = 'retention_recurring'
export const RETENTION_FIRST_TIME = 'retention_first_time'

export const WEBHOOK_SERVICES: Record<string, string> = {
    Slack: 'slack.com',
    Discord: 'discord.com',
    Teams: 'office.com',
}

// NOTE: Run `DEBUG=1 python manage.py sync_feature_flags` locally to sync these flags into your local project
// By default all flags are boolean but you can add `multivariate` to the comment to have it created as multivariate with "test" and "control" values

export const FEATURE_FLAGS = {
    // Experiments / beta features
    FUNNELS_CUE_OPT_OUT: 'funnels-cue-opt-out-7301', // owner: @neilkakkar
    HISTORICAL_EXPORTS_V2: 'historical-exports-v2', // owner @macobo
    INGESTION_WARNINGS_ENABLED: 'ingestion-warnings-enabled', // owner: @tiina303
    SESSION_RESET_ON_LOAD: 'session-reset-on-load', // owner: @benjackwhite
    DEBUG_REACT_RENDERS: 'debug-react-renders', // owner: @benjackwhite
    AUTO_ROLLBACK_FEATURE_FLAGS: 'auto-rollback-feature-flags', // owner: @EDsCODE
    ONBOARDING_V2_DEMO: 'onboarding-v2-demo', // owner: #team-growth
    QUERY_RUNNING_TIME: 'query_running_time', // owner: @mariusandra
    QUERY_TIMINGS: 'query-timings', // owner: @mariusandra
    QUERY_ASYNC: 'query-async', // owner: @webjunkie
    POSTHOG_3000_NAV: 'posthog-3000-nav', // owner: @Twixes
    HEDGEHOG_MODE: 'hedgehog-mode', // owner: @benjackwhite
    HEDGEHOG_MODE_DEBUG: 'hedgehog-mode-debug', // owner: @benjackwhite
    HIGH_FREQUENCY_BATCH_EXPORTS: 'high-frequency-batch-exports', // owner: @tomasfarias
    PERSON_BATCH_EXPORTS: 'person-batch-exports', // owner: @tomasfarias
    FF_DASHBOARD_TEMPLATES: 'ff-dashboard-templates', // owner: @EDsCODE
    ARTIFICIAL_HOG: 'artificial-hog', // owner: @Twixes
    CS_DASHBOARDS: 'cs-dashboards', // owner: @pauldambra
    PRODUCT_SPECIFIC_ONBOARDING: 'product-specific-onboarding', // owner: @raquelmsmith
    REDIRECT_SIGNUPS_TO_INSTANCE: 'redirect-signups-to-instance', // owner: @raquelmsmith
    APPS_AND_EXPORTS_UI: 'apps-and-exports-ui', // owner: @benjackwhite
    HOGQL_DASHBOARD_ASYNC: 'hogql-dashboard-async', // owner: @webjunkie
    WEBHOOKS_DENYLIST: 'webhooks-denylist', // owner: #team-pipeline
    PIPELINE_UI: 'pipeline-ui', // owner: #team-pipeline
    PERSON_FEED_CANVAS: 'person-feed-canvas', // owner: #project-canvas
    FEATURE_FLAG_COHORT_CREATION: 'feature-flag-cohort-creation', // owner: @neilkakkar #team-feature-success
    INSIGHT_HORIZONTAL_CONTROLS: 'insight-horizontal-controls', // owner: @benjackwhite
    SURVEYS_ADAPTIVE_LIMITS: 'surveys-adaptive-limits', // owner: #team-feature-success
    SURVEYS_WIDGETS: 'surveys-widgets', // owner: #team-feature-success
    SURVEYS_EVENTS: 'surveys-events', // owner: #team-feature-success
    SURVEYS_ACTIONS: 'surveys-actions', // owner: #team-feature-success
    SURVEYS_RECURRING: 'surveys-recurring', // owner: #team-feature-success
    SURVEYS_ADAPTIVE_COLLECTION: 'surveys-recurring', // owner: #team-feature-success
    YEAR_IN_HOG: 'year-in-hog', // owner: #team-replay
    SESSION_REPLAY_EXPORT_MOBILE_DATA: 'session-replay-export-mobile-data', // owner: #team-replay
    DISCUSSIONS: 'discussions', // owner: #team-replay
    REDIRECT_INSIGHT_CREATION_PRODUCT_ANALYTICS_ONBOARDING: 'redirect-insight-creation-product-analytics-onboarding', // owner: @biancayang
    AI_SESSION_SUMMARY: 'ai-session-summary', // owner: #team-replay
    AI_SESSION_PERMISSIONS: 'ai-session-permissions', // owner: #team-replay
    PRODUCT_INTRO_PAGES: 'product-intro-pages', // owner: @raquelmsmith
    SQL_EDITOR: 'sql-editor', // owner: @EDsCODE #team-data-warehouse
    SESSION_REPLAY_DOCTOR: 'session-replay-doctor', // owner: #team-replay
    SAVED_NOT_PINNED: 'saved-not-pinned', // owner: #team-replay
    AUDIT_LOGS_ACCESS: 'audit-logs-access', // owner: #team-growth
    SUBSCRIBE_FROM_PAYGATE: 'subscribe-from-paygate', // owner: #team-growth
    HEATMAPS_UI: 'heatmaps-ui', // owner: @benjackwhite
    THEME: 'theme', // owner: @aprilfools
    PROXY_AS_A_SERVICE: 'proxy-as-a-service', // owner: #team-infrastructure
    SETTINGS_PERSONS_JOIN_MODE: 'settings-persons-join-mode', // owner: @robbie-c
    SETTINGS_PERSONS_ON_EVENTS_HIDDEN: 'settings-persons-on-events-hidden', // owner: @Twixes
    HOG: 'hog', // owner: @mariusandra
    HOG_FUNCTIONS_LINKED: 'hog-functions-linked', // owner: #team-cdp
    PERSONLESS_EVENTS_NOT_SUPPORTED: 'personless-events-not-supported', // owner: @raquelmsmith
    ALERTS: 'alerts', // owner: @anirudhpillai #team-product-analytics
    ERROR_TRACKING: 'error-tracking', // owner: #team-error-tracking
    ERROR_TRACKING_GROUP_ACTIONS: 'error-tracking-group-actions', // owner: #team-error-tracking
    SETTINGS_BOUNCE_RATE_PAGE_VIEW_MODE: 'settings-bounce-rate-page-view-mode', // owner: @robbie-c
    ONBOARDING_DASHBOARD_TEMPLATES: 'onboarding-dashboard-templates', // owner: @raquelmsmith
    MULTIPLE_BREAKDOWNS: 'multiple-breakdowns', // owner: @skoob13 #team-product-analytics
    SETTINGS_SESSION_TABLE_VERSION: 'settings-session-table-version', // owner: @robbie-c
    INSIGHT_FUNNELS_USE_UDF: 'insight-funnels-use-udf', // owner: @aspicer #team-product-analytics
    INSIGHT_FUNNELS_USE_UDF_TRENDS: 'insight-funnels-use-udf-trends', // owner: @aspicer #team-product-analytics
    FIRST_TIME_FOR_USER_MATH: 'first-time-for-user-math', // owner: @skoob13 #team-product-analytics
    MULTITAB_EDITOR: 'multitab-editor', // owner: @EDsCODE #team-data-warehouse
    BATCH_EXPORTS_POSTHOG_HTTP: 'posthog-http-batch-exports',
    EXPERIMENT_MAKE_DECISION: 'experiment-make-decision', // owner: @jurajmajerik #team-feature-success
    DATA_MODELING: 'data-modeling', // owner: @EDsCODE #team-data-warehouse
    HEDGEHOG_SKIN_SPIDERHOG: 'hedgehog-skin-spiderhog', // owner: @benjackwhite
    INSIGHT_VARIABLES: 'insight_variables', // owner: @Gilbert09 #team-data-warehouse
    WEB_EXPERIMENTS: 'web-experiments', // owner: @team-feature-success
    BIGQUERY_DWH: 'bigquery-dwh', // owner: @Gilbert09 #team-data-warehouse
    ENVIRONMENTS: 'environments', // owner: @Twixes #team-product-analytics
    BILLING_PAYMENT_ENTRY_IN_APP: 'billing-payment-entry-in-app', // owner: @zach
    LEGACY_ACTION_WEBHOOKS: 'legacy-action-webhooks', // owner: @mariusandra #team-cdp
    REPLAY_TEMPLATES: 'replay-templates', // owner: @raquelmsmith #team-replay
    EXPERIMENTS_HOGQL: 'experiments-hogql', // owner: @jurajmajerik #team-experiments
    ROLE_BASED_ACCESS_CONTROL: 'role-based-access-control', // owner: @zach
    MESSAGING: 'messaging', // owner @mariusandra #team-cdp
    BILLING_TRIAL_FLOW: 'billing-trial-flow', // owner: @zach
    EDIT_DWH_SOURCE_CONFIG: 'edit_dwh_source_config', // owner: @Gilbert09 #team-data-warehouse
    AI_SURVEY_RESPONSE_SUMMARY: 'ai-survey-response-summary', // owner: @pauldambra
    SELF_SERVE_CREDIT_OVERRIDE: 'self-serve-credit-override', // owner: @zach
    FEATURE_MANAGEMENT_UI: 'feature-management-ui', // owner: @haven #team-feature-flags
    CUSTOM_CSS_THEMES: 'custom-css-themes', // owner: @daibhin
    METALYTICS: 'metalytics', // owner: @surbhi
    EXPERIMENTS_MULTIPLE_METRICS: 'experiments-multiple-metrics', // owner: @jurajmajerik #team-experiments
    REMOTE_CONFIG: 'remote-config', // owner: @benjackwhite
    SITE_DESTINATIONS: 'site-destinations', // owner: @mariusandra #team-cdp
    SITE_APP_FUNCTIONS: 'site-app-functions', // owner: @mariusandra #team-cdp
    HOG_TRANSFORMATIONS: 'hog-transformations', // owner: #team-cdp
    REPLAY_HOGQL_FILTERS: 'replay-hogql-filters', // owner: @pauldambra #team-replay
    REPLAY_LIST_RECORDINGS_AS_QUERY: 'replay-list-recordings-as-query', // owner: @pauldambra #team-replay
    SUPPORT_MESSAGE_OVERRIDE: 'support-message-override', // owner: @abigail
    BILLING_SKIP_FORECASTING: 'billing-skip-forecasting', // owner: @zach
    EXPERIMENT_STATS_V2: 'experiment-stats-v2', // owner: @danielbachhuber #team-experiments
    WEB_ANALYTICS_PERIOD_COMPARISON: 'web-analytics-period-comparison', // owner: @rafaeelaudibert #team-web-analytics
    BILLING_USAGE_DASHBOARD: 'billing-usage-dashboard', // owner: @pato
    WEB_ANALYTICS_CONVERSION_GOAL_FILTERS: 'web-analytics-conversion-goal-filters', // owner: @rafaeelaudibert #team-web-analytics
    CDP_ACTIVITY_LOG_NOTIFICATIONS: 'cdp-activity-log-notifications', // owner: #team-cdp
    COOKIELESS_SERVER_HASH_MODE_SETTING: 'cookieless-server-hash-mode-setting', // owner: @robbie-c #team-web-analytics
<<<<<<< HEAD
    SESSION_REPLAY_PANELS_UI: 'session-replay-panels-ui', // owner: @pauldambra #team-replay
=======
    INSIGHT_COLORS: 'insight-colors', // owner @thmsobrmlr #team-product-analytics
>>>>>>> c4cbff42
} as const
export type FeatureFlagKey = (typeof FEATURE_FLAGS)[keyof typeof FEATURE_FLAGS]

export const ENTITY_MATCH_TYPE = 'entities'
export const PROPERTY_MATCH_TYPE = 'properties'

export enum FunnelLayout {
    horizontal = 'horizontal',
    vertical = 'vertical',
}

export const BIN_COUNT_AUTO = 'auto' as const

// Cohort types
export enum CohortTypeEnum {
    Static = 'static',
    Dynamic = 'dynamic',
}

/**
 * Mock Node.js `process`, which is required by VFile that is used by ReactMarkdown.
 * See https://github.com/remarkjs/react-markdown/issues/339.
 */
export const MOCK_NODE_PROCESS = { cwd: () => '', env: {} } as unknown as NodeJS.Process

export const SSO_PROVIDER_NAMES: Record<SSOProvider, string> = {
    'google-oauth2': 'Google',
    github: 'GitHub',
    gitlab: 'GitLab',
    saml: 'Single sign-on (SAML)',
}

export const DOMAIN_REGEX = /^([a-z0-9]+(-[a-z0-9]+)*\.)+[a-z]{2,}$/
export const SECURE_URL_REGEX = /^(?:http(s)?:\/\/)[\w.-]+(?:\.[\w.-]+)+[\w\-._~:/?#[\]@!$&'()*+,;=]+$/gi

export const CLOUD_HOSTNAMES = {
    [Region.US]: 'us.posthog.com',
    [Region.EU]: 'eu.posthog.com',
}

export const SESSION_RECORDINGS_PLAYLIST_FREE_COUNT = 5

export const GENERATED_DASHBOARD_PREFIX = 'Generated Dashboard'

export const ACTIVITY_PAGE_SIZE = 20
export const EVENT_DEFINITIONS_PER_PAGE = 50
export const PROPERTY_DEFINITIONS_PER_EVENT = 5
export const EVENT_PROPERTY_DEFINITIONS_PER_PAGE = 50
export const LOGS_PORTION_LIMIT = 50

export const SESSION_REPLAY_MINIMUM_DURATION_OPTIONS: LemonSelectOptions<number | null> = [
    {
        label: 'no minimum',
        value: null,
    },
    {
        label: '1',
        value: 1000,
    },
    {
        label: '2',
        value: 2000,
    },
    {
        label: '5',
        value: 5000,
    },
    {
        label: '10',
        value: 10000,
    },
    {
        label: '15',
        value: 15000,
    },
]

export const UNSUBSCRIBE_SURVEY_ID = '018b6e13-590c-0000-decb-c727a2b3f462'

export const TAILWIND_BREAKPOINTS = {
    sm: 526,
    md: 768,
    lg: 992,
    xl: 1200,
    '2xl': 1600,
}<|MERGE_RESOLUTION|>--- conflicted
+++ resolved
@@ -237,11 +237,8 @@
     WEB_ANALYTICS_CONVERSION_GOAL_FILTERS: 'web-analytics-conversion-goal-filters', // owner: @rafaeelaudibert #team-web-analytics
     CDP_ACTIVITY_LOG_NOTIFICATIONS: 'cdp-activity-log-notifications', // owner: #team-cdp
     COOKIELESS_SERVER_HASH_MODE_SETTING: 'cookieless-server-hash-mode-setting', // owner: @robbie-c #team-web-analytics
-<<<<<<< HEAD
+    INSIGHT_COLORS: 'insight-colors', // owner @thmsobrmlr #team-product-analytics
     SESSION_REPLAY_PANELS_UI: 'session-replay-panels-ui', // owner: @pauldambra #team-replay
-=======
-    INSIGHT_COLORS: 'insight-colors', // owner @thmsobrmlr #team-product-analytics
->>>>>>> c4cbff42
 } as const
 export type FeatureFlagKey = (typeof FEATURE_FLAGS)[keyof typeof FEATURE_FLAGS]
 
