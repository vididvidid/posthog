--- conflicted
+++ resolved
@@ -3009,16 +3009,13 @@
 
     conversations: {
         async stream(
-<<<<<<< HEAD
-            data: { content: string; conversation?: string | null; trace_id: string; type?: string | null },
-=======
             data: {
                 content: string
                 contextual_tools?: Record<string, any>
                 conversation?: string | null
                 trace_id: string
+                type?: string | null
             },
->>>>>>> 92587640
             options?: ApiMethodOptions
         ): Promise<Response> {
             return api.createResponse(new ApiRequest().conversations().assembleFullUrl(), data, options)
