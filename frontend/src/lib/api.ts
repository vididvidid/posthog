--- conflicted
+++ resolved
@@ -6,11 +6,7 @@
 import { apiStatusLogic } from 'lib/logic/apiStatusLogic'
 import { objectClean, toParams } from 'lib/utils'
 import posthog from 'posthog-js'
-<<<<<<< HEAD
-import { MessageTemplate } from 'products/messaging/frontend/library/templatesLogic'
-=======
 import { MessageTemplate } from 'products/messaging/frontend/library/messageTemplatesLogic'
->>>>>>> 4a029888
 import { RecordingComment } from 'scenes/session-recordings/player/inspector/playerInspectorLogic'
 import { SessionSummaryResponse } from 'scenes/session-recordings/player/player-meta/types'
 import { SavedSessionRecordingPlaylistsResult } from 'scenes/session-recordings/saved-playlists/savedSessionRecordingPlaylistsLogic'
@@ -1148,17 +1144,12 @@
     }
 
     public messagingTemplates(): ApiRequest {
-<<<<<<< HEAD
-        return this.environments().current().addPathComponent('messaging').addPathComponent('templates')
-=======
         return this.environments().current().addPathComponent('messaging_templates')
->>>>>>> 4a029888
     }
 
     public messagingTemplate(templateId: MessageTemplate['id']): ApiRequest {
         return this.messagingTemplates().addPathComponent(templateId)
     }
-<<<<<<< HEAD
 
     public messagingSetup(): ApiRequest {
         return this.environments().current().addPathComponent('messaging').addPathComponent('setup')
@@ -1171,8 +1162,6 @@
     public messagingSetupEmailVerify(): ApiRequest {
         return this.messagingSetupEmail().addPathComponent('verify')
     }
-=======
->>>>>>> 4a029888
 }
 
 const normalizeUrl = (url: string): string => {
@@ -3122,12 +3111,9 @@
         ): Promise<MessageTemplate> {
             return await new ApiRequest().messagingTemplate(templateId).update({ data })
         },
-<<<<<<< HEAD
         async createEmailSenderDomain(data: Partial<EmailSenderDomain>): Promise<EmailSenderDomain> {
             return await new ApiRequest().messagingEmailSenderDomains().create({ data })
         },
-=======
->>>>>>> 4a029888
     },
 
     queryURL: (): string => {
