import './Toolbar.scss'

import {
    IconBolt,
    IconCursorClick,
    IconDay,
    IconLive,
    IconLogomark,
    IconNight,
    IconQuestion,
    IconSearch,
    IconTestTube,
    IconToggle,
    IconX,
} from '@posthog/icons'
import clsx from 'clsx'
import { useActions, useValues } from 'kea'
import { useKeyboardHotkeys } from 'lib/hooks/useKeyboardHotkeys'
import { IconFlare, IconMenu } from 'lib/lemon-ui/icons'
import { LemonMenu, LemonMenuItems } from 'lib/lemon-ui/LemonMenu'
import { inStorybook, inStorybookTestRunner } from 'lib/utils'
import { useEffect, useRef } from 'react'

import { ActionsToolbarMenu } from '~/toolbar/actions/ActionsToolbarMenu'
import { toolbarLogic } from '~/toolbar/bar/toolbarLogic'
import { EventDebugMenu } from '~/toolbar/debug/EventDebugMenu'
import { ExperimentsToolbarMenu } from '~/toolbar/experiments/ExperimentsToolbarMenu'
import { FlagsToolbarMenu } from '~/toolbar/flags/FlagsToolbarMenu'
import { HeatmapToolbarMenu } from '~/toolbar/stats/HeatmapToolbarMenu'
import { toolbarConfigLogic } from '~/toolbar/toolbarConfigLogic'
import { useToolbarFeatureFlag } from '~/toolbar/toolbarPosthogJS'

import { HedgehogMenu } from '../hedgehog/HedgehogMenu'
import { ToolbarButton } from './ToolbarButton'

const HELP_URL = 'https://posthog.com/docs/user-guides/toolbar?utm_medium=in-product&utm_campaign=toolbar-help-button'

function MoreMenu(): JSX.Element {
    const { hedgehogMode, theme } = useValues(toolbarLogic)
    const { setHedgehogMode, toggleTheme, setVisibleMenu } = useActions(toolbarLogic)

    // KLUDGE: if there is no theme, assume light mode, which shouldn't be, but seems to be, necessary
    const currentlyLightMode = !theme || theme === 'light'

    const { logout } = useActions(toolbarConfigLogic)

    return (
        <LemonMenu
            placement="top-end"
            fallbackPlacements={['bottom-end']}
            items={
                [
                    {
                        icon: <>🦔</>,
                        label: hedgehogMode ? 'Disable hedgehog mode' : 'Hedgehog mode',
                        onClick: () => {
                            setHedgehogMode(!hedgehogMode)
                        },
                    },
                    hedgehogMode
                        ? {
                              icon: <IconFlare />,
                              label: 'Hedgehog options',
                              onClick: () => {
                                  setVisibleMenu('hedgehog')
                              },
                          }
                        : undefined,
                    {
                        icon: currentlyLightMode ? <IconNight /> : <IconDay />,
                        label: `Switch to ${currentlyLightMode ? 'dark' : 'light'} mode`,
                        onClick: () => toggleTheme(),
                    },
                    {
                        icon: <IconQuestion />,
                        label: 'Help',
                        onClick: () => {
                            window.open(HELP_URL, '_blank')?.focus()
                        },
                    },
                    { icon: <IconX />, label: 'Close toolbar', onClick: logout },
                ].filter(Boolean) as LemonMenuItems
            }
            maxContentWidth={true}
        >
            <ToolbarButton title="More options">
                <IconMenu />
            </ToolbarButton>
        </LemonMenu>
    )
}

export function ToolbarInfoMenu(): JSX.Element | null {
    const ref = useRef<HTMLDivElement | null>(null)
    const { visibleMenu, isDragging, menuProperties, minimized, isBlurred } = useValues(toolbarLogic)
    const { setMenu } = useActions(toolbarLogic)
    const { isAuthenticated } = useValues(toolbarConfigLogic)
    const showExperimentsFlag = useToolbarFeatureFlag('web-experiments')
    const showExperiments = inStorybook() || inStorybookTestRunner() ? true : showExperimentsFlag
    const content = minimized ? null : visibleMenu === 'flags' ? (
        <FlagsToolbarMenu />
    ) : visibleMenu === 'heatmap' ? (
        <HeatmapToolbarMenu />
    ) : visibleMenu === 'actions' ? (
        <ActionsToolbarMenu />
    ) : visibleMenu === 'hedgehog' ? (
        <HedgehogMenu />
    ) : visibleMenu === 'debugger' ? (
        <EventDebugMenu />
    ) : visibleMenu === 'experiments' && showExperiments ? (
        <ExperimentsToolbarMenu />
    ) : null

    useEffect(() => {
        setMenu(ref.current)
        return () => setMenu(null)
    }, [ref.current])

    if (!isAuthenticated) {
        return null
    }

    return (
        <div
            className={clsx(
                'ToolbarMenu',
                !!content && 'ToolbarMenu--visible',
                isDragging && 'ToolbarMenu--dragging',
                isBlurred && 'ToolbarMenu--blurred',
                menuProperties.isBelow && 'ToolbarMenu--below'
            )}
            // eslint-disable-next-line react/forbid-dom-props
            style={{
                transform: menuProperties.transform,
            }}
        >
            <div
                ref={ref}
                className="ToolbarMenu__content"
                // eslint-disable-next-line react/forbid-dom-props
                style={{
                    maxHeight: menuProperties.maxHeight,
                }}
            >
                {content}
            </div>
        </div>
    )
}

export function Toolbar(): JSX.Element | null {
    const ref = useRef<HTMLDivElement | null>(null)
<<<<<<< HEAD
    const { minimized, dragPosition, isDragging, hedgehogMode, isEmbeddedInApp } = useValues(toolbarLogic)
    const { setVisibleMenu, toggleMinimized, onMouseDown, setElement, setIsBlurred } = useActions(toolbarLogic)
    const { isAuthenticated, userIntent, authorizationLoading } = useValues(toolbarConfigLogic)
    const { authorize } = useActions(toolbarConfigLogic)
=======
    const { minimized, position, isDragging, hedgehogMode, isEmbeddedInApp } = useValues(toolbarLogic)
    const { setVisibleMenu, toggleMinimized, onMouseOrTouchDown, setElement, setIsBlurred } = useActions(toolbarLogic)
    const { isAuthenticated, userIntent } = useValues(toolbarConfigLogic)
    const { authenticate } = useActions(toolbarConfigLogic)
    const showExperimentsFlag = useToolbarFeatureFlag('web-experiments')
    const showExperiments = inStorybook() || inStorybookTestRunner() ? true : showExperimentsFlag
>>>>>>> 37c6b413

    useEffect(() => {
        setElement(ref.current)
        return () => setElement(null)
    }, [ref.current])

    useKeyboardHotkeys(
        {
            escape: { action: () => setVisibleMenu('none'), willHandleEvent: true },
        },
        []
    )

    useEffect(() => {
        if (userIntent === 'add-action' || userIntent === 'edit-action') {
            setVisibleMenu('actions')
        }

        if (userIntent === 'add-experiment' || userIntent === 'edit-experiment') {
            setVisibleMenu('experiments')
        }

        if (userIntent === 'heatmaps') {
            setVisibleMenu('heatmap')
        }
    }, [userIntent])

    if (isEmbeddedInApp) {
        return null
    }
    return (
        <>
            <ToolbarInfoMenu />
            <div
                ref={ref}
                className={clsx(
                    'Toolbar',
                    minimized && 'Toolbar--minimized',
                    hedgehogMode && 'Toolbar--hedgehog-mode',
                    isDragging && 'Toolbar--dragging',
                    showExperiments && 'Toolbar--with-experiments'
                )}
                onMouseDown={(e) => onMouseOrTouchDown(e.nativeEvent)}
                onTouchStart={(e) => onMouseOrTouchDown(e.nativeEvent)}
                onMouseOver={() => setIsBlurred(false)}
                // eslint-disable-next-line react/forbid-dom-props
                style={
                    {
                        '--toolbar-button-x': `${position.x}px`,
                        '--toolbar-button-y': `${position.y}px`,
                    } as any
                }
            >
                <ToolbarButton
                    onClick={isAuthenticated ? toggleMinimized : authorize}
                    title={isAuthenticated ? 'Minimize' : 'Authenticate the PostHog Toolbar'}
                    titleMinimized={isAuthenticated ? 'Expand the toolbar' : 'Authenticate the PostHog Toolbar'}
                >
                    <IconLogomark />
                </ToolbarButton>
                {isAuthenticated ? (
                    <>
                        <ToolbarButton menuId="inspect">
                            <IconSearch />
                        </ToolbarButton>
                        <ToolbarButton menuId="heatmap">
                            <IconCursorClick />
                        </ToolbarButton>
                        <ToolbarButton menuId="actions">
                            <IconBolt />
                        </ToolbarButton>
                        <ToolbarButton menuId="flags" title="Feature flags">
                            <IconToggle />
                        </ToolbarButton>
                        <ToolbarButton menuId="debugger" title="Event debugger">
                            <IconLive />
                        </ToolbarButton>
                        {showExperiments && (
                            <ToolbarButton menuId="experiments" title="Experiments">
                                <IconTestTube />
                            </ToolbarButton>
                        )}
                    </>
                ) : (
                    <ToolbarButton flex onClick={!authorizationLoading ? authorize : undefined}>
                        {!authorizationLoading ? 'Authenticate' : 'Loading...'}
                    </ToolbarButton>
                )}

                <MoreMenu />
            </div>
        </>
    )
}<|MERGE_RESOLUTION|>--- conflicted
+++ resolved
@@ -150,19 +150,13 @@
 
 export function Toolbar(): JSX.Element | null {
     const ref = useRef<HTMLDivElement | null>(null)
-<<<<<<< HEAD
-    const { minimized, dragPosition, isDragging, hedgehogMode, isEmbeddedInApp } = useValues(toolbarLogic)
-    const { setVisibleMenu, toggleMinimized, onMouseDown, setElement, setIsBlurred } = useActions(toolbarLogic)
+
+    const { minimized, position, isDragging, hedgehogMode, isEmbeddedInApp } = useValues(toolbarLogic)
+    const { setVisibleMenu, toggleMinimized, onMouseOrTouchDown, setElement, setIsBlurred } = useActions(toolbarLogic)
     const { isAuthenticated, userIntent, authorizationLoading } = useValues(toolbarConfigLogic)
     const { authorize } = useActions(toolbarConfigLogic)
-=======
-    const { minimized, position, isDragging, hedgehogMode, isEmbeddedInApp } = useValues(toolbarLogic)
-    const { setVisibleMenu, toggleMinimized, onMouseOrTouchDown, setElement, setIsBlurred } = useActions(toolbarLogic)
-    const { isAuthenticated, userIntent } = useValues(toolbarConfigLogic)
-    const { authenticate } = useActions(toolbarConfigLogic)
     const showExperimentsFlag = useToolbarFeatureFlag('web-experiments')
     const showExperiments = inStorybook() || inStorybookTestRunner() ? true : showExperimentsFlag
->>>>>>> 37c6b413
 
     useEffect(() => {
         setElement(ref.current)
