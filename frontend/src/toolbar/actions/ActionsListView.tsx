--- conflicted
+++ resolved
@@ -1,15 +1,10 @@
+import { Link } from '@posthog/lemon-ui'
 import { useActions, useValues } from 'kea'
 import { Spinner } from 'lib/lemon-ui/Spinner'
 
 import { actionsLogic } from '~/toolbar/actions/actionsLogic'
 import { actionsTabLogic } from '~/toolbar/actions/actionsTabLogic'
 import { ActionType } from '~/types'
-<<<<<<< HEAD
-import { actionsLogic } from '~/toolbar/actions/actionsLogic'
-import { Spinner } from 'lib/lemon-ui/Spinner'
-import { Link } from '@posthog/lemon-ui'
-=======
->>>>>>> 7fa8e760
 
 interface ActionsListViewProps {
     actions: ActionType[]
