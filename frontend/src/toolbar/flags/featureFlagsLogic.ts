--- conflicted
+++ resolved
@@ -1,28 +1,14 @@
-<<<<<<< HEAD
-import { loaders } from 'kea-loaders'
-import { kea, path, connect, actions, reducers, selectors, listeners, events } from 'kea'
-import { CombinedFeatureFlagAndValueType } from '~/types'
-import type { featureFlagsLogicType } from './featureFlagsLogicType'
-import { toolbarConfigLogic, toolbarFetch } from '~/toolbar/toolbarConfigLogic'
-=======
->>>>>>> 7fa8e760
 import Fuse from 'fuse.js'
 import { actions, connect, events, kea, listeners, path, reducers, selectors } from 'kea'
 import { loaders } from 'kea-loaders'
 import { encodeParams } from 'kea-router'
 import type { PostHog } from 'posthog-js'
-<<<<<<< HEAD
+
 import { posthog as posthogJS } from '~/toolbar/posthog'
-import { encodeParams } from 'kea-router'
-=======
-
-import { posthog } from '~/toolbar/posthog'
-import { toolbarLogic } from '~/toolbar/toolbarLogic'
-import { toolbarFetch } from '~/toolbar/utils'
+import { toolbarConfigLogic, toolbarFetch } from '~/toolbar/toolbarConfigLogic'
 import { CombinedFeatureFlagAndValueType } from '~/types'
 
 import type { featureFlagsLogicType } from './featureFlagsLogicType'
->>>>>>> 7fa8e760
 
 export const featureFlagsLogic = kea<featureFlagsLogicType>([
     path(['toolbar', 'flags', 'featureFlagsLogic']),
