import { DataColorToken } from 'lib/colors'
import { TaxonomicFilterGroupType } from 'lib/components/TaxonomicFilter/types'
import { ConversionGoalSchema } from 'scenes/web-analytics/tabs/marketing-analytics/utils'

import {
    AnyFilterLike,
    AnyGroupScopeFilter,
    AnyPersonScopeFilter,
    AnyPropertyFilter,
    BaseMathType,
    BreakdownKeyType,
    BreakdownType,
    CalendarHeatmapMathType,
    ChartDisplayCategory,
    ChartDisplayType,
    CountPerActorMathType,
    DataWarehouseViewLink,
    EventPropertyFilter,
    EventType,
    ExperimentHoldoutType,
    ExperimentMetricGoal,
    ExperimentMetricMathType,
    FileSystemIconColor,
    FilterLogicalOperator,
    FilterType,
    FunnelConversionWindowTimeUnit,
    FunnelMathType,
    FunnelsFilterType,
    GroupMathType,
    HogQLMathType,
    InsightShortId,
    InsightType,
    IntegrationType,
    IntervalType,
    LifecycleFilterType,
    LifecycleToggle,
    LogEntryPropertyFilter,
    PathsFilterType,
    PersonPropertyFilter,
    PropertyGroupFilter,
    PropertyGroupFilterValue,
    PropertyMathType,
    PropertyOperator,
    RecordingPropertyFilter,
    RetentionDashboardDisplayType,
    RetentionFilterType,
    RevenueAnalyticsPropertyFilter,
    SessionPropertyFilter,
    SessionRecordingType,
    SimpleIntervalType,
    StepOrderValue,
    StickinessFilterType,
    TrendsFilterType,
} from '~/types'

import { integer, numerical_key } from './type-utils'

export { ChartDisplayCategory }

/**
 * PostHog Query Schema definition.
 *
 * This file acts as the source of truth for:
 *
 * - frontend/src/queries/schema.json
 *   - generated from typescript via "pnpm --filter=@posthog/frontend run schema:build:json"
 *
 * - posthog/schema.py
 *   - generated from json the above json via "pnpm -w run schema:build:python"
 * */

export enum NodeKind {
    // Data nodes
    EventsNode = 'EventsNode',
    ActionsNode = 'ActionsNode',
    DataWarehouseNode = 'DataWarehouseNode',
    EventsQuery = 'EventsQuery',
    PersonsNode = 'PersonsNode',
    HogQuery = 'HogQuery',
    HogQLQuery = 'HogQLQuery',
    HogQLASTQuery = 'HogQLASTQuery',
    HogQLMetadata = 'HogQLMetadata',
    HogQLAutocomplete = 'HogQLAutocomplete',
    ActorsQuery = 'ActorsQuery',
    GroupsQuery = 'GroupsQuery',
    FunnelsActorsQuery = 'FunnelsActorsQuery',
    FunnelCorrelationActorsQuery = 'FunnelCorrelationActorsQuery',
    SessionsTimelineQuery = 'SessionsTimelineQuery',
    RecordingsQuery = 'RecordingsQuery',
    SessionAttributionExplorerQuery = 'SessionAttributionExplorerQuery',
    RevenueExampleEventsQuery = 'RevenueExampleEventsQuery',
    RevenueExampleDataWarehouseTablesQuery = 'RevenueExampleDataWarehouseTablesQuery',
    ErrorTrackingQuery = 'ErrorTrackingQuery',
    ErrorTrackingIssueCorrelationQuery = 'ErrorTrackingIssueCorrelationQuery',
    LogsQuery = 'LogsQuery',
    SessionBatchEventsQuery = 'SessionBatchEventsQuery',

    // Interface nodes
    DataTableNode = 'DataTableNode',
    DataVisualizationNode = 'DataVisualizationNode',
    SavedInsightNode = 'SavedInsightNode',
    InsightVizNode = 'InsightVizNode',

    TrendsQuery = 'TrendsQuery',
    CalendarHeatmapQuery = 'CalendarHeatmapQuery',
    FunnelsQuery = 'FunnelsQuery',
    RetentionQuery = 'RetentionQuery',
    PathsQuery = 'PathsQuery',
    StickinessQuery = 'StickinessQuery',
    StickinessActorsQuery = 'StickinessActorsQuery',
    LifecycleQuery = 'LifecycleQuery',
    InsightActorsQuery = 'InsightActorsQuery',
    InsightActorsQueryOptions = 'InsightActorsQueryOptions',
    FunnelCorrelationQuery = 'FunnelCorrelationQuery',

    // Web analytics + Web Vitals queries
    WebOverviewQuery = 'WebOverviewQuery',
    WebStatsTableQuery = 'WebStatsTableQuery',
    WebExternalClicksTableQuery = 'WebExternalClicksTableQuery',
    WebGoalsQuery = 'WebGoalsQuery',
    WebVitalsQuery = 'WebVitalsQuery',
    WebVitalsPathBreakdownQuery = 'WebVitalsPathBreakdownQuery',
    WebPageURLSearchQuery = 'WebPageURLSearchQuery',
    WebTrendsQuery = 'WebTrendsQuery',
    WebAnalyticsExternalSummaryQuery = 'WebAnalyticsExternalSummaryQuery',

    // Revenue analytics queries
    RevenueAnalyticsGrossRevenueQuery = 'RevenueAnalyticsGrossRevenueQuery',
    RevenueAnalyticsMetricsQuery = 'RevenueAnalyticsMetricsQuery',
    RevenueAnalyticsMRRQuery = 'RevenueAnalyticsMRRQuery',
    RevenueAnalyticsOverviewQuery = 'RevenueAnalyticsOverviewQuery',
    RevenueAnalyticsTopCustomersQuery = 'RevenueAnalyticsTopCustomersQuery',

    // Marketing analytics queries
    MarketingAnalyticsTableQuery = 'MarketingAnalyticsTableQuery',

    // Experiment queries
    ExperimentMetric = 'ExperimentMetric',
    ExperimentQuery = 'ExperimentQuery',
    ExperimentExposureQuery = 'ExperimentExposureQuery',
    ExperimentEventExposureConfig = 'ExperimentEventExposureConfig',
    ExperimentTrendsQuery = 'ExperimentTrendsQuery',
    ExperimentFunnelsQuery = 'ExperimentFunnelsQuery',
    ExperimentDataWarehouseNode = 'ExperimentDataWarehouseNode',

    // Database metadata
    DatabaseSchemaQuery = 'DatabaseSchemaQuery',

    // AI queries
    SuggestedQuestionsQuery = 'SuggestedQuestionsQuery',
    TeamTaxonomyQuery = 'TeamTaxonomyQuery',
    EventTaxonomyQuery = 'EventTaxonomyQuery',
    ActorsPropertyTaxonomyQuery = 'ActorsPropertyTaxonomyQuery',
    TracesQuery = 'TracesQuery',
    VectorSearchQuery = 'VectorSearchQuery',
}

export type AnyDataNode =
    | EventsNode // never queried directly
    | ActionsNode // old actions API endpoint
    | PersonsNode // old persons API endpoint
    | EventsQuery
    | ActorsQuery
    | GroupsQuery
    | InsightActorsQuery
    | InsightActorsQueryOptions
    | SessionsTimelineQuery
    | HogQuery
    | HogQLQuery
    | HogQLMetadata
    | HogQLAutocomplete
    | RevenueAnalyticsGrossRevenueQuery
    | RevenueAnalyticsMetricsQuery
    | RevenueAnalyticsMRRQuery
    | RevenueAnalyticsOverviewQuery
    | RevenueAnalyticsTopCustomersQuery
    | MarketingAnalyticsTableQuery
    | WebOverviewQuery
    | WebStatsTableQuery
    | WebExternalClicksTableQuery
    | WebGoalsQuery
    | WebVitalsQuery
    | WebVitalsPathBreakdownQuery
    | WebPageURLSearchQuery
    | WebTrendsQuery
    | WebAnalyticsExternalSummaryQuery
    | SessionAttributionExplorerQuery
    | RevenueExampleEventsQuery
    | RevenueExampleDataWarehouseTablesQuery
    | ErrorTrackingQuery
    | ErrorTrackingIssueCorrelationQuery
    | LogsQuery
    | ExperimentFunnelsQuery
    | ExperimentTrendsQuery
    | CalendarHeatmapQuery
    | RecordingsQuery
    | TracesQuery
    | VectorSearchQuery

/**
 * @discriminator kind
 */
export type QuerySchema =
    // Data nodes (see utils.ts)
    | EventsNode // never queried directly
    | ActionsNode // old actions API endpoint
    | PersonsNode // old persons API endpoint
    | DataWarehouseNode
    | EventsQuery
    | ActorsQuery
    | GroupsQuery
    | InsightActorsQuery
    | InsightActorsQueryOptions
    | SessionsTimelineQuery
    | HogQuery
    | HogQLQuery
    | HogQLMetadata
    | HogQLAutocomplete
    | HogQLASTQuery
    | SessionAttributionExplorerQuery
    | RevenueExampleEventsQuery
    | RevenueExampleDataWarehouseTablesQuery
    | ErrorTrackingQuery
    | ErrorTrackingIssueCorrelationQuery
    | ExperimentFunnelsQuery
    | ExperimentTrendsQuery
    | ExperimentQuery
    | ExperimentExposureQuery

    // Web Analytics + Web Vitals
    | WebOverviewQuery
    | WebStatsTableQuery
    | WebExternalClicksTableQuery
    | WebGoalsQuery
    | WebVitalsQuery
    | WebVitalsPathBreakdownQuery
    | WebPageURLSearchQuery
    | WebAnalyticsExternalSummaryQuery

    // Revenue analytics
    | RevenueAnalyticsGrossRevenueQuery
    | RevenueAnalyticsMetricsQuery
    | RevenueAnalyticsMRRQuery
    | RevenueAnalyticsOverviewQuery
    | RevenueAnalyticsTopCustomersQuery

    // Marketing analytics
    | MarketingAnalyticsTableQuery

    // Interface nodes
    | DataVisualizationNode
    | DataTableNode
    | SavedInsightNode
    | InsightVizNode

    // Classic insights
    | TrendsQuery
    | FunnelsQuery
    | RetentionQuery
    | PathsQuery
    | StickinessQuery
    | LifecycleQuery
    | FunnelCorrelationQuery

    // Misc
    | DatabaseSchemaQuery
    | LogsQuery

    // AI
    | SuggestedQuestionsQuery
    | TeamTaxonomyQuery
    | EventTaxonomyQuery
    | ActorsPropertyTaxonomyQuery
    | TracesQuery
    | VectorSearchQuery

// Keep this, because QuerySchema itself will be collapsed as it is used in other models
export type QuerySchemaRoot = QuerySchema

// Dynamically make a union type out of all the types in all `response` fields in QuerySchema
type QueryResponseType<T> = T extends { response?: infer R } ? { response: R } : never
type QueryAllResponses = QueryResponseType<QuerySchema>
export type QueryResponseAlternative = QueryAllResponses['response']

/**
 * Node base class, everything else inherits from here.
 * @internal - no need to emit to schema.json.
 */
export interface Node<R extends Record<string, any> = Record<string, any>> {
    kind: NodeKind
    /** version of the node, used for schema migrations */
    version?: number
    /** @internal Don't use this property at runtime, it's here for typing. */
    response?: R
}

// Data nodes

export type AnyResponseType =
    | Record<string, any>
    | HogQueryResponse
    | HogQLQueryResponse
    | HogQLMetadataResponse
    | HogQLAutocompleteResponse
    | EventsNode['response']
    | EventsQueryResponse
    | ErrorTrackingQueryResponse
    | LogsQueryResponse

/** Tags that will be added to the Query log comment  **/
export interface QueryLogTags {
    /** Scene where this query is shown in the UI. Use string, there's no need to churn the Schema when we add a new Scene **/
    scene?: string
    /** Product responsible for this query. Use string, there's no need to churn the Schema when we add a new product **/
    productKey?: string
}

/** @internal - no need to emit to schema.json. */
export interface DataNode<R extends Record<string, any> = Record<string, any>> extends Node<R> {
    /** Modifiers used when performing the query */
    modifiers?: HogQLQueryModifiers
    tags?: QueryLogTags
}

/** HogQL Query Options are automatically set per team. However, they can be overridden in the query. */
export interface HogQLQueryModifiers {
    personsOnEventsMode?:
        | 'disabled' // `disabled` is deprecated and set for removal - `person_id_override_properties_joined` is its faster functional equivalent
        | 'person_id_no_override_properties_on_events'
        | 'person_id_override_properties_on_events'
        | 'person_id_override_properties_joined'
    personsArgMaxVersion?: 'auto' | 'v1' | 'v2'
    inCohortVia?: 'auto' | 'leftjoin' | 'subquery' | 'leftjoin_conjoined'
    materializationMode?: 'auto' | 'legacy_null_as_string' | 'legacy_null_as_null' | 'disabled'
    optimizeJoinedFilters?: boolean
    dataWarehouseEventsModifiers?: DataWarehouseEventsModifier[]
    debug?: boolean
    timings?: boolean
    s3TableUseInvalidColumns?: boolean
    personsJoinMode?: 'inner' | 'left'
    bounceRatePageViewMode?: 'count_pageviews' | 'uniq_urls' | 'uniq_page_screen_autocaptures'
    bounceRateDurationSeconds?: number
    sessionTableVersion?: 'auto' | 'v1' | 'v2'
    sessionsV2JoinMode?: 'string' | 'uuid'
    propertyGroupsMode?: 'enabled' | 'disabled' | 'optimized'
    useMaterializedViews?: boolean
    customChannelTypeRules?: CustomChannelRule[]
    usePresortedEventsTable?: boolean
    useWebAnalyticsPreAggregatedTables?: boolean
    formatCsvAllowDoubleQuotes?: boolean
    convertToProjectTimezone?: boolean
    /** Try to automatically convert HogQL queries to use preaggregated tables at the AST level **/
    usePreaggregatedTableTransforms?: boolean
}

export interface DataWarehouseEventsModifier {
    table_name: string
    timestamp_field: string
    distinct_id_field: string
    id_field: string
}

export interface HogQLQueryResponse<T = any[]> extends AnalyticsQueryResponseBase {
    results: T
    /** Input query string */
    query?: string
    /** Executed ClickHouse query */
    clickhouse?: string
    /** Returned columns */
    columns?: any[]
    /** Types of returned columns */
    types?: any[]
    /** Query explanation output */
    explain?: string[]
    /** Query metadata output */
    metadata?: HogQLMetadataResponse
    hasMore?: boolean
    limit?: integer
    offset?: integer
}

export type CachedHogQLQueryResponse = CachedQueryResponse<HogQLQueryResponse>

/** Filters object that will be converted to a HogQL {filters} placeholder */
export interface HogQLFilters {
    properties?: AnyPropertyFilter[]
    dateRange?: DateRange
    filterTestAccounts?: boolean
}

export interface HogQLVariable {
    variableId: string
    code_name: string
    value?: any
    isNull?: boolean
}

export interface HogQLQuery extends DataNode<HogQLQueryResponse> {
    kind: NodeKind.HogQLQuery
    query: string
    filters?: HogQLFilters
    /** Variables to be substituted into the query */
    variables?: Record<string, HogQLVariable>
    /** Constant values that can be referenced with the {placeholder} syntax in the query */
    values?: Record<string, any>
    /** @deprecated use modifiers.debug instead */
    explain?: boolean
    /** Client provided name of the query */
    name?: string
}

export interface HogQLASTQuery extends Omit<HogQLQuery, 'query' | 'kind'> {
    kind: NodeKind.HogQLASTQuery
    query: Record<string, any>
}

export interface HogQueryResponse {
    results: any
    bytecode?: any[]
    coloredBytecode?: any[]
    stdout?: string
    query_status?: never
}

export interface HogQuery extends DataNode<HogQueryResponse> {
    kind: NodeKind.HogQuery
    code?: string
}

export interface RecordingsQueryResponse {
    results: SessionRecordingType[]
    has_next: boolean
}

export type RecordingOrder =
    | 'duration'
    | 'recording_duration'
    | 'inactive_seconds'
    | 'active_seconds'
    | 'start_time'
    | 'console_error_count'
    | 'click_count'
    | 'keypress_count'
    | 'mouse_activity_count'
    | 'activity_score'

export type RecordingOrderDirection = 'ASC' | 'DESC'

export interface RecordingsQuery extends DataNode<RecordingsQueryResponse> {
    kind: NodeKind.RecordingsQuery
    /**
     * @default "-3d"
     * */
    date_from?: string | null
    date_to?: string | null
    events?: FilterType['events']
    actions?: FilterType['actions']
    properties?: AnyPropertyFilter[]
    console_log_filters?: LogEntryPropertyFilter[]
    having_predicates?: AnyPropertyFilter[] // duration and snapshot_source filters
    comment_text?: RecordingPropertyFilter // search comments by text content
    filter_test_accounts?: boolean
    /**
     * @default "AND"
     * */
    operand?: FilterLogicalOperator
    session_ids?: string[]
    person_uuid?: string
    distinct_ids?: string[]
    /**
     * @default "start_time"
     * */
    order?: RecordingOrder
    /**
     * Replay originally had all ordering as descending
     * by specifying the field name,
     * this runs counter to Django behavior
     * where the field name specifies ascending sorting (e.g. the_field_name)
     * and -the_field_name would indicate descending order
     * to avoid invalidating or migrating all existing filters
     * we keep DESC as the default
     * or allow specification of an explicit order direction here
     * @default "DESC"
     */
    order_direction?: RecordingOrderDirection
    limit?: integer
    offset?: integer
    user_modified_filters?: Record<string, any>
}

export interface HogQLNotice {
    start?: integer
    end?: integer
    message: string
    fix?: string
}

export enum QueryIndexUsage {
    Undecisive = 'undecisive',
    No = 'no',
    Partial = 'partial',
    Yes = 'yes',
}

export interface HogQLMetadataResponse {
    query?: string
    isValid?: boolean
    isUsingIndices?: QueryIndexUsage
    errors: HogQLNotice[]
    warnings: HogQLNotice[]
    notices: HogQLNotice[]
    query_status?: never
    table_names?: string[]
}

export type AutocompleteCompletionItemKind =
    | 'Method'
    | 'Function'
    | 'Constructor'
    | 'Field'
    | 'Variable'
    | 'Class'
    | 'Struct'
    | 'Interface'
    | 'Module'
    | 'Property'
    | 'Event'
    | 'Operator'
    | 'Unit'
    | 'Value'
    | 'Constant'
    | 'Enum'
    | 'EnumMember'
    | 'Keyword'
    | 'Text'
    | 'Color'
    | 'File'
    | 'Reference'
    | 'Customcolor'
    | 'Folder'
    | 'TypeParameter'
    | 'User'
    | 'Issue'
    | 'Snippet'

export interface AutocompleteCompletionItem {
    /**
     * The label of this completion item. By default
     * this is also the text that is inserted when selecting
     * this completion.
     */
    label: string
    /**
     * A human-readable string that represents a doc-comment.
     */
    documentation?: string
    /**
     * A human-readable string with additional information
     * about this item, like type or symbol information.
     */
    detail?: string
    /**
     * A string or snippet that should be inserted in a document when selecting
     * this completion.
     */
    insertText: string
    /**
     * The kind of this completion item. Based on the kind
     * an icon is chosen by the editor.
     */
    kind: AutocompleteCompletionItemKind
}

export interface HogQLAutocompleteResponse {
    suggestions: AutocompleteCompletionItem[]
    /** Whether or not the suggestions returned are complete */
    incomplete_list: boolean
    /** Measured timings for different parts of the query generation process */
    timings?: QueryTiming[]
    query_status?: never
}

export enum HogLanguage {
    hog = 'hog',
    hogJson = 'hogJson',
    hogQL = 'hogQL',
    hogQLExpr = 'hogQLExpr',
    hogTemplate = 'hogTemplate',
}

export interface HogQLMetadata extends DataNode<HogQLMetadataResponse> {
    kind: NodeKind.HogQLMetadata
    /** Language to validate */
    language: HogLanguage
    /** Query to validate */
    query: string
    /** Query within which "expr" and "template" are validated. Defaults to "select * from events" */
    sourceQuery?: AnyDataNode
    /** Extra globals for the query */
    globals?: Record<string, any>
    /** Extra filters applied to query via {filters} */
    filters?: HogQLFilters
    /** Variables to be subsituted into the query */
    variables?: Record<string, HogQLVariable>
    /** Enable more verbose output, usually run from the /debug page */
    debug?: boolean
}

export interface HogQLAutocomplete extends DataNode<HogQLAutocompleteResponse> {
    kind: NodeKind.HogQLAutocomplete
    /** Language to validate */
    language: HogLanguage
    /** Query to validate */
    query: string
    /** Query in whose context to validate. */
    sourceQuery?: AnyDataNode
    /** Global values in scope */
    globals?: Record<string, any>
    /** Table to validate the expression against */
    filters?: HogQLFilters
    /**
     * Start position of the editor word
     */
    startPosition: integer
    /**
     * End position of the editor word
     */
    endPosition: integer
}

export type MathType =
    | BaseMathType
    | FunnelMathType
    | PropertyMathType
    | CountPerActorMathType
    | GroupMathType
    | HogQLMathType
    | ExperimentMetricMathType
    | CalendarHeatmapMathType

export interface EntityNode extends Node {
    name?: string
    custom_name?: string
    math?: MathType
    math_multiplier?: number
    math_property?: string
    math_property_type?: string
    math_property_revenue_currency?: RevenueCurrencyPropertyConfig
    math_hogql?: string
    math_group_type_index?: 0 | 1 | 2 | 3 | 4
    /** Properties configurable in the interface */
    properties?: AnyPropertyFilter[]
    /** Fixed properties in the query, can't be edited in the interface (e.g. scoping down by person) */
    fixedProperties?: AnyPropertyFilter[]
}

export interface EventsNode extends EntityNode {
    kind: NodeKind.EventsNode
    /** The event or `null` for all events. */
    event?: string | null
    limit?: integer
    /** Columns to order by */
    orderBy?: string[]
}

export interface DataWarehouseNode extends EntityNode {
    id: string
    kind: NodeKind.DataWarehouseNode
    id_field: string
    table_name: string
    timestamp_field: string
    distinct_id_field: string
    dw_source_type?: string
}

export interface ActionsNode extends EntityNode {
    kind: NodeKind.ActionsNode
    id: integer
}

export type AnyEntityNode = EventsNode | ActionsNode | DataWarehouseNode

export interface QueryTiming {
    /** Key. Shortened to 'k' to save on data. */
    k: string
    /** Time in seconds. Shortened to 't' to save on data. */
    t: number
}
export interface EventsQueryResponse extends AnalyticsQueryResponseBase {
    results: any[][]
    columns: any[]
    types: string[]
    hogql: string
    hasMore?: boolean
    limit?: integer
    offset?: integer
}

export type CachedEventsQueryResponse = CachedQueryResponse<EventsQueryResponse>

export interface EventsQueryPersonColumn {
    uuid: string
    created_at: string
    properties: {
        name?: string
        email?: string
    }
    distinct_id: string
}

export interface EventsQuery extends DataNode<EventsQueryResponse> {
    kind: NodeKind.EventsQuery
    /** source for querying events for insights */
    source?: InsightActorsQuery
    /** Return a limited set of data. Required. */
    select: HogQLExpression[]
    /** HogQL filters to apply on returned data */
    where?: HogQLExpression[]
    /** Properties configurable in the interface */
    properties?: AnyPropertyFilter[]
    /** Fixed properties in the query, can't be edited in the interface (e.g. scoping down by person) */
    fixedProperties?: AnyFilterLike[]
    /** Filter test accounts */
    filterTestAccounts?: boolean
    /** Limit to events matching this string */
    event?: string | null
    /**
     * Number of rows to return
     */
    limit?: integer
    /**
     * Number of rows to skip before returning rows
     */
    offset?: integer
    /**
     * Show events matching a given action
     */
    actionId?: integer
    /** Show events for a given person */
    personId?: string
    /** Only fetch events that happened before this timestamp */
    before?: string
    /** Only fetch events that happened after this timestamp */
    after?: string
    /** Columns to order by */
    orderBy?: string[]
}

/**
 * @deprecated Use `ActorsQuery` instead.
 */
export interface PersonsNode extends DataNode {
    kind: NodeKind.PersonsNode
    search?: string
    cohort?: integer
    distinctId?: string
    /** Properties configurable in the interface */
    properties?: AnyPropertyFilter[]
    /** Fixed properties in the query, can't be edited in the interface (e.g. scoping down by person) */
    fixedProperties?: AnyPropertyFilter[]
    limit?: integer
    offset?: integer
}

// Data table node

export type HasPropertiesNode = EventsNode | EventsQuery | PersonsNode

export interface DataTableNode
    extends Node<
            NonNullable<
                (
                    | EventsNode
                    | EventsQuery
                    | PersonsNode
                    | ActorsQuery
                    | GroupsQuery
                    | HogQLQuery
                    | WebOverviewQuery
                    | WebStatsTableQuery
                    | WebExternalClicksTableQuery
                    | WebGoalsQuery
                    | WebVitalsQuery
                    | WebVitalsPathBreakdownQuery
                    | SessionAttributionExplorerQuery
                    | RevenueAnalyticsGrossRevenueQuery
                    | RevenueAnalyticsMetricsQuery
                    | RevenueAnalyticsMRRQuery
                    | RevenueAnalyticsOverviewQuery
                    | RevenueAnalyticsTopCustomersQuery
                    | RevenueExampleEventsQuery
                    | RevenueExampleDataWarehouseTablesQuery
                    | MarketingAnalyticsTableQuery
                    | ErrorTrackingQuery
                    | ErrorTrackingIssueCorrelationQuery
                    | ExperimentFunnelsQuery
                    | ExperimentTrendsQuery
                    | TracesQuery
                )['response']
            >
        >,
        DataTableNodeViewProps {
    kind: NodeKind.DataTableNode
    /** Source of the events */
    source:
        | EventsNode
        | EventsQuery
        | PersonsNode
        | ActorsQuery
        | GroupsQuery
        | HogQLQuery
        | WebOverviewQuery
        | WebStatsTableQuery
        | WebExternalClicksTableQuery
        | WebGoalsQuery
        | WebVitalsQuery
        | WebVitalsPathBreakdownQuery
        | SessionAttributionExplorerQuery
        | RevenueAnalyticsGrossRevenueQuery
        | RevenueAnalyticsMetricsQuery
        | RevenueAnalyticsMRRQuery
        | RevenueAnalyticsOverviewQuery
        | RevenueAnalyticsTopCustomersQuery
        | RevenueExampleEventsQuery
        | RevenueExampleDataWarehouseTablesQuery
        | MarketingAnalyticsTableQuery
        | ErrorTrackingQuery
        | ErrorTrackingIssueCorrelationQuery
        | ExperimentFunnelsQuery
        | ExperimentTrendsQuery
        | TracesQuery
    /** Columns shown in the table, unless the `source` provides them. */
    columns?: HogQLExpression[]
    /** Columns that aren't shown in the table, even if in columns or returned data */
    hiddenColumns?: HogQLExpression[]
    /** Columns that are sticky when scrolling horizontally */
    pinnedColumns?: HogQLExpression[]
}

export interface GoalLine {
    label: string
    value: number
    borderColor?: string
    displayLabel?: boolean
    displayIfCrossed?: boolean
}

export interface ChartAxis {
    column: string
    settings?: {
        formatting?: ChartSettingsFormatting
        display?: ChartSettingsDisplay
    }
}

export interface ChartSettingsFormatting {
    prefix?: string
    suffix?: string
    style?: 'none' | 'number' | 'percent'
    decimalPlaces?: number
}

export interface ChartSettingsDisplay {
    color?: string
    label?: string
    trendLine?: boolean
    yAxisPosition?: 'left' | 'right'
    displayType?: 'auto' | 'line' | 'bar'
}

export interface YAxisSettings {
    scale?: 'linear' | 'logarithmic'
    /** Whether the Y axis should start at zero */
    startAtZero?: boolean
    showGridLines?: boolean
    showTicks?: boolean
}

export interface ChartSettings {
    xAxis?: ChartAxis
    yAxis?: ChartAxis[]
    goalLines?: GoalLine[]
    /** Deprecated: use `[left|right]YAxisSettings`. Whether the Y axis should start at zero */
    yAxisAtZero?: boolean
    leftYAxisSettings?: YAxisSettings
    rightYAxisSettings?: YAxisSettings
    /** Whether we fill the bars to 100% in stacked mode */
    stackBars100?: boolean
    seriesBreakdownColumn?: string | null
    showXAxisTicks?: boolean
    showXAxisBorder?: boolean
    showYAxisBorder?: boolean
    showLegend?: boolean
    showTotalRow?: boolean
}

export interface ConditionalFormattingRule {
    id: string
    templateId: string
    columnName: string
    bytecode: any[]
    input: string
    color: string
    colorMode?: 'light' | 'dark'
}

export interface TableSettings {
    columns?: ChartAxis[]
    conditionalFormatting?: ConditionalFormattingRule[]
}

export interface SharingConfigurationSettings {
    whitelabel?: boolean
    // Insights
    noHeader?: boolean
    legend?: boolean
    detailed?: boolean
    hideExtraDetails?: boolean
    // Recordings
    showInspector?: boolean
}

export interface DataVisualizationNode extends Node<never> {
    kind: NodeKind.DataVisualizationNode
    source: HogQLQuery
    display?: ChartDisplayType
    chartSettings?: ChartSettings
    tableSettings?: TableSettings
}

export type DataTableNodeViewPropsContextType = 'event_definition' | 'team_columns'

export interface DataTableNodeViewPropsContext {
    type: DataTableNodeViewPropsContextType
    eventDefinitionId?: string
}

interface DataTableNodeViewProps {
    /** Show with most visual options enabled. Used in scenes. */ full?: boolean
    /** Include an event filter above the table (EventsNode only) */
    showEventFilter?: boolean
    /** Include a free text search field (PersonsNode only) */
    showSearch?: boolean
    /** Include a property filter above the table */
    showPropertyFilter?: boolean | TaxonomicFilterGroupType[]
    /** Show filter to exclude test accounts */
    showTestAccountFilters?: boolean
    /** Include a HogQL query editor above HogQL tables */
    showHogQLEditor?: boolean
    /** Show the kebab menu at the end of the row */
    showActions?: boolean
    /** Show date range selector */
    showDateRange?: boolean
    /** Show the export button */
    showExport?: boolean
    /** Show a reload button */
    showReload?: boolean
    /** Show the time it takes to run a query */
    showElapsedTime?: boolean
    /** Show a detailed query timing breakdown */
    showTimings?: boolean
    /** Show a button to configure the table's columns if possible */
    showColumnConfigurator?: boolean
    /** Show a button to configure and persist the table's default columns if possible */
    showPersistentColumnConfigurator?: boolean
    /** Shows a list of saved queries */
    showSavedQueries?: boolean
    /** Show saved filters feature for this table (requires uniqueKey) */
    showSavedFilters?: boolean
    /** Can expand row to show raw event data (default: true) */
    expandable?: boolean
    /** Link properties via the URL (default: false) */
    propertiesViaUrl?: boolean
    /** Can the user click on column headers to sort the table? (default: true) */
    allowSorting?: boolean
    /** Show a button to open the current query as a new insight. (default: true) */
    showOpenEditorButton?: boolean
    /** Show a results table */
    showResultsTable?: boolean
    /** Uses the embedded version of LemonTable */
    embedded?: boolean
    /** Context for the table, used by components like ColumnConfigurator */
    context?: DataTableNodeViewPropsContext
}

// Saved insight node

export interface SavedInsightNode extends Node<never>, InsightVizNodeViewProps, DataTableNodeViewProps {
    kind: NodeKind.SavedInsightNode
    shortId: InsightShortId
}

// Insight viz node

/** Chart specific rendering options.
 * Use ChartRenderingMetadata for non-serializable values, e.g. onClick handlers
 * @see ChartRenderingMetadata
 * **/
export interface VizSpecificOptions {
    [InsightType.RETENTION]?: {
        hideLineGraph?: boolean
        hideSizeColumn?: boolean
        useSmallLayout?: boolean
    }
    [ChartDisplayType.ActionsPie]?: {
        disableHoverOffset?: boolean
        hideAggregation?: boolean
    }
}

export interface InsightVizNode<T = InsightQueryNode> extends Node<never>, InsightVizNodeViewProps {
    kind: NodeKind.InsightVizNode
    source: T
}

interface InsightVizNodeViewProps {
    /** Show with most visual options enabled. Used in insight scene. */
    full?: boolean
    showHeader?: boolean
    showTable?: boolean
    showCorrelationTable?: boolean
    showLastComputation?: boolean
    showLastComputationRefresh?: boolean
    showFilters?: boolean
    showResults?: boolean
    /** Query is embedded inside another bordered component */
    embedded?: boolean
    suppressSessionAnalysisWarning?: boolean
    hidePersonsModal?: boolean
    hideTooltipOnScroll?: boolean
    vizSpecificOptions?: VizSpecificOptions
}

/** Base class for insight query nodes. Should not be used directly. */
export interface InsightsQueryBase<R extends AnalyticsQueryResponseBase> extends Node<R> {
    /** Date range for the query */
    dateRange?: DateRange
    /**
     * Exclude internal and test users by applying the respective filters
     *
     * @default false
     */
    filterTestAccounts?: boolean
    /**
     * Property filters for all series
     *
     * @default []
     */
    properties?: AnyPropertyFilter[] | PropertyGroupFilter
    /**
     * Groups aggregation
     */
    aggregation_group_type_index?: integer | null
    /** Sampling rate */
    samplingFactor?: number | null
    /** Colors used in the insight's visualization */
    dataColorTheme?: number | null
    /** Modifiers used when performing the query */
    modifiers?: HogQLQueryModifiers
    /** Tags that will be added to the Query log comment */
    tags?: QueryLogTags
}

/** `TrendsFilterType` minus everything inherited from `FilterType` and `shown_as` */
export type TrendsFilterLegacy = Omit<TrendsFilterType, keyof FilterType | 'shown_as'>

export enum ResultCustomizationBy {
    Value = 'value',
    Position = 'position',
}

export type TrendsFormulaNode = {
    formula: string
    /** Optional user-defined name for the formula */
    custom_name?: string
}

export type TrendsFilter = {
    /** @default 1 */
    smoothingIntervals?: integer
    /** @deprecated Use formulaNodes instead. */
    formula?: TrendsFilterLegacy['formula']
    /** @deprecated Use formulaNodes instead. */
    formulas?: string[]
    /** List of formulas with optional custom names. Takes precedence over formula/formulas if set. */
    formulaNodes?: TrendsFormulaNode[]
    /** @default ActionsLineGraph */
    display?: TrendsFilterLegacy['display']
    /** @default false */
    showLegend?: TrendsFilterLegacy['show_legend']
    /** @default false */
    showAlertThresholdLines?: boolean
    breakdown_histogram_bin_count?: TrendsFilterLegacy['breakdown_histogram_bin_count'] // TODO: fully move into BreakdownFilter
    /** @default numeric */
    aggregationAxisFormat?: TrendsFilterLegacy['aggregation_axis_format']
    aggregationAxisPrefix?: TrendsFilterLegacy['aggregation_axis_prefix']
    aggregationAxisPostfix?: TrendsFilterLegacy['aggregation_axis_postfix']
    decimalPlaces?: TrendsFilterLegacy['decimal_places']
    minDecimalPlaces?: TrendsFilterLegacy['min_decimal_places']
    /** @default false */
    showValuesOnSeries?: TrendsFilterLegacy['show_values_on_series']
    showLabelsOnSeries?: TrendsFilterLegacy['show_labels_on_series']
    /** @default false */
    showPercentStackView?: TrendsFilterLegacy['show_percent_stack_view']
    yAxisScaleType?: TrendsFilterLegacy['y_axis_scale_type']
    /** @default false */
    showMultipleYAxes?: TrendsFilterLegacy['show_multiple_y_axes']
    hiddenLegendIndexes?: integer[]
    /**
     * Wether result datasets are associated by their values or by their order.
     * @default value
     **/
    resultCustomizationBy?: ResultCustomizationBy
    /** Customizations for the appearance of result datasets. */
    resultCustomizations?:
        | Record<string, ResultCustomizationByValue>
        | Record<numerical_key, ResultCustomizationByPosition>
    /** Goal Lines */
    goalLines?: GoalLine[]
    showConfidenceIntervals?: boolean
    confidenceLevel?: number
    showTrendLines?: boolean
    showMovingAverage?: boolean
    movingAverageIntervals?: number
}

export type CalendarHeatmapFilter = {
    // Reserved for future filter properties
    dummy?: string
}

export const TRENDS_FILTER_PROPERTIES = new Set<keyof TrendsFilter>([
    'smoothingIntervals',
    'formula',
    'display',
    'showLegend',
    'breakdown_histogram_bin_count',
    'aggregationAxisFormat',
    'aggregationAxisPrefix',
    'aggregationAxisPostfix',
    'decimalPlaces',
    'showValuesOnSeries',
    'showLabelsOnSeries',
    'showPercentStackView',
    'yAxisScaleType',
    'hiddenLegendIndexes',
])

export interface TrendsQueryResponse extends AnalyticsQueryResponseBase {
    results: Record<string, any>[]
    /** Wether more breakdown values are available. */
    hasMore?: boolean
}

export type CachedTrendsQueryResponse = CachedQueryResponse<TrendsQueryResponse>

export type ResultCustomizationBase = {
    color?: DataColorToken
    hidden?: boolean
}

export interface ResultCustomizationByPosition extends ResultCustomizationBase {
    assignmentBy: ResultCustomizationBy.Position
}

export interface ResultCustomizationByValue extends ResultCustomizationBase {
    assignmentBy: ResultCustomizationBy.Value
}

export type ResultCustomization = ResultCustomizationByValue | ResultCustomizationByPosition

export interface TrendsQuery extends InsightsQueryBase<TrendsQueryResponse> {
    kind: NodeKind.TrendsQuery
    /**
     * Granularity of the response. Can be one of `hour`, `day`, `week` or `month`
     *
     * @default day
     */
    interval?: IntervalType
    /** Events and actions to include */
    series: AnyEntityNode[]
    /** Properties specific to the trends insight */
    trendsFilter?: TrendsFilter
    /** Breakdown of the events and actions */
    breakdownFilter?: BreakdownFilter
    /** Compare to date range */
    compareFilter?: CompareFilter
    /**  Whether we should be comparing against a specific conversion goal */
    conversionGoal?: WebAnalyticsConversionGoal | null
}

export interface CalendarHeatmapResponse extends AnalyticsQueryResponseBase {
    results: EventsHeatMapStructuredResult
    /** Wether more breakdown values are available. */
    hasMore?: boolean
}

export type CachedCalendarHeatmapQueryResponse = CachedQueryResponse<CalendarHeatmapResponse>

export interface CalendarHeatmapQuery extends InsightsQueryBase<CalendarHeatmapResponse> {
    kind: NodeKind.CalendarHeatmapQuery
    /**
     * Granularity of the response. Can be one of `hour`, `day`, `week` or `month`
     *
     * @default day
     */
    interval?: IntervalType
    /** Events and actions to include */
    series: AnyEntityNode[]
    /** Properties specific to the trends insight */
    calendarHeatmapFilter?: CalendarHeatmapFilter
    /**  Whether we should be comparing against a specific conversion goal */
    conversionGoal?: WebAnalyticsConversionGoal | null
}

export interface CompareFilter {
    /**
     * Whether to compare the current date range to a previous date range.
     * @default false
     */
    compare?: boolean

    /**
     * The date range to compare to. The value is a relative date. Examples of relative dates are: `-1y` for 1 year ago, `-14m` for 14 months ago, `-100w` for 100 weeks ago, `-14d` for 14 days ago, `-30h` for 30 hours ago.
     */
    compare_to?: string
}

/** `FunnelsFilterType` minus everything inherited from `FilterType` and persons modal related params */
export type FunnelsFilterLegacy = Omit<
    FunnelsFilterType,
    | keyof FilterType
    | 'funnel_step_breakdown'
    | 'funnel_correlation_person_entity'
    | 'funnel_correlation_person_converted'
    | 'entrance_period_start'
    | 'drop_off'
    | 'funnel_step'
    | 'funnel_custom_steps'
>

export interface FunnelExclusionSteps {
    funnelFromStep: integer
    funnelToStep: integer
}
export interface FunnelExclusionEventsNode extends EventsNode, FunnelExclusionSteps {}
export interface FunnelExclusionActionsNode extends ActionsNode, FunnelExclusionSteps {}
export type FunnelExclusion = FunnelExclusionEventsNode | FunnelExclusionActionsNode

export type FunnelsFilter = {
    /** @default [] */
    exclusions?: FunnelExclusion[]
    /** @default vertical */
    layout?: FunnelsFilterLegacy['layout']
    /** @asType integer */
    binCount?: FunnelsFilterLegacy['bin_count']
    /** @default first_touch */
    breakdownAttributionType?: FunnelsFilterLegacy['breakdown_attribution_type']
    breakdownAttributionValue?: integer
    funnelAggregateByHogQL?: FunnelsFilterLegacy['funnel_aggregate_by_hogql']
    /** To select the range of steps for trends & time to convert funnels, 0-indexed */
    funnelToStep?: integer
    funnelFromStep?: integer
    /** @default ordered */
    funnelOrderType?: FunnelsFilterLegacy['funnel_order_type']
    /** @default steps */
    funnelVizType?: FunnelsFilterLegacy['funnel_viz_type']
    /** @default 14 */
    funnelWindowInterval?: integer
    /** @default day */
    funnelWindowIntervalUnit?: FunnelsFilterLegacy['funnel_window_interval_unit']
    hiddenLegendBreakdowns?: string[]
    /** @default total */
    funnelStepReference?: FunnelsFilterLegacy['funnel_step_reference']
    useUdf?: boolean
    /** Customizations for the appearance of result datasets. */
    resultCustomizations?: Record<string, ResultCustomizationByValue>
    /** Goal Lines */
    goalLines?: GoalLine[]
    /** @default false */
    showValuesOnSeries?: boolean
}

export interface FunnelsQuery extends InsightsQueryBase<FunnelsQueryResponse> {
    kind: NodeKind.FunnelsQuery
    /** Granularity of the response. Can be one of `hour`, `day`, `week` or `month` */
    interval?: IntervalType
    /** Events and actions to include */
    series: AnyEntityNode[]
    /** Properties specific to the funnels insight */
    funnelsFilter?: FunnelsFilter
    /** Breakdown of the events and actions */
    breakdownFilter?: BreakdownFilter
}

/** @asType integer */
type BinNumber = number
export type FunnelStepsResults = Record<string, any>[]
export type FunnelStepsBreakdownResults = Record<string, any>[][]
export type FunnelTimeToConvertResults = {
    average_conversion_time: number | null
    bins: [BinNumber, BinNumber][]
}
export type FunnelTrendsResults = Record<string, any>[]
export interface FunnelsQueryResponse extends AnalyticsQueryResponseBase {
    // This is properly FunnelStepsResults | FunnelStepsBreakdownResults | FunnelTimeToConvertResults | FunnelTrendsResults
    // but this large of a union doesn't provide any type-safety and causes python mypy issues, so represented as any.
    results: any
    isUdf?: boolean
}

export type CachedFunnelsQueryResponse = CachedQueryResponse<FunnelsQueryResponse>

/** `RetentionFilterType` minus everything inherited from `FilterType` */
export type RetentionFilterLegacy = Omit<RetentionFilterType, keyof FilterType>

export type RetentionFilter = {
    retentionType?: RetentionFilterLegacy['retention_type']
    retentionReference?: RetentionFilterLegacy['retention_reference']
    /** @default 8 */
    totalIntervals?: integer
    minimumOccurrences?: integer
    returningEntity?: RetentionFilterLegacy['returning_entity']
    targetEntity?: RetentionFilterLegacy['target_entity']
    /** @default Day */
    period?: RetentionFilterLegacy['period']
    cumulative?: RetentionFilterLegacy['cumulative']

    //frontend only
    meanRetentionCalculation?: RetentionFilterLegacy['mean_retention_calculation']
    /** controls the display of the retention graph */
    display?: ChartDisplayType
    dashboardDisplay?: RetentionDashboardDisplayType
    showTrendLines?: boolean
}

export interface RetentionValue {
    count: integer
    label?: string
}

export interface RetentionResult {
    values: RetentionValue[]
    label: string
    /** @format date-time */
    date: string
    /** Optional breakdown value for retention cohorts */
    breakdown_value?: string | number | null
}

export interface RetentionQueryResponse extends AnalyticsQueryResponseBase {
    results: RetentionResult[]
}

export type CachedRetentionQueryResponse = CachedQueryResponse<RetentionQueryResponse>

export interface RetentionQuery extends InsightsQueryBase<RetentionQueryResponse> {
    kind: NodeKind.RetentionQuery
    /** Properties specific to the retention insight */
    retentionFilter: RetentionFilter
    /** Breakdown of the events and actions */
    breakdownFilter?: BreakdownFilter
}

export type PathsLink = {
    source: string
    target: string
    value: number
    average_conversion_time: number
}

export interface PathsQueryResponse extends AnalyticsQueryResponseBase {
    results: PathsLink[]
}

export type CachedPathsQueryResponse = CachedQueryResponse<PathsQueryResponse>

/** `PathsFilterType` minus everything inherited from `FilterType` and persons modal related params */
export type PathsFilterLegacy = Omit<
    PathsFilterType,
    keyof FilterType | 'path_start_key' | 'path_end_key' | 'path_dropoff_key'
>

export type PathsFilter = {
    /** @default 50 */
    edgeLimit?: integer
    pathsHogQLExpression?: PathsFilterLegacy['paths_hogql_expression']
    includeEventTypes?: PathsFilterLegacy['include_event_types']
    startPoint?: PathsFilterLegacy['start_point']
    endPoint?: PathsFilterLegacy['end_point']
    pathGroupings?: PathsFilterLegacy['path_groupings']
    excludeEvents?: PathsFilterLegacy['exclude_events']
    /** @default 5 */
    stepLimit?: integer
    pathReplacements?: PathsFilterLegacy['path_replacements']
    localPathCleaningFilters?: PathsFilterLegacy['local_path_cleaning_filters'] | null
    minEdgeWeight?: PathsFilterLegacy['min_edge_weight']
    maxEdgeWeight?: PathsFilterLegacy['max_edge_weight']

    /** Relevant only within actors query */
    pathStartKey?: string
    /** Relevant only within actors query */
    pathEndKey?: string
    /** Relevant only within actors query */
    pathDropoffKey?: string
}

export type FunnelPathsFilter = {
    funnelPathType: PathsFilterLegacy['funnel_paths']
    funnelSource: FunnelsQuery
    funnelStep?: integer
}

export interface PathsQuery extends InsightsQueryBase<PathsQueryResponse> {
    kind: NodeKind.PathsQuery
    /** Properties specific to the paths insight */
    pathsFilter: PathsFilter
    /** Used for displaying paths in relation to funnel steps. */
    funnelPathsFilter?: FunnelPathsFilter
}

/** `StickinessFilterType` minus everything inherited from `FilterType` and persons modal related params  */
export type StickinessFilterLegacy = Omit<StickinessFilterType, keyof FilterType | 'stickiness_days' | 'shown_as'>

export type StickinessOperator =
    | PropertyOperator.GreaterThanOrEqual
    | PropertyOperator.LessThanOrEqual
    | PropertyOperator.Exact

export const StickinessComputationModes = {
    NonCumulative: 'non_cumulative',
    Cumulative: 'cumulative',
} as const

export type StickinessComputationMode = (typeof StickinessComputationModes)[keyof typeof StickinessComputationModes]

export type StickinessFilter = {
    display?: StickinessFilterLegacy['display']
    showLegend?: StickinessFilterLegacy['show_legend']
    showValuesOnSeries?: StickinessFilterLegacy['show_values_on_series']
    showMultipleYAxes?: StickinessFilterLegacy['show_multiple_y_axes']
    hiddenLegendIndexes?: integer[]
    stickinessCriteria?: {
        operator: StickinessOperator
        value: integer
    }
    computedAs?: StickinessComputationMode
    /**
     * Whether result datasets are associated by their values or by their order.
     * @default value
     **/
    resultCustomizationBy?: ResultCustomizationBy
    /** Customizations for the appearance of result datasets. */
    resultCustomizations?:
        | Record<string, ResultCustomizationByValue>
        | Record<numerical_key, ResultCustomizationByPosition>
}

export const STICKINESS_FILTER_PROPERTIES = new Set<keyof StickinessFilter>([
    'display',
    'showLegend',
    'showValuesOnSeries',
    'hiddenLegendIndexes',
])

export interface StickinessQueryResponse extends AnalyticsQueryResponseBase {
    results: Record<string, any>[]
}

export type CachedStickinessQueryResponse = CachedQueryResponse<StickinessQueryResponse>

export interface StickinessQuery
    extends Omit<InsightsQueryBase<StickinessQueryResponse>, 'aggregation_group_type_index'> {
    kind: NodeKind.StickinessQuery
    /**
     * Granularity of the response. Can be one of `hour`, `day`, `week` or `month`
     * @default day
     */
    interval?: IntervalType
    /**
     * How many intervals comprise a period. Only used for cohorts, otherwise default 1.
     */
    intervalCount?: integer
    /** Events and actions to include */
    series: AnyEntityNode[]
    /** Properties specific to the stickiness insight */
    stickinessFilter?: StickinessFilter
    /** Compare to date range */
    compareFilter?: CompareFilter
}

/** `LifecycleFilterType` minus everything inherited from `FilterType` */
export type LifecycleFilterLegacy = Omit<LifecycleFilterType, keyof FilterType | 'shown_as'> & {
    /** Lifecycles that have been removed from display are not included in this array */
    toggledLifecycles?: LifecycleToggle[]
} // using everything except what it inherits from FilterType

export type LifecycleFilter = {
    showValuesOnSeries?: LifecycleFilterLegacy['show_values_on_series']
    toggledLifecycles?: LifecycleFilterLegacy['toggledLifecycles']
    /** @default false */
    showLegend?: LifecycleFilterLegacy['show_legend']
    /** @default true */
    stacked?: boolean
}

export type RefreshType =
    | 'async'
    | 'async_except_on_cache_miss'
    | 'blocking'
    | 'force_async'
    | 'force_blocking'
    | 'force_cache'
    | 'lazy_async'

export interface QueryRequest {
    /** Client provided query ID. Can be used to retrieve the status or cancel the query. */
    client_query_id?: string
    // Sync the `refresh` description here with the two instances in posthog/api/insight.py
    /**
     * Whether results should be calculated sync or async, and how much to rely on the cache:
     * - `'blocking'` - calculate synchronously (returning only when the query is done), UNLESS there are very fresh results in the cache
     * - `'async'` - kick off background calculation (returning immediately with a query status), UNLESS there are very fresh results in the cache
     * - `'lazy_async'` - kick off background calculation, UNLESS there are somewhat fresh results in the cache
     * - `'force_blocking'` - calculate synchronously, even if fresh results are already cached
     * - `'force_async'` - kick off background calculation, even if fresh results are already cached
     * - `'force_cache'` - return cached data or a cache miss; always completes immediately as it never calculates
     * Background calculation can be tracked using the `query_status` response field.
     * @default 'blocking'
     */
    refresh?: RefreshType
    /** @deprecated Use `refresh` instead. */
    async?: boolean
    /**
     * Submit a JSON string representing a query for PostHog data analysis,
     * for example a HogQL query.
     *
     * Example payload:
     *
     * ```
     *
     * {"query": {"kind": "HogQLQuery", "query": "select * from events limit 100"}}
     *
     * ```
     *
     * For more details on HogQL queries,
     * see the [PostHog HogQL documentation](/docs/hogql#api-access).
     */
    query: QuerySchema
    filters_override?: DashboardFilter
    variables_override?: Record<string, Record<string, any>>
    /**
     * Name given to a query. It's used to identify the query in the UI.
     * Up to 128 characters for a name.
     */
    name?: string
}

export interface QueryUpgradeRequest {
    query: QuerySchema
}

export interface QueryUpgradeResponse {
    query: QuerySchema
}

/**
 * All analytics query responses must inherit from this.
 */
export interface AnalyticsQueryResponseBase {
    results: any
    /** Measured timings for different parts of the query generation process */
    timings?: QueryTiming[]
    /** Generated HogQL query. */
    hogql?: string
    /** Query error. Returned only if 'explain' or `modifiers.debug` is true. Throws an error otherwise. */
    error?: string
    /** Modifiers used when performing the query */
    modifiers?: HogQLQueryModifiers
    /** Query status indicates whether next to the provided data, a query is still running. */
    query_status?: QueryStatus
    /** The date range used for the query */
    resolved_date_range?: ResolvedDateRangeResponse
}

interface CachedQueryResponseMixin {
    is_cached: boolean
    /**  @format date-time */
    last_refresh: string
    /**  @format date-time */
    next_allowed_client_refresh: string
    /**  @format date-time */
    cache_target_age?: string
    cache_key: string
    timezone: string
    /** Query status indicates whether next to the provided data, a query is still running. */
    query_status?: QueryStatus
    /** What triggered the calculation of the query, leave empty if user/immediate */
    calculation_trigger?: string
    query_metadata?: object
}

type CachedQueryResponse<T> = T & CachedQueryResponseMixin

export type GenericCachedQueryResponse = CachedQueryResponse<Record<string, any>>

export interface QueryStatusResponse {
    query_status: QueryStatus
}

/** @deprecated Only exported for use in test_query_runner.py! Don't use anywhere else. */
export interface TestBasicQueryResponse extends AnalyticsQueryResponseBase {
    results: any[]
}
/** @deprecated Only exported for use in test_query_runner.py! Don't use anywhere else. */
export type TestCachedBasicQueryResponse = CachedQueryResponse<TestBasicQueryResponse>

export interface CacheMissResponse {
    cache_key: string | null
    query_status?: QueryStatus
}

export type ClickhouseQueryProgress = {
    bytes_read: integer
    rows_read: integer
    estimated_rows_total: integer
    time_elapsed: integer
    active_cpu_time: integer
}

export type QueryStatus = {
    id: string
    /**
     * ONLY async queries use QueryStatus.
     * @default true
     */
    query_async: true
    team_id: integer
    insight_id?: integer
    dashboard_id?: integer
    /**
     * If the query failed, this will be set to true.
     * More information can be found in the error_message field.
     * @default false
     */
    error: boolean
    /**
     * Whether the query is still running. Will be true if the query is complete, even if it errored.
     * Either result or error will be set.
     * @default false
     */
    complete: boolean
    /**  @default null */
    error_message: string | null
    results?: any
    /**
     * When was the query execution task picked up by a worker.
     * @format date-time
     */
    pickup_time?: string
    /**
     * When was query execution task enqueued.
     * @format date-time
     */
    start_time?: string
    /**
     * When did the query execution task finish (whether successfully or not).
     * @format date-time
     */
    end_time?: string
    /**  @format date-time */
    expiration_time?: string
    task_id?: string
    query_progress?: ClickhouseQueryProgress
    labels?: string[]
}

export interface LifecycleQueryResponse extends AnalyticsQueryResponseBase {
    results: Record<string, any>[]
}

export type CachedLifecycleQueryResponse = CachedQueryResponse<LifecycleQueryResponse>

export interface LifecycleQuery extends InsightsQueryBase<LifecycleQueryResponse> {
    kind: NodeKind.LifecycleQuery
    /**
     * Granularity of the response. Can be one of `hour`, `day`, `week` or `month`
     * @default day
     */
    interval?: IntervalType
    /** Events and actions to include */
    series: AnyEntityNode[]
    /** Properties specific to the lifecycle insight */
    lifecycleFilter?: LifecycleFilter
}

export interface ActorsQueryResponse extends AnalyticsQueryResponseBase {
    results: any[][]
    columns: any[]
    types?: string[]
    hogql: string
    hasMore?: boolean
    limit: integer
    offset: integer
    missing_actors_count?: integer
}

export type CachedActorsQueryResponse = CachedQueryResponse<ActorsQueryResponse>

export interface ActorsQuery extends DataNode<ActorsQueryResponse> {
    kind: NodeKind.ActorsQuery
    source?: InsightActorsQuery | FunnelsActorsQuery | FunnelCorrelationActorsQuery | StickinessActorsQuery | HogQLQuery
    select?: HogQLExpression[]
    search?: string
    /** Currently only person filters supported. No filters for querying groups. See `filter_conditions()` in actor_strategies.py. */
    properties?: AnyPersonScopeFilter[] | PropertyGroupFilterValue
    /** Currently only person filters supported. No filters for querying groups. See `filter_conditions()` in actor_strategies.py. */
    fixedProperties?: AnyPersonScopeFilter[]
    orderBy?: string[]
    limit?: integer
    offset?: integer
}

export type CachedGroupsQueryResponse = CachedQueryResponse<GroupsQueryResponse>

export interface GroupsQueryResponse extends AnalyticsQueryResponseBase {
    results: any[][]
    kind: NodeKind.GroupsQuery
    columns: any[]
    types: string[]
    hogql: string
    hasMore?: boolean
    limit: integer
    offset: integer
}

export interface GroupsQuery extends DataNode<GroupsQueryResponse> {
    kind: NodeKind.GroupsQuery
    select?: HogQLExpression[]
    search?: string
    properties?: AnyGroupScopeFilter[]
    group_type_index: integer
    orderBy?: string[]
    limit?: integer
    offset?: integer
}

export interface TimelineEntry {
    /** Session ID. None means out-of-session events */
    sessionId?: string
    events: EventType[]
    /** Duration of the recording in seconds. */
    recording_duration_s?: number
}

export interface SessionsTimelineQueryResponse extends AnalyticsQueryResponseBase {
    results: TimelineEntry[]
    hasMore?: boolean
}

export type CachedSessionsTimelineQueryResponse = CachedQueryResponse<SessionsTimelineQueryResponse>

export interface SessionsTimelineQuery extends DataNode<SessionsTimelineQueryResponse> {
    kind: NodeKind.SessionsTimelineQuery
    /** Fetch sessions only for a given person */
    personId?: string
    /** Only fetch sessions that started after this timestamp (default: '-24h') */
    after?: string
    /** Only fetch sessions that started before this timestamp (default: '+5s') */
    before?: string
}
export type WebAnalyticsPropertyFilter = EventPropertyFilter | PersonPropertyFilter | SessionPropertyFilter
export type WebAnalyticsPropertyFilters = WebAnalyticsPropertyFilter[]
export type ActionConversionGoal = {
    actionId: integer
}
export type CustomEventConversionGoal = {
    customEventName: string
}
export type WebAnalyticsConversionGoal = ActionConversionGoal | CustomEventConversionGoal
export type WebAnalyticsOrderByDirection = 'ASC' | 'DESC'
export enum WebAnalyticsOrderByFields {
    Visitors = 'Visitors',
    Views = 'Views',
    Clicks = 'Clicks',
    BounceRate = 'BounceRate',
    AverageScrollPercentage = 'AverageScrollPercentage',
    ScrollGt80Percentage = 'ScrollGt80Percentage',
    TotalConversions = 'TotalConversions',
    UniqueConversions = 'UniqueConversions',
    ConversionRate = 'ConversionRate',
    ConvertingUsers = 'ConvertingUsers',
    RageClicks = 'RageClicks',
    DeadClicks = 'DeadClicks',
    Errors = 'Errors',
}
export type WebAnalyticsOrderBy = [WebAnalyticsOrderByFields, WebAnalyticsOrderByDirection]
export type WebAnalyticsSampling = {
    enabled?: boolean
    forceSamplingRate?: SamplingRate
}
interface WebAnalyticsQueryBase<R extends Record<string, any>> extends DataNode<R> {
    dateRange?: DateRange
    properties: WebAnalyticsPropertyFilters
    conversionGoal?: WebAnalyticsConversionGoal | null
    compareFilter?: CompareFilter
    doPathCleaning?: boolean
    sampling?: WebAnalyticsSampling
    filterTestAccounts?: boolean
    includeRevenue?: boolean
    orderBy?: WebAnalyticsOrderBy
    /** @deprecated ignored, always treated as enabled **/
    useSessionsTable?: boolean
}

export interface WebOverviewQuery extends WebAnalyticsQueryBase<WebOverviewQueryResponse> {
    kind: NodeKind.WebOverviewQuery
}

export type WebAnalyticsItemKind = 'unit' | 'duration_s' | 'percentage' | 'currency'
export interface WebAnalyticsItemBase<T> {
    key: string
    value?: T
    previous?: T
    kind: WebAnalyticsItemKind
    changeFromPreviousPct?: number
    isIncreaseBad?: boolean
}
export interface WebOverviewItem extends WebAnalyticsItemBase<number> {
    usedPreAggregatedTables?: boolean
}

export interface SamplingRate {
    numerator: number
    denominator?: number
}

export interface WebOverviewQueryResponse extends AnalyticsQueryResponseBase {
    results: WebOverviewItem[]
    samplingRate?: SamplingRate
    dateFrom?: string
    dateTo?: string
    usedPreAggregatedTables?: boolean
}

export type CachedWebOverviewQueryResponse = CachedQueryResponse<WebOverviewQueryResponse>

export enum WebStatsBreakdown {
    Page = 'Page',
    InitialPage = 'InitialPage',
    ExitPage = 'ExitPage', // not supported in the legacy version
    ExitClick = 'ExitClick',
    PreviousPage = 'PreviousPage', // $prev_pageview_pathname || $referrer
    ScreenName = 'ScreenName',
    InitialChannelType = 'InitialChannelType',
    InitialReferringDomain = 'InitialReferringDomain',
    InitialUTMSource = 'InitialUTMSource',
    InitialUTMCampaign = 'InitialUTMCampaign',
    InitialUTMMedium = 'InitialUTMMedium',
    InitialUTMTerm = 'InitialUTMTerm',
    InitialUTMContent = 'InitialUTMContent',
    InitialUTMSourceMediumCampaign = 'InitialUTMSourceMediumCampaign',
    Browser = 'Browser',
    OS = 'OS',
    Viewport = 'Viewport',
    DeviceType = 'DeviceType',
    Country = 'Country',
    Region = 'Region',
    City = 'City',
    Timezone = 'Timezone',
    Language = 'Language',
    FrustrationMetrics = 'FrustrationMetrics',
}
export interface WebStatsTableQuery extends WebAnalyticsQueryBase<WebStatsTableQueryResponse> {
    kind: NodeKind.WebStatsTableQuery
    breakdownBy: WebStatsBreakdown
    includeScrollDepth?: boolean // automatically sets includeBounceRate to true
    includeBounceRate?: boolean
    limit?: integer
    offset?: integer
}
export interface WebStatsTableQueryResponse extends AnalyticsQueryResponseBase {
    results: unknown[]
    types?: unknown[]
    columns?: unknown[]
    hogql?: string
    samplingRate?: SamplingRate
    hasMore?: boolean
    limit?: integer
    offset?: integer
    usedPreAggregatedTables?: boolean
}
export type CachedWebStatsTableQueryResponse = CachedQueryResponse<WebStatsTableQueryResponse>

export interface WebExternalClicksTableQuery extends WebAnalyticsQueryBase<WebExternalClicksTableQueryResponse> {
    kind: NodeKind.WebExternalClicksTableQuery
    limit?: integer
    stripQueryParams?: boolean
}
export interface WebExternalClicksTableQueryResponse extends AnalyticsQueryResponseBase {
    results: unknown[]
    types?: unknown[]
    columns?: unknown[]
    hogql?: string
    samplingRate?: SamplingRate
    hasMore?: boolean
    limit?: integer
    offset?: integer
}
export type CachedWebExternalClicksTableQueryResponse = CachedQueryResponse<WebExternalClicksTableQueryResponse>

export interface WebGoalsQuery extends WebAnalyticsQueryBase<WebGoalsQueryResponse> {
    kind: NodeKind.WebGoalsQuery
    limit?: integer
}

export interface WebGoalsQueryResponse extends AnalyticsQueryResponseBase {
    results: unknown[]
    types?: unknown[]
    columns?: unknown[]
    hogql?: string
    samplingRate?: SamplingRate
    hasMore?: boolean
    limit?: integer
    offset?: integer
}
export type CachedWebGoalsQueryResponse = CachedQueryResponse<WebGoalsQueryResponse>

export type WebVitalsMetric = 'INP' | 'LCP' | 'CLS' | 'FCP'
export type WebVitalsPercentile = PropertyMathType.P75 | PropertyMathType.P90 | PropertyMathType.P99
export type WebVitalsMetricBand = 'good' | 'needs_improvements' | 'poor'

export interface WebVitalsQuery<T = InsightQueryNode> extends WebAnalyticsQueryBase<WebGoalsQueryResponse> {
    kind: NodeKind.WebVitalsQuery
    source: T
}

export interface WebVitalsItemAction {
    custom_name: WebVitalsMetric
    math: WebVitalsPercentile
}
export interface WebVitalsItem {
    data: number[]
    days: string[]
    action: WebVitalsItemAction
}

export interface WebVitalsQueryResponse extends AnalyticsQueryResponseBase {
    results: WebVitalsItem[]
}
export type CachedWebVitalsQueryResponse = CachedQueryResponse<WebVitalsQueryResponse>

export interface WebVitalsPathBreakdownQuery extends WebAnalyticsQueryBase<WebVitalsPathBreakdownQueryResponse> {
    kind: NodeKind.WebVitalsPathBreakdownQuery
    percentile: WebVitalsPercentile
    metric: WebVitalsMetric

    // Threshold for this specific metric, these are stored in the frontend only
    // so let's send them back to the backend to be used in the query
    // This tuple represents a [good, poor] threshold, where values below good are good and values above poor are poor
    // Values in between the two values are the threshold for needs_improvements
    thresholds: [number, number]
}

export type WebVitalsPathBreakdownResultItem = { path: string; value: number }
export type WebVitalsPathBreakdownResult = Record<WebVitalsMetricBand, WebVitalsPathBreakdownResultItem[]>

// NOTE: The response is an array of results because pydantic requires it, but this will always have a single entry
// hence the tuple type rather than a single object.
export interface WebVitalsPathBreakdownQueryResponse extends AnalyticsQueryResponseBase {
    results: [WebVitalsPathBreakdownResult]
}
export type CachedWebVitalsPathBreakdownQueryResponse = CachedQueryResponse<WebVitalsPathBreakdownQueryResponse>

export enum SessionAttributionGroupBy {
    ChannelType = 'ChannelType',
    Medium = 'Medium',
    Source = 'Source',
    Campaign = 'Campaign',
    AdIds = 'AdIds',
    ReferringDomain = 'ReferringDomain',
    InitialURL = 'InitialURL',
}
export interface SessionAttributionExplorerQuery extends DataNode<SessionAttributionExplorerQueryResponse> {
    kind: NodeKind.SessionAttributionExplorerQuery
    groupBy: SessionAttributionGroupBy[]
    filters?: {
        properties?: SessionPropertyFilter[]
        dateRange?: DateRange
    }
    limit?: integer
    offset?: integer
}

export interface SessionAttributionExplorerQueryResponse extends AnalyticsQueryResponseBase {
    results: unknown
    hasMore?: boolean
    limit?: integer
    offset?: integer
    types?: unknown[]
    columns?: unknown[]
}
export type CachedSessionAttributionExplorerQueryResponse = CachedQueryResponse<SessionAttributionExplorerQueryResponse>

/*
 * Revenue Analytics
 */
export type RevenueAnalyticsPropertyFilters = RevenueAnalyticsPropertyFilter[]
export interface RevenueAnalyticsBreakdown {
    type: 'revenue_analytics'
    property: string
}

export interface RevenueAnalyticsBaseQuery<R extends Record<string, any>> extends DataNode<R> {
    dateRange?: DateRange
    properties: RevenueAnalyticsPropertyFilters
}

export interface RevenueAnalyticsGrossRevenueQuery
    extends RevenueAnalyticsBaseQuery<RevenueAnalyticsGrossRevenueQueryResponse> {
    kind: NodeKind.RevenueAnalyticsGrossRevenueQuery
    breakdown: RevenueAnalyticsBreakdown[]
    interval: SimpleIntervalType
}

export interface RevenueAnalyticsGrossRevenueQueryResponse extends AnalyticsQueryResponseBase {
    results: unknown[]
    columns?: string[]
}
export type CachedRevenueAnalyticsGrossRevenueQueryResponse =
    CachedQueryResponse<RevenueAnalyticsGrossRevenueQueryResponse>

export interface RevenueAnalyticsMRRQuery extends RevenueAnalyticsBaseQuery<RevenueAnalyticsMRRQueryResponse> {
    kind: NodeKind.RevenueAnalyticsMRRQuery
    breakdown: RevenueAnalyticsBreakdown[]
    interval: SimpleIntervalType
}

export interface RevenueAnalyticsMRRQueryResultItem {
    total: unknown
    new: unknown
    expansion: unknown
    contraction: unknown
    churn: unknown
}

export interface RevenueAnalyticsMRRQueryResponse extends AnalyticsQueryResponseBase {
    results: RevenueAnalyticsMRRQueryResultItem[]
    columns?: string[]
}
export type CachedRevenueAnalyticsMRRQueryResponse = CachedQueryResponse<RevenueAnalyticsMRRQueryResponse>

export interface RevenueAnalyticsOverviewQuery
    extends RevenueAnalyticsBaseQuery<RevenueAnalyticsOverviewQueryResponse> {
    kind: NodeKind.RevenueAnalyticsOverviewQuery
}

export type RevenueAnalyticsOverviewItemKey = 'revenue' | 'paying_customer_count' | 'avg_revenue_per_customer'
export interface RevenueAnalyticsOverviewItem {
    key: RevenueAnalyticsOverviewItemKey
    value: number
}

export interface RevenueAnalyticsOverviewQueryResponse extends AnalyticsQueryResponseBase {
    results: RevenueAnalyticsOverviewItem[]
}
export type CachedRevenueAnalyticsOverviewQueryResponse = CachedQueryResponse<RevenueAnalyticsOverviewQueryResponse>

export interface RevenueAnalyticsMetricsQuery extends RevenueAnalyticsBaseQuery<RevenueAnalyticsMetricsQueryResponse> {
    kind: NodeKind.RevenueAnalyticsMetricsQuery
    breakdown: RevenueAnalyticsBreakdown[]
    interval: SimpleIntervalType
}

export interface RevenueAnalyticsMetricsQueryResponse extends AnalyticsQueryResponseBase {
    results: unknown
    columns?: string[]
}
export type CachedRevenueAnalyticsMetricsQueryResponse = CachedQueryResponse<RevenueAnalyticsMetricsQueryResponse>

export type RevenueAnalyticsTopCustomersGroupBy = 'month' | 'all'
export interface RevenueAnalyticsTopCustomersQuery
    extends RevenueAnalyticsBaseQuery<RevenueAnalyticsTopCustomersQueryResponse> {
    kind: NodeKind.RevenueAnalyticsTopCustomersQuery
    groupBy: RevenueAnalyticsTopCustomersGroupBy
}

export interface RevenueAnalyticsTopCustomersQueryResponse extends AnalyticsQueryResponseBase {
    results: unknown
    columns?: string[]
}
export type CachedRevenueAnalyticsTopCustomersQueryResponse =
    CachedQueryResponse<RevenueAnalyticsTopCustomersQueryResponse>

export interface RevenueExampleEventsQuery extends DataNode<RevenueExampleEventsQueryResponse> {
    kind: NodeKind.RevenueExampleEventsQuery
    limit?: integer
    offset?: integer
}

export interface RevenueExampleEventsQueryResponse extends AnalyticsQueryResponseBase {
    results: unknown
    hasMore?: boolean
    limit?: integer
    offset?: integer
    types?: unknown[]
    columns?: unknown[]
}
export type CachedRevenueExampleEventsQueryResponse = CachedQueryResponse<RevenueExampleEventsQueryResponse>

export interface RevenueExampleDataWarehouseTablesQuery
    extends DataNode<RevenueExampleDataWarehouseTablesQueryResponse> {
    kind: NodeKind.RevenueExampleDataWarehouseTablesQuery
    limit?: integer
    offset?: integer
}

export interface RevenueExampleDataWarehouseTablesQueryResponse extends AnalyticsQueryResponseBase {
    results: unknown
    hasMore?: boolean
    limit?: integer
    offset?: integer
    types?: unknown[]
    columns?: unknown[]
}
export type CachedRevenueExampleDataWarehouseTablesQueryResponse =
    CachedQueryResponse<RevenueExampleDataWarehouseTablesQueryResponse>

/* Error Tracking */
export interface ErrorTrackingQuery extends DataNode<ErrorTrackingQueryResponse> {
    kind: NodeKind.ErrorTrackingQuery
    issueId?: ErrorTrackingIssue['id']
    orderBy?: 'last_seen' | 'first_seen' | 'occurrences' | 'users' | 'sessions'
    orderDirection?: 'ASC' | 'DESC'
    dateRange: DateRange
    status?: ErrorTrackingIssue['status'] | 'all'
    assignee?: ErrorTrackingIssueAssignee | null
    filterGroup?: PropertyGroupFilter
    filterTestAccounts?: boolean
    searchQuery?: string
    volumeResolution: integer
    withAggregations?: boolean
    withFirstEvent?: boolean
    withLastEvent?: boolean
    limit?: integer
    offset?: integer
}

export interface ErrorTrackingIssueCorrelationQuery extends DataNode<ErrorTrackingIssueCorrelationQueryResponse> {
    kind: NodeKind.ErrorTrackingIssueCorrelationQuery
    events: string[]
}

export interface ErrorTrackingIssueCorrelationQueryResponse extends AnalyticsQueryResponseBase {
    results: ErrorTrackingCorrelatedIssue[]
    hasMore?: boolean
    limit?: integer
    offset?: integer
    columns?: string[]
}
export type CachedErrorTrackingIssueCorrelationQueryResponse =
    CachedQueryResponse<ErrorTrackingIssueCorrelationQueryResponse>

export interface ErrorTrackingIssueFilteringToolOutput
    extends Pick<ErrorTrackingQuery, 'orderBy' | 'orderDirection' | 'status' | 'searchQuery'> {
    newFilters?: AnyPropertyFilter[]
    removedFilterIndexes?: integer[]
    dateRange?: DateRange
    filterTestAccounts?: boolean
}

export interface ErrorTrackingIssueImpactToolOutput {
    events: string[]
}

export type ErrorTrackingIssueAssigneeType = 'user' | 'role'

export interface ErrorTrackingIssueAssignee {
    type: ErrorTrackingIssueAssigneeType
    id: integer | string
}

export interface ErrorTrackingIssueAggregations {
    occurrences: number
    sessions: number
    users: number
    volumeRange?: number[] // Deprecated
    volume_buckets: { label: string; value: number }[]
}

export type ErrorTrackingExternalReferenceIntegration = Pick<IntegrationType, 'id' | 'kind' | 'display_name'>

export interface ErrorTrackingExternalReference {
    id: string
    external_url: string
    integration: ErrorTrackingExternalReferenceIntegration
}

export interface ErrorTrackingRelationalIssue {
    id: string
    name: string | null
    description: string | null
    assignee: ErrorTrackingIssueAssignee | null
    status: 'archived' | 'active' | 'resolved' | 'pending_release' | 'suppressed'
    /**  @format date-time */
    first_seen: string
    external_issues?: ErrorTrackingExternalReference[]
}

export type ErrorTrackingIssue = ErrorTrackingRelationalIssue & {
    /**  @format date-time */
    last_seen: string
    first_event?: {
        uuid: string
        timestamp: string
        properties: string
    }
    last_event?: {
        uuid: string
        timestamp: string
        properties: string
    }
    aggregations?: ErrorTrackingIssueAggregations
    library: string | null
}

export type ErrorTrackingCorrelatedIssue = ErrorTrackingRelationalIssue & {
    /**  @format date-time */
    last_seen: string
    library: string | null
    event: string
    odds_ratio: number
    population: {
        both: number
        success_only: number
        exception_only: number
        neither: number
    }
}

export interface ErrorTrackingQueryResponse extends AnalyticsQueryResponseBase {
    results: ErrorTrackingIssue[]
    hasMore?: boolean
    limit?: integer
    offset?: integer
    columns?: string[]
}
export type CachedErrorTrackingQueryResponse = CachedQueryResponse<ErrorTrackingQueryResponse>

export type LogSeverityLevel = 'trace' | 'debug' | 'info' | 'warn' | 'error' | 'fatal'

export interface LogsQuery extends DataNode<LogsQueryResponse> {
    kind: NodeKind.LogsQuery
    dateRange: DateRange
    limit?: integer
    offset?: integer
    orderBy?: 'latest' | 'earliest'
    searchTerm?: string
    severityLevels: LogSeverityLevel[]
    filterGroup: PropertyGroupFilter
    serviceNames: string[]
}

export interface LogsQueryResponse extends AnalyticsQueryResponseBase {
    results: unknown
    hasMore?: boolean
    limit?: integer
    offset?: integer
    columns?: string[]
}

export interface SessionEventsItem {
    /** Session ID these events belong to */
    session_id: string
    /** List of events for this session, each event is a list of field values matching the query columns */
    events: [][]
}

export interface SessionBatchEventsQuery
    extends Omit<EventsQuery, 'kind' | 'response'>,
        DataNode<SessionBatchEventsQueryResponse> {
    kind: NodeKind.SessionBatchEventsQuery
    /** Whether to group results by session_id in the response */
    group_by_session?: boolean
    /** List of session IDs to fetch events for. Will be translated to $session_id IN filter. */
    session_ids: string[]
    response?: SessionBatchEventsQueryResponse
}

export interface SessionBatchEventsQueryResponse extends EventsQueryResponse {
    /** Query status indicates whether next to the provided data, a query is still running. */
    query_status?: QueryStatus
    results: any[][]
    /** Events grouped by session ID. Only populated when group_by_session=True. */
    session_events?: SessionEventsItem[]
    /** List of session IDs that had no matching events */
    sessions_with_no_events?: string[]
    /** Measured timings for different parts of the query generation process */
    timings?: QueryTiming[]
}

export type CachedSessionBatchEventsQueryResponse = CachedEventsQueryResponse & {
    /** Query status indicates whether next to the provided data, a query is still running. */
    query_status?: QueryStatus
    results: any[][]
    /** Events grouped by session ID. Only populated when group_by_session=True. */
    session_events?: SessionEventsItem[]
    /** List of session IDs that had no matching events */
    sessions_with_no_events?: string[]
    /** Measured timings for different parts of the query generation process */
    timings?: QueryTiming[]
}
export type CachedLogsQueryResponse = CachedQueryResponse<LogsQueryResponse>

export interface LogMessage {
    uuid: string
    trace_id: string
    span_id: string
    body: string
    attributes: Record<string, any>
    /**  @format date-time */
    timestamp: string
    /**  @format date-time */
    observed_timestamp: string
    severity_text: LogSeverityLevel
    severity_number: number
    level: LogSeverityLevel
    resource: string
    instrumentation_scope: string
    event_name: string
}

export interface FileSystemCount {
    count: number
}

export interface FileSystemEntry {
    /** Unique UUID for tree entry */
    id: string
    /** Object's name and folder */
    path: string
    /** Type of object, used for icon, e.g. feature_flag, insight, etc */
    type?: string
    /** Object's ID or other unique reference */
    ref?: string
    /** Object's URL */
    href?: string
    /** Metadata */
    meta?: Record<string, any>
    /** Timestamp when file was added. Used to check persistence */
    created_at?: string
    /** Whether this is a shortcut or the actual item */
    shortcut?: boolean
    /** Used to indicate pending actions, frontend only */
    _loading?: boolean
    /** Tag for the product 'beta' / 'alpha' */
    tags?: ('alpha' | 'beta')[]
    /** Order of object in tree */
    visualOrder?: number
}

export type FileSystemIconType =
    | 'dashboard'
    | 'llm_analytics'
    | 'product_analytics'
    | 'revenue_analytics'
    | 'revenue_analytics_metadata'
    | 'marketing_settings'
    | 'embedded_analytics'
    | 'sql_editor'
    | 'web_analytics'
    | 'error_tracking'
    | 'heatmap'
    | 'session_replay'
    | 'survey'
    | 'user_interview'
    | 'early_access_feature'
    | 'experiment'
    | 'feature_flag'
    | 'data_pipeline'
    | 'data_pipeline_metadata'
    | 'data_warehouse'
    | 'task'
    | 'link'
    | 'logs'
    | 'messaging'
    | 'notebook'
    | 'action'
    | 'comment'
    | 'annotation'
    | 'event_definition'
    | 'property_definition'
    | 'ingestion_warning'
    | 'person'
    | 'cohort'
    | 'group'
    | 'insight_funnel'
    | 'insight_trend'
    | 'insight_retention'
    | 'insight_user_path'
    | 'insight_lifecycle'
    | 'insight_stickiness'
    | 'insight_hogql'
export interface FileSystemImport extends Omit<FileSystemEntry, 'id'> {
    id?: string
    iconType?: FileSystemIconType
    flag?: string
    /** Order of object in tree */
    visualOrder?: number
    /** Tag for the product 'beta' / 'alpha' */
    tags?: ('alpha' | 'beta')[]
    /** Protocol of the item, defaults to "project://" */
    protocol?: string
    /** Category label to place this under */
    category?: string
    /** Color of the icon */
    iconColor?: FileSystemIconColor
}

export interface PersistedFolder {
    id: string
    type: string
    protocol: string
    path: string
    created_at: string
    updated_at: string
}

export type InsightQueryNode =
    | TrendsQuery
    | FunnelsQuery
    | RetentionQuery
    | PathsQuery
    | StickinessQuery
    | LifecycleQuery

export interface ExperimentVariantTrendsBaseStats {
    key: string
    count: number
    exposure: number
    absolute_exposure: number
}

export interface ExperimentVariantFunnelsBaseStats {
    key: string
    success_count: number
    failure_count: number
}

export enum ExperimentSignificanceCode {
    Significant = 'significant',
    NotEnoughExposure = 'not_enough_exposure',
    LowWinProbability = 'low_win_probability',
    HighLoss = 'high_loss',
    HighPValue = 'high_p_value',
}

export interface ExperimentTrendsQueryResponse {
    kind: NodeKind.ExperimentTrendsQuery
    insight: Record<string, any>[]
    count_query?: TrendsQuery
    exposure_query?: TrendsQuery
    variants: ExperimentVariantTrendsBaseStats[]
    probability: Record<string, number>
    significant: boolean
    significance_code: ExperimentSignificanceCode
    stats_version?: integer
    p_value: number
    credible_intervals: Record<string, [number, number]>
}

export type CachedExperimentTrendsQueryResponse = CachedQueryResponse<ExperimentTrendsQueryResponse>

export interface ExperimentFunnelsQueryResponse {
    kind: NodeKind.ExperimentFunnelsQuery
    insight: Record<string, any>[][]
    funnels_query?: FunnelsQuery
    variants: ExperimentVariantFunnelsBaseStats[]
    probability: Record<string, number>
    significant: boolean
    significance_code: ExperimentSignificanceCode
    expected_loss: number
    credible_intervals: Record<string, [number, number]>
    stats_version?: integer
}

export type CachedExperimentFunnelsQueryResponse = CachedQueryResponse<ExperimentFunnelsQueryResponse>

export interface ExperimentFunnelsQuery extends DataNode<ExperimentFunnelsQueryResponse> {
    kind: NodeKind.ExperimentFunnelsQuery
    uuid?: string
    name?: string
    experiment_id?: integer
    funnels_query: FunnelsQuery
}

export interface ExperimentTrendsQuery extends DataNode<ExperimentTrendsQueryResponse> {
    kind: NodeKind.ExperimentTrendsQuery
    uuid?: string
    name?: string
    experiment_id?: integer
    count_query: TrendsQuery
    // Defaults to $feature_flag_called if not specified
    // https://github.com/PostHog/posthog/blob/master/posthog/hogql_queries/experiments/experiment_trends_query_runner.py
    exposure_query?: TrendsQuery
}

export interface ExperimentExposureCriteria {
    filterTestAccounts?: boolean
    exposure_config?: ExperimentEventExposureConfig
    multiple_variant_handling?: 'exclude' | 'first_seen'
}

export interface ExperimentEventExposureConfig extends Node {
    kind: NodeKind.ExperimentEventExposureConfig
    event: string
    properties: AnyPropertyFilter[]
}

export const enum ExperimentMetricType {
    FUNNEL = 'funnel',
    MEAN = 'mean',
    RATIO = 'ratio',
}

export interface ExperimentMetricBaseProperties extends Node {
    kind: NodeKind.ExperimentMetric
    uuid?: string
    name?: string
    conversion_window?: integer
    conversion_window_unit?: FunnelConversionWindowTimeUnit
    goal?: ExperimentMetricGoal
}

export type ExperimentMetricOutlierHandling = {
    lower_bound_percentile?: number
    upper_bound_percentile?: number
}

export interface ExperimentDataWarehouseNode extends EntityNode {
    kind: NodeKind.ExperimentDataWarehouseNode
    table_name: string
    timestamp_field: string
    events_join_key: string
    data_warehouse_join_key: string
}

export type ExperimentMetricSource = EventsNode | ActionsNode | ExperimentDataWarehouseNode

export type ExperimentFunnelMetricStep = EventsNode | ActionsNode // ExperimentDataWarehouseNode is not supported yet

export type ExperimentMeanMetric = ExperimentMetricBaseProperties &
    ExperimentMetricOutlierHandling & {
        metric_type: ExperimentMetricType.MEAN
        source: ExperimentMetricSource
    }

export const isExperimentMeanMetric = (metric: ExperimentMetric): metric is ExperimentMeanMetric =>
    metric.metric_type === ExperimentMetricType.MEAN

export type ExperimentFunnelMetric = ExperimentMetricBaseProperties & {
    metric_type: ExperimentMetricType.FUNNEL
    series: ExperimentFunnelMetricStep[]
    funnel_order_type?: StepOrderValue
}

export const isExperimentFunnelMetric = (metric: ExperimentMetric): metric is ExperimentFunnelMetric =>
    metric.metric_type === ExperimentMetricType.FUNNEL

export type ExperimentRatioMetric = ExperimentMetricBaseProperties & {
    metric_type: ExperimentMetricType.RATIO
    numerator: ExperimentMetricSource
    denominator: ExperimentMetricSource
}

export const isExperimentRatioMetric = (metric: ExperimentMetric): metric is ExperimentRatioMetric =>
    metric.metric_type === ExperimentMetricType.RATIO

export type ExperimentMeanMetricTypeProps = Omit<ExperimentMeanMetric, keyof ExperimentMetricBaseProperties>
export type ExperimentFunnelMetricTypeProps = Omit<ExperimentFunnelMetric, keyof ExperimentMetricBaseProperties>
export type ExperimentRatioMetricTypeProps = Omit<ExperimentRatioMetric, keyof ExperimentMetricBaseProperties>
export type ExperimentMetricTypeProps =
    | ExperimentMeanMetricTypeProps
    | ExperimentFunnelMetricTypeProps
    | ExperimentRatioMetricTypeProps

export type ExperimentMetric = ExperimentMeanMetric | ExperimentFunnelMetric | ExperimentRatioMetric

export interface ExperimentQuery extends DataNode<ExperimentQueryResponse> {
    kind: NodeKind.ExperimentQuery
    metric: ExperimentMetric
    experiment_id?: integer
    name?: string
}

export interface ExperimentExposureQuery extends DataNode<ExperimentExposureQueryResponse> {
    kind: NodeKind.ExperimentExposureQuery
    experiment_id?: integer
    experiment_name: string
    exposure_criteria?: ExperimentExposureCriteria
    // Generic type as FeatureFlagBasicType is recursive and the schema:build breaks
    feature_flag: Record<string, any>
    start_date: string | null
    end_date: string | null
    holdout?: ExperimentHoldoutType
}

export interface ExperimentQueryResponse {
    // Legacy fields
    kind?: NodeKind.ExperimentQuery
    insight?: Record<string, any>[]
    metric?: ExperimentMetric
    variants?: ExperimentVariantTrendsBaseStats[] | ExperimentVariantFunnelsBaseStats[]
    probability?: Record<string, number>
    significant?: boolean
    significance_code?: ExperimentSignificanceCode
    stats_version?: integer
    p_value?: number
    credible_intervals?: Record<string, [number, number]>

    // New fields
    baseline?: ExperimentStatsBaseValidated
    variant_results?: ExperimentVariantResultFrequentist[] | ExperimentVariantResultBayesian[]
}

// Strongly typed variants of ExperimentQueryResponse for better type safety
export interface LegacyExperimentQueryResponse {
    kind: NodeKind.ExperimentQuery
    insight: Record<string, any>[]
    metric: ExperimentMetric
    variants: ExperimentVariantTrendsBaseStats[] | ExperimentVariantFunnelsBaseStats[]
    probability: Record<string, number>
    significant: boolean
    significance_code: ExperimentSignificanceCode
    stats_version?: integer
    p_value: number
    credible_intervals: Record<string, [number, number]>
}

export interface ExperimentStatsBase {
    key: string
    number_of_samples: integer
    sum: number
    sum_squares: number
    denominator_sum?: number
    denominator_sum_squares?: number
    numerator_denominator_sum_product?: number
}

export enum ExperimentStatsValidationFailure {
    NotEnoughExposures = 'not-enough-exposures',
    BaselineMeanIsZero = 'baseline-mean-is-zero',
    NotEnoughMetricData = 'not-enough-metric-data',
}

export interface ExperimentStatsBaseValidated extends ExperimentStatsBase {
    validation_failures?: ExperimentStatsValidationFailure[]
}

export interface ExperimentVariantResultFrequentist extends ExperimentStatsBaseValidated {
    method: 'frequentist'
    significant?: boolean
    p_value?: number
    confidence_interval?: [number, number]
}

export interface ExperimentVariantResultBayesian extends ExperimentStatsBaseValidated {
    method: 'bayesian'
    significant?: boolean
    chance_to_win?: number
    credible_interval?: [number, number]
}

export interface NewExperimentQueryResponse {
    baseline: ExperimentStatsBaseValidated
    variant_results: ExperimentVariantResultFrequentist[] | ExperimentVariantResultBayesian[]
}

export interface ExperimentExposureTimeSeries {
    variant: string
    days: string[]
    exposure_counts: number[]
}

export interface ExperimentExposureQueryResponse {
    kind: NodeKind.ExperimentExposureQuery
    timeseries: ExperimentExposureTimeSeries[]
    total_exposures: Record<string, number>
    date_range: DateRange
}

export type CachedExperimentQueryResponse = CachedQueryResponse<ExperimentQueryResponse>
export type CachedLegacyExperimentQueryResponse = CachedQueryResponse<LegacyExperimentQueryResponse>
export type CachedNewExperimentQueryResponse = CachedQueryResponse<NewExperimentQueryResponse>

export type CachedExperimentExposureQueryResponse = CachedQueryResponse<ExperimentExposureQueryResponse>

/**
 * @discriminator kind
 */
export type InsightQuerySource = InsightQueryNode
export type InsightNodeKind = InsightQueryNode['kind']
export type InsightFilterProperty =
    | 'trendsFilter'
    | 'funnelsFilter'
    | 'retentionFilter'
    | 'pathsFilter'
    | 'stickinessFilter'
    | 'calendarHeatmapFilter'
    | 'lifecycleFilter'

export type InsightFilter =
    | TrendsFilter
    | FunnelsFilter
    | RetentionFilter
    | PathsFilter
    | StickinessFilter
    | LifecycleFilter
    | CalendarHeatmapFilter

export type Day = integer

export interface InsightActorsQueryBase extends DataNode<ActorsQueryResponse> {
    includeRecordings?: boolean
    modifiers?: HogQLQueryModifiers
}

export interface InsightActorsQuery<S extends InsightsQueryBase<AnalyticsQueryResponseBase> = InsightQuerySource>
    extends InsightActorsQueryBase {
    kind: NodeKind.InsightActorsQuery
    source: S
    day?: string | Day
    status?: string
    /** An interval selected out of available intervals in source query. */
    interval?: integer
    series?: integer
    breakdown?: string | BreakdownValueInt | string[]
    compare?: 'current' | 'previous'
}

export interface StickinessActorsQuery extends InsightActorsQueryBase {
    kind: NodeKind.StickinessActorsQuery
    source: StickinessQuery
    operator?: StickinessOperator
    day?: string | Day
    series?: integer
    compare?: 'current' | 'previous'
}

export interface FunnelsActorsQuery extends InsightActorsQueryBase {
    kind: NodeKind.FunnelsActorsQuery
    source: FunnelsQuery
    /** Index of the step for which we want to get the timestamp for, per person.
     * Positive for converted persons, negative for dropped of persons. */
    funnelStep?: integer
    /** Custom step numbers to get persons for. This overrides `funnelStep`. Primarily for correlation use. */
    funnelCustomSteps?: integer[]
    /** The breakdown value for which to get persons for. This is an array for
     * person and event properties, a string for groups and an integer for cohorts. */
    funnelStepBreakdown?: BreakdownKeyType
    funnelTrendsDropOff?: boolean
    /** Used together with `funnelTrendsDropOff` for funnels time conversion date for the persons modal. */
    funnelTrendsEntrancePeriodStart?: string
}

export interface FunnelCorrelationActorsQuery extends InsightActorsQueryBase {
    kind: NodeKind.FunnelCorrelationActorsQuery
    source: FunnelCorrelationQuery
    funnelCorrelationPersonConverted?: boolean
    funnelCorrelationPersonEntity?: AnyEntityNode
    funnelCorrelationPropertyValues?: AnyPropertyFilter[]
}

export interface EventDefinition {
    event: string
    properties: Record<string, any>
    elements: any[]
}

export interface EventOddsRatioSerialized {
    event: EventDefinition
    success_count: integer
    failure_count: integer
    odds_ratio: number
    correlation_type: 'success' | 'failure'
}

export interface FunnelCorrelationResult {
    events: EventOddsRatioSerialized[]
    skewed: boolean
}

export interface FunnelCorrelationResponse extends AnalyticsQueryResponseBase {
    results: FunnelCorrelationResult
    columns?: any[]
    types?: any[]
    hasMore?: boolean
    limit?: integer
    offset?: integer
}
export type CachedFunnelCorrelationResponse = FunnelCorrelationResponse & CachedRetentionQueryResponse

export enum FunnelCorrelationResultsType {
    Events = 'events',
    Properties = 'properties',
    EventWithProperties = 'event_with_properties',
}

export interface FunnelCorrelationQuery extends Node<FunnelCorrelationResponse> {
    kind: NodeKind.FunnelCorrelationQuery
    source: FunnelsActorsQuery
    funnelCorrelationType: FunnelCorrelationResultsType

    /* Events */
    funnelCorrelationExcludeEventNames?: string[]

    /* Events with properties */
    funnelCorrelationEventNames?: string[]
    funnelCorrelationEventExcludePropertyNames?: string[]

    /* Properties */
    funnelCorrelationNames?: string[]
    funnelCorrelationExcludeNames?: string[]
}

/**  @format date-time */
export type DatetimeDay = string

export type BreakdownValueInt = integer
export interface BreakdownItem {
    label: string
    value: string | BreakdownValueInt
}
export interface MultipleBreakdownOptions {
    values: BreakdownItem[]
}

export interface InsightActorsQueryOptionsResponse {
    day?: { label: string; value: string | DatetimeDay | Day }[]
    status?: { label: string; value: string }[]
    interval?: {
        label: string
        /**
         * An interval selected out of available intervals in source query

         */
        value: integer
    }[]
    breakdown?: BreakdownItem[]
    breakdowns?: MultipleBreakdownOptions[]
    series?: {
        label: string
        value: integer
    }[]
    compare?: {
        label: string
        value: string
    }[]
}
export const insightActorsQueryOptionsResponseKeys: string[] = [
    'day',
    'status',
    'interval',
    'breakdown',
    'breakdowns',
    'series',
    'compare',
]

export type CachedInsightActorsQueryOptionsResponse = CachedQueryResponse<InsightActorsQueryOptionsResponse>

export interface InsightActorsQueryOptions extends Node<InsightActorsQueryOptionsResponse> {
    kind: NodeKind.InsightActorsQueryOptions
    source: InsightActorsQuery | FunnelsActorsQuery | FunnelCorrelationActorsQuery | StickinessActorsQuery
}

export interface DatabaseSchemaSchema {
    id: string
    name: string
    should_sync: boolean
    incremental: boolean
    status?: string
    last_synced_at?: string
}

export interface DatabaseSchemaSource {
    id: string
    status: string
    source_type: string
    prefix: string
    last_synced_at?: string
}

export interface DatabaseSchemaField {
    name: string
    hogql_value: string
    type: DatabaseSerializedFieldType
    schema_valid: boolean
    table?: string
    fields?: string[]
    chain?: (string | integer)[]
    id?: string
}

export type DatabaseSchemaTableType =
    | 'posthog'
    | 'data_warehouse'
    | 'view'
    | 'batch_export'
    | 'materialized_view'
    | 'managed_view'

export interface DatabaseSchemaTableCommon {
    type: DatabaseSchemaTableType
    id: string
    name: string
    fields: Record<string, DatabaseSchemaField>
    row_count?: number
}

export interface DatabaseSchemaViewTable extends DatabaseSchemaTableCommon {
    type: 'view'
    query: HogQLQuery
}

export enum DatabaseSchemaManagedViewTableKind {
    REVENUE_ANALYTICS_CHARGE = 'revenue_analytics_charge',
    REVENUE_ANALYTICS_CUSTOMER = 'revenue_analytics_customer',
    REVENUE_ANALYTICS_PRODUCT = 'revenue_analytics_product',
    REVENUE_ANALYTICS_REVENUE_ITEM = 'revenue_analytics_revenue_item',
    REVENUE_ANALYTICS_SUBSCRIPTION = 'revenue_analytics_subscription',
}

export interface DatabaseSchemaManagedViewTable extends DatabaseSchemaTableCommon {
    query: HogQLQuery
    type: 'managed_view'
    kind: DatabaseSchemaManagedViewTableKind
    source_id?: string
}

export interface DatabaseSchemaMaterializedViewTable extends DatabaseSchemaTableCommon {
    type: 'materialized_view'
    query: HogQLQuery
    last_run_at?: string
    status?: string
}

export interface DatabaseSchemaPostHogTable extends DatabaseSchemaTableCommon {
    type: 'posthog'
}

export interface DatabaseSchemaDataWarehouseTable extends DatabaseSchemaTableCommon {
    type: 'data_warehouse'
    format: string
    url_pattern: string
    schema?: DatabaseSchemaSchema
    source?: DatabaseSchemaSource
}

export interface DatabaseSchemaBatchExportTable extends DatabaseSchemaTableCommon {
    type: 'batch_export'
}

export type DatabaseSchemaTable =
    | DatabaseSchemaPostHogTable
    | DatabaseSchemaDataWarehouseTable
    | DatabaseSchemaViewTable
    | DatabaseSchemaManagedViewTable
    | DatabaseSchemaBatchExportTable
    | DatabaseSchemaMaterializedViewTable

export interface DatabaseSchemaQueryResponse {
    tables: Record<string, DatabaseSchemaTable>
    joins: DataWarehouseViewLink[]
}

export interface DatabaseSchemaQuery extends DataNode<DatabaseSchemaQueryResponse> {
    kind: NodeKind.DatabaseSchemaQuery
}

export type DatabaseSerializedFieldType =
    | 'integer'
    | 'float'
    | 'decimal'
    | 'string'
    | 'datetime'
    | 'date'
    | 'boolean'
    | 'array'
    | 'json'
    | 'lazy_table'
    | 'virtual_table'
    | 'field_traverser'
    | 'expression'
    | 'view'
    | 'materialized_view'
    | 'unknown'

export type HogQLExpression = string

// Various utility types below

export interface DateRange {
    date_from?: string | null
    date_to?: string | null
    /** Whether the date_from and date_to should be used verbatim. Disables
     * rounding to the start and end of period.
     * @default false
     * */
    explicitDate?: boolean | null
}

export interface ResolvedDateRangeResponse {
    /**  @format date-time */
    date_from: string
    /**  @format date-time */
    date_to: string
}

export type MultipleBreakdownType = Extract<
    BreakdownType,
    'person' | 'event' | 'event_metadata' | 'group' | 'session' | 'hogql' | 'cohort' | 'revenue_analytics'
>

export interface Breakdown {
    type?: MultipleBreakdownType | null
    property: string | integer
    normalize_url?: boolean
    group_type_index?: integer | null
    histogram_bin_count?: integer // trends breakdown histogram bin
}

export interface BreakdownFilter {
    // TODO: unclutter
    /** @default event */
    breakdown_type?: BreakdownType | null
    breakdown_limit?: integer
    breakdown?: string | integer | (string | integer)[] | null
    breakdown_normalize_url?: boolean
    /**
     * @maxLength 3
     */
    breakdowns?: Breakdown[] // We want to limit maximum count of breakdowns avoiding overloading.
    breakdown_group_type_index?: integer | null
    breakdown_histogram_bin_count?: integer // trends breakdown histogram bin
    breakdown_hide_other_aggregation?: boolean | null // hides the "other" field for trends
}

// TODO: Rename to `DashboardFilters` for consistency with `HogQLFilters`
export interface DashboardFilter {
    date_from?: string | null
    date_to?: string | null
    properties?: AnyPropertyFilter[] | null
    breakdown_filter?: BreakdownFilter | null
}

export interface InsightsThresholdBounds {
    lower?: number
    upper?: number
}

export enum InsightThresholdType {
    ABSOLUTE = 'absolute',
    PERCENTAGE = 'percentage',
}

export interface InsightThreshold {
    type: InsightThresholdType
    bounds?: InsightsThresholdBounds
}

export enum AlertConditionType {
    ABSOLUTE_VALUE = 'absolute_value', // default alert, checks absolute value of current interval
    RELATIVE_INCREASE = 'relative_increase', // checks increase in value during current interval compared to previous interval
    RELATIVE_DECREASE = 'relative_decrease', // checks decrease in value during current interval compared to previous interval
}

export interface AlertCondition {
    // Conditions in addition to the separate threshold
    // TODO: Think about things like relative thresholds, rate of change, etc.
    type: AlertConditionType
}

export enum AlertState {
    FIRING = 'Firing',
    NOT_FIRING = 'Not firing',
    ERRORED = 'Errored',
    SNOOZED = 'Snoozed',
}

export enum AlertCalculationInterval {
    HOURLY = 'hourly',
    DAILY = 'daily',
    WEEKLY = 'weekly',
    MONTHLY = 'monthly',
}

export interface TrendsAlertConfig {
    type: 'TrendsAlertConfig'
    series_index: integer
    check_ongoing_interval?: boolean
}

export interface HogCompileResponse {
    bytecode: any[]
    locals: any[]
}

export interface SuggestedQuestionsQuery extends DataNode<SuggestedQuestionsQueryResponse> {
    kind: NodeKind.SuggestedQuestionsQuery
}

export interface SuggestedQuestionsQueryResponse {
    questions: string[]
}

export type CachedSuggestedQuestionsQueryResponse = CachedQueryResponse<SuggestedQuestionsQueryResponse>

export interface TeamTaxonomyItem {
    event: string
    count: integer
}

export type TeamTaxonomyResponse = TeamTaxonomyItem[]

export interface TeamTaxonomyQuery extends DataNode<TeamTaxonomyQueryResponse> {
    kind: NodeKind.TeamTaxonomyQuery
}

export interface TeamTaxonomyQueryResponse extends AnalyticsQueryResponseBase {
    results: TeamTaxonomyResponse
}

export type CachedTeamTaxonomyQueryResponse = CachedQueryResponse<TeamTaxonomyQueryResponse>

export interface EventTaxonomyItem {
    property: string
    sample_values: string[]
    sample_count: integer
}

export type EventTaxonomyResponse = EventTaxonomyItem[]

export interface EventTaxonomyQuery extends DataNode<EventTaxonomyQueryResponse> {
    kind: NodeKind.EventTaxonomyQuery
    event?: string
    actionId?: integer
    properties?: string[]
    maxPropertyValues?: integer
}

export interface EventTaxonomyQueryResponse extends AnalyticsQueryResponseBase {
    results: EventTaxonomyResponse
}

export type CachedEventTaxonomyQueryResponse = CachedQueryResponse<EventTaxonomyQueryResponse>

export interface ActorsPropertyTaxonomyResponse {
    // Values can be floats and integers
    sample_values: (string | number | boolean | integer)[]
    sample_count: integer
}

export interface ActorsPropertyTaxonomyQuery extends DataNode<ActorsPropertyTaxonomyQueryResponse> {
    kind: NodeKind.ActorsPropertyTaxonomyQuery
    properties: string[]
    groupTypeIndex?: integer
    maxPropertyValues?: integer
}

export interface ActorsPropertyTaxonomyQueryResponse extends AnalyticsQueryResponseBase {
    results: ActorsPropertyTaxonomyResponse | ActorsPropertyTaxonomyResponse[]
}

export type CachedActorsPropertyTaxonomyQueryResponse = CachedQueryResponse<ActorsPropertyTaxonomyQueryResponse>

export interface VectorSearchResponseItem {
    id: string
    distance: number
}

export type VectorSearchResponse = VectorSearchResponseItem[]

export interface VectorSearchQuery extends DataNode<VectorSearchQueryResponse> {
    kind: NodeKind.VectorSearchQuery
    embedding: number[]
    embeddingVersion?: number
}

export interface VectorSearchQueryResponse extends AnalyticsQueryResponseBase {
    results: VectorSearchResponse
}

export type CachedVectorSearchQueryResponse = CachedQueryResponse<VectorSearchQueryResponse>

export enum CustomChannelField {
    UTMSource = 'utm_source',
    UTMMedium = 'utm_medium',
    UTMCampaign = 'utm_campaign',
    ReferringDomain = 'referring_domain',
    URL = 'url',
    Pathname = 'pathname',
    Hostname = 'hostname',
}

export enum CustomChannelOperator {
    Exact = 'exact',
    IsNot = 'is_not',
    IsSet = 'is_set',
    IsNotSet = 'is_not_set',
    IContains = 'icontains',
    NotIContains = 'not_icontains',
    Regex = 'regex',
    NotRegex = 'not_regex',
}

export interface CustomChannelCondition {
    key: CustomChannelField
    value?: string | string[]
    op: CustomChannelOperator
    id: string // the ID is only needed for the drag and drop, so only needs to be unique with one set of rules
}

export interface CustomChannelRule {
    items: CustomChannelCondition[]
    combiner: FilterLogicalOperator
    channel_type: string
    id: string // the ID is only needed for the drag and drop, so only needs to be unique with one set of rules
}

export enum DefaultChannelTypes {
    CrossNetwork = 'Cross Network',
    PaidSearch = 'Paid Search',
    PaidSocial = 'Paid Social',
    PaidVideo = 'Paid Video',
    PaidShopping = 'Paid Shopping',
    PaidUnknown = 'Paid Unknown',
    Direct = 'Direct',
    OrganicSearch = 'Organic Search',
    OrganicSocial = 'Organic Social',
    OrganicVideo = 'Organic Video',
    OrganicShopping = 'Organic Shopping',
    Push = 'Push',
    SMS = 'SMS',
    Audio = 'Audio',
    Email = 'Email',
    Referral = 'Referral',
    Affiliate = 'Affiliate',
    Unknown = 'Unknown',
}

// IMPORTANT: Changes to AIEventType values impact usage reporting and billing
// These values are used in SQL queries to compute usage and exclude AI events from standard event counts
// Any changes here will be reflected in the Python schema and affect billing calculations
export type AIEventType = '$ai_generation' | '$ai_embedding' | '$ai_span' | '$ai_trace' | '$ai_metric' | '$ai_feedback'

export interface LLMTraceEvent {
    id: string
    event: AIEventType | string // Allow both specific AI events and other event types
    properties: Record<string, any>
    createdAt: string
}

// Snake-case here for the DataTable component.
export interface LLMTracePerson {
    uuid: string
    created_at: string
    properties: Record<string, any>
    distinct_id: string
}

export interface LLMTrace {
    id: string
    createdAt: string
    person: LLMTracePerson
    totalLatency?: number
    inputTokens?: number
    outputTokens?: number
    inputCost?: number
    outputCost?: number
    totalCost?: number
    inputState?: any
    outputState?: any
    traceName?: string
    events: LLMTraceEvent[]
}

export interface TracesQueryResponse extends AnalyticsQueryResponseBase {
    results: LLMTrace[]
    hasMore?: boolean
    limit?: integer
    offset?: integer
    columns?: string[]
}

export interface TracesQuery extends DataNode<TracesQueryResponse> {
    kind: NodeKind.TracesQuery
    traceId?: string
    dateRange?: DateRange
    limit?: integer
    offset?: integer
    filterTestAccounts?: boolean
    showColumnConfigurator?: boolean
    /** Properties configurable in the interface */
    properties?: AnyPropertyFilter[]
}

export type CachedTracesQueryResponse = CachedQueryResponse<TracesQueryResponse>

// NOTE: Keep in sync with posthog/models/exchange_rate/currencies.py
// to provide proper type safety for the baseCurrency field
export enum CurrencyCode {
    AED = 'AED',
    AFN = 'AFN',
    ALL = 'ALL',
    AMD = 'AMD',
    ANG = 'ANG',
    AOA = 'AOA',
    ARS = 'ARS',
    AUD = 'AUD',
    AWG = 'AWG',
    AZN = 'AZN',
    BAM = 'BAM',
    BBD = 'BBD',
    BDT = 'BDT',
    BGN = 'BGN',
    BHD = 'BHD',
    BIF = 'BIF',
    BMD = 'BMD',
    BND = 'BND',
    BOB = 'BOB',
    BRL = 'BRL',
    BSD = 'BSD',
    BTC = 'BTC',
    BTN = 'BTN',
    BWP = 'BWP',
    BYN = 'BYN',
    BZD = 'BZD',
    CAD = 'CAD',
    CDF = 'CDF',
    CHF = 'CHF',
    CLP = 'CLP',
    CNY = 'CNY',
    COP = 'COP',
    CRC = 'CRC',
    CVE = 'CVE',
    CZK = 'CZK',
    DJF = 'DJF',
    DKK = 'DKK',
    DOP = 'DOP',
    DZD = 'DZD',
    EGP = 'EGP',
    ERN = 'ERN',
    ETB = 'ETB',
    EUR = 'EUR',
    FJD = 'FJD',
    GBP = 'GBP',
    GEL = 'GEL',
    GHS = 'GHS',
    GIP = 'GIP',
    GMD = 'GMD',
    GNF = 'GNF',
    GTQ = 'GTQ',
    GYD = 'GYD',
    HKD = 'HKD',
    HNL = 'HNL',
    HRK = 'HRK',
    HTG = 'HTG',
    HUF = 'HUF',
    IDR = 'IDR',
    ILS = 'ILS',
    INR = 'INR',
    IQD = 'IQD',
    IRR = 'IRR',
    ISK = 'ISK',
    JMD = 'JMD',
    JOD = 'JOD',
    JPY = 'JPY',
    KES = 'KES',
    KGS = 'KGS',
    KHR = 'KHR',
    KMF = 'KMF',
    KRW = 'KRW',
    KWD = 'KWD',
    KYD = 'KYD',
    KZT = 'KZT',
    LAK = 'LAK',
    LBP = 'LBP',
    LKR = 'LKR',
    LRD = 'LRD',
    LTL = 'LTL',
    LVL = 'LVL',
    LSL = 'LSL',
    LYD = 'LYD',
    MAD = 'MAD',
    MDL = 'MDL',
    MGA = 'MGA',
    MKD = 'MKD',
    MMK = 'MMK',
    MNT = 'MNT',
    MOP = 'MOP',
    MRU = 'MRU',
    MTL = 'MTL',
    MUR = 'MUR',
    MVR = 'MVR',
    MWK = 'MWK',
    MXN = 'MXN',
    MYR = 'MYR',
    MZN = 'MZN',
    NAD = 'NAD',
    NGN = 'NGN',
    NIO = 'NIO',
    NOK = 'NOK',
    NPR = 'NPR',
    NZD = 'NZD',
    OMR = 'OMR',
    PAB = 'PAB',
    PEN = 'PEN',
    PGK = 'PGK',
    PHP = 'PHP',
    PKR = 'PKR',
    PLN = 'PLN',
    PYG = 'PYG',
    QAR = 'QAR',
    RON = 'RON',
    RSD = 'RSD',
    RUB = 'RUB',
    RWF = 'RWF',
    SAR = 'SAR',
    SBD = 'SBD',
    SCR = 'SCR',
    SDG = 'SDG',
    SEK = 'SEK',
    SGD = 'SGD',
    SRD = 'SRD',
    SSP = 'SSP',
    STN = 'STN',
    SYP = 'SYP',
    SZL = 'SZL',
    THB = 'THB',
    TJS = 'TJS',
    TMT = 'TMT',
    TND = 'TND',
    TOP = 'TOP',
    TRY = 'TRY',
    TTD = 'TTD',
    TWD = 'TWD',
    TZS = 'TZS',
    UAH = 'UAH',
    UGX = 'UGX',
    USD = 'USD',
    UYU = 'UYU',
    UZS = 'UZS',
    VES = 'VES',
    VND = 'VND',
    VUV = 'VUV',
    WST = 'WST',
    XAF = 'XAF',
    XCD = 'XCD',
    XOF = 'XOF',
    XPF = 'XPF',
    YER = 'YER',
    ZAR = 'ZAR',
    ZMW = 'ZMW',
}

export type RevenueCurrencyPropertyConfig = {
    property?: string
    static?: CurrencyCode
}

export type SubscriptionDropoffMode = 'last_event' | 'after_dropoff_period'

export interface RevenueAnalyticsEventItem {
    eventName: string
    revenueProperty: string

    /**
     * Property used to identify what product the revenue event refers to
     * Useful when trying to break revenue down by a specific product
     */
    productProperty?: string

    /**
     * Property used to identify whether the revenue event is connected to a coupon
     * Useful when trying to break revenue down by a specific coupon
     */
    couponProperty?: string

    /**
     * Property used to identify what subscription the revenue event refers to
     * Useful when trying to detect churn/LTV/ARPU/etc.
     */
    subscriptionProperty?: string

    /**
     * The number of days we still consider a subscription to be active
     * after the last event. This is useful to avoid the current month's data
     * to look as if most of the subscriptions have churned since we might not
     * have an event for the current month.
     *
     * @default 45
     */
    subscriptionDropoffDays: number

    /**
     * After a subscription has dropped off, when should we consider it to have ended?
     * It should either be at the date of the last event (will alter past periods, the default),
     * or at the date of the last event plus the dropoff period.
     *
     * @default "last_event"
     */
    subscriptionDropoffMode: SubscriptionDropoffMode

    /**
     * TODO: In the future, this should probably be renamed to
     * `currencyProperty` to follow the pattern above
     *
     * @default {"static": "USD"}
     */
    revenueCurrencyProperty: RevenueCurrencyPropertyConfig

    /**
     * If true, the revenue will be divided by the smallest unit of the currency.
     *
     * For example, in case this is set to true,
     * if the revenue is 1089 and the currency is USD, the revenue will be $10.89,
     * but if the currency is JPY, the revenue will be ¥1089.
     *
     * @default false
     */
    currencyAwareDecimal: boolean
}

export interface RevenueAnalyticsGoal {
    name: string
    due_date: string
    goal: number

    /**
     * @default 'gross'
     */
    mrr_or_gross: 'mrr' | 'gross'
}

export interface RevenueAnalyticsConfig {
    /**
     * @default []
     */
    events: RevenueAnalyticsEventItem[]

    /**
     * @default []
     */
    goals: RevenueAnalyticsGoal[]

    /**
     * @default false
     */
    filter_test_accounts: boolean
}

export interface PageURL {
    url: string
    count: number
}

export interface WebPageURLSearchQuery extends WebAnalyticsQueryBase<WebPageURLSearchQueryResponse> {
    kind: NodeKind.WebPageURLSearchQuery
    searchTerm?: string
    stripQueryParams?: boolean
    limit?: integer
}

export interface WebPageURLSearchQueryResponse extends AnalyticsQueryResponseBase {
    results: PageURL[]
    hasMore?: boolean
    limit?: integer
}

export type CachedWebPageURLSearchQueryResponse = CachedQueryResponse<WebPageURLSearchQueryResponse>

export enum WebTrendsMetric {
    UNIQUE_USERS = 'UniqueUsers',
    PAGE_VIEWS = 'PageViews',
    SESSIONS = 'Sessions',
    BOUNCES = 'Bounces',
    SESSION_DURATION = 'SessionDuration',
    TOTAL_SESSIONS = 'TotalSessions',
}

export interface WebTrendsQuery extends WebAnalyticsQueryBase<WebTrendsQueryResponse> {
    kind: NodeKind.WebTrendsQuery
    interval: IntervalType
    metrics: WebTrendsMetric[]
    limit?: integer
    offset?: integer
}

export interface WebTrendsItem {
    bucket: string
    metrics: Partial<Record<WebTrendsMetric, number>>
}

export interface WebTrendsQueryResponse extends AnalyticsQueryResponseBase {
    results: WebTrendsItem[]
    /** Input query string */
    query?: string
    /** Executed ClickHouse query */
    clickhouse?: string
    /** Returned columns */
    columns?: any[]
    /** Types of returned columns */
    types?: any[]
    /** Query explanation output */
    explain?: string[]
    /** Query metadata output */
    metadata?: HogQLMetadataResponse
    hasMore?: boolean
    limit?: integer
    offset?: integer
    samplingRate?: SamplingRate
    usedPreAggregatedTables?: boolean
}

export type CachedWebTrendsQueryResponse = CachedQueryResponse<WebTrendsQueryResponse>

export type MarketingAnalyticsOrderBy = [string, 'ASC' | 'DESC']

export interface MarketingAnalyticsTableQuery
    extends Omit<WebAnalyticsQueryBase<MarketingAnalyticsTableQueryResponse>, 'orderBy'> {
    kind: NodeKind.MarketingAnalyticsTableQuery
    /** Return a limited set of data. Will use default columns if empty. */
    select?: HogQLExpression[]
    /** Columns to order by - similar to EventsQuery format */
    orderBy?: MarketingAnalyticsOrderBy[]
    /** Number of rows to return */
    limit?: integer
    /** Number of rows to skip before returning rows */
    offset?: integer
    /** Filter test accounts */
    filterTestAccounts?: boolean
    /** Draft conversion goal that can be set in the UI without saving */
    draftConversionGoal?: ConversionGoalFilter | null
    /** Compare to date range */
    compareFilter?: CompareFilter
}

export interface MarketingAnalyticsItem extends WebAnalyticsItemBase<number | string> {
    hasComparison?: boolean
}

export interface MarketingAnalyticsTableQueryResponse extends AnalyticsQueryResponseBase {
    results: MarketingAnalyticsItem[][]
    types?: unknown[]
    columns?: unknown[]
    hogql?: string
    samplingRate?: SamplingRate
    hasMore?: boolean
    limit?: integer
    offset?: integer
}

export type CachedMarketingAnalyticsTableQueryResponse = CachedQueryResponse<MarketingAnalyticsTableQueryResponse>

export interface WebAnalyticsExternalSummaryRequest {
    date_from: string
    date_to: string
    explicit_date?: boolean
}

export type ExternalQueryErrorCode = 'platform_access_required' | 'query_execution_failed'

export type ExternalQueryStatus = 'success' | 'error'

export interface ExternalQueryError {
    code: ExternalQueryErrorCode
    detail: string
}

export interface WebAnalyticsExternalSummaryQueryResponse {
    data: Record<string, any>
    status: ExternalQueryStatus
    error?: ExternalQueryError
}

export interface WebAnalyticsExternalSummaryQuery
    extends Pick<
        WebAnalyticsQueryBase<WebAnalyticsExternalSummaryQueryResponse>,
        'dateRange' | 'properties' | 'version'
    > {
    kind: NodeKind.WebAnalyticsExternalSummaryQuery
    dateRange: DateRange
    properties: WebAnalyticsPropertyFilters
    response?: WebAnalyticsExternalSummaryQueryResponse
}

export type HeatMapQuerySource = EventsNode

export interface EventsHeatMapDataResult {
    row: integer
    column: integer
    value: integer
}

export interface EventsHeatMapRowAggregationResult {
    row: integer
    value: integer
}

export interface EventsHeatMapColumnAggregationResult {
    column: integer
    value: integer
}

export interface EventsHeatMapStructuredResult {
    data: EventsHeatMapDataResult[]
    rowAggregations: EventsHeatMapRowAggregationResult[]
    columnAggregations: EventsHeatMapColumnAggregationResult[]
    allAggregations: integer
}

export type MarketingAnalyticsSchemaFieldTypes =
    | 'string'
    | 'integer'
    | 'number'
    | 'float'
    | 'datetime'
    | 'date'
    | 'boolean'

export type MarketingAnalyticsSchemaField = {
    type: MarketingAnalyticsSchemaFieldTypes[]
    required: boolean
}

export enum MarketingAnalyticsColumnsSchemaNames {
    Campaign = 'campaign',
    Clicks = 'clicks',
    Cost = 'cost',
    Currency = 'currency',
    Date = 'date',
    Impressions = 'impressions',
    Source = 'source',
}

export const MARKETING_ANALYTICS_SCHEMA: Record<MarketingAnalyticsColumnsSchemaNames, MarketingAnalyticsSchemaField> = {
    [MarketingAnalyticsColumnsSchemaNames.Date]: { type: ['datetime', 'date', 'string'], required: true }, // self managed sources dates are not converted to date type
    [MarketingAnalyticsColumnsSchemaNames.Source]: { type: ['string'], required: true },
    [MarketingAnalyticsColumnsSchemaNames.Campaign]: { type: ['string'], required: true },
    [MarketingAnalyticsColumnsSchemaNames.Cost]: { type: ['float', 'integer'], required: true },
    [MarketingAnalyticsColumnsSchemaNames.Clicks]: { type: ['integer', 'number', 'float'], required: false },
    [MarketingAnalyticsColumnsSchemaNames.Currency]: { type: ['string'], required: false },
    [MarketingAnalyticsColumnsSchemaNames.Impressions]: { type: ['integer', 'number', 'float'], required: false },
}

export type SourceMap = Record<MarketingAnalyticsColumnsSchemaNames, string | undefined>

export type SchemaMap = Record<ConversionGoalSchema, string | undefined>

export type ConversionGoalFilter = (EventsNode | ActionsNode | DataWarehouseNode) & {
    conversion_goal_id: string
    conversion_goal_name: string
    schema_map: SchemaMap
}

export interface MarketingAnalyticsConfig {
    sources_map?: Record<string, SourceMap>
    conversion_goals?: ConversionGoalFilter[]
}

export enum MarketingAnalyticsBaseColumns {
    Campaign = 'Campaign',
    Source = 'Source',
    Cost = 'Cost',
    Clicks = 'Clicks',
    Impressions = 'Impressions',
    CPC = 'CPC',
    CTR = 'CTR',
}

export enum MarketingAnalyticsHelperForColumnNames {
    Goal = 'Goal',
    CostPer = 'Cost per',
}

export interface SourceFieldSSHTunnelConfig {
    type: 'ssh-tunnel'
    label: string
    name: string
}

export interface SourceFieldOauthConfig {
    type: 'oauth'
    name: string
    label: string
    required: boolean
    kind: string
}

export type SourceFieldInputConfigType =
    | 'text'
    | 'email'
    | 'search'
    | 'url'
    | 'password'
    | 'time'
    | 'number'
    | 'textarea'

export interface SourceFieldInputConfig {
    type: SourceFieldInputConfigType
    name: string
    label: string
    required: boolean
    placeholder: string
}

export type SourceFieldSelectConfigConverter = 'str_to_int' | 'str_to_bool' | 'str_to_optional_int'

export interface SourceFieldSelectConfig {
    type: 'select'
    name: string
    label: string
    required: boolean
    defaultValue: string
    options: { label: string; value: string; fields?: SourceFieldConfig[] }[]
    converter?: SourceFieldSelectConfigConverter
}

export interface SourceFieldSwitchGroupConfig {
    type: 'switch-group'
    name: string
    label: string
    default: string | number | boolean
    fields: SourceFieldConfig[]
    caption?: string
}

export interface SourceFieldFileUploadJsonFormatConfig {
    format: '.json'
    keys: '*' | string[]
}

export interface SourceFieldFileUploadConfig {
    type: 'file-upload'
    name: string
    label: string
    fileFormat: SourceFieldFileUploadJsonFormatConfig
    required: boolean
}

export type SourceFieldConfig =
    | SourceFieldInputConfig
    | SourceFieldSwitchGroupConfig
    | SourceFieldSelectConfig
    | SourceFieldOauthConfig
    | SourceFieldFileUploadConfig
    | SourceFieldSSHTunnelConfig

export interface SourceConfig {
    name: ExternalDataSourceType
    label?: string
    caption: string | any
    fields: SourceFieldConfig[]
    disabledReason?: string | null
    existingSource?: boolean
    unreleasedSource?: boolean
    betaSource?: boolean
}

export const externalDataSources = [
    'Stripe',
    'Hubspot',
    'Postgres',
    'MySQL',
    'MSSQL',
    'Zendesk',
    'Snowflake',
    'Salesforce',
    'Vitally',
    'BigQuery',
    'Chargebee',
    'RevenueCat',
    'Polar',
    'GoogleAds',
    'MetaAds',
    'Klaviyo',
    'Mailchimp',
    'Braze',
    'Mailjet',
    'Redshift',
    'GoogleSheets',
    'MongoDB',
    'TemporalIO',
    'DoIt',
    'LinkedinAds',
    'RedditAds',
] as const

export type ExternalDataSourceType = (typeof externalDataSources)[number]

<<<<<<< HEAD
// PostHog Playwright Setup Types for Playwright Testing
export interface TestSetupRequest {
    data?: Record<string, any>
}

export interface TestSetupResponse {
    success: boolean
    test_name: string
    result?: any
    error?: string
    available_tests?: string[]
}

export interface PlaywrightWorkspaceSetupData {
    organization_name?: string
}

export interface PlaywrightWorkspaceSetupResult {
    organization_id: string
    team_id: string
    organization_name: string
    team_name: string
    user_id: string
    user_email: string
    personal_api_key: string
=======
export enum InfinityValue {
    INFINITY_VALUE = 999999,
    NEGATIVE_INFINITY_VALUE = -999999,
>>>>>>> 58f8d69c
}<|MERGE_RESOLUTION|>--- conflicted
+++ resolved
@@ -3900,7 +3900,11 @@
 
 export type ExternalDataSourceType = (typeof externalDataSources)[number]
 
-<<<<<<< HEAD
+export enum InfinityValue {
+    INFINITY_VALUE = 999999,
+    NEGATIVE_INFINITY_VALUE = -999999,
+}
+
 // PostHog Playwright Setup Types for Playwright Testing
 export interface TestSetupRequest {
     data?: Record<string, any>
@@ -3926,9 +3930,4 @@
     user_id: string
     user_email: string
     personal_api_key: string
-=======
-export enum InfinityValue {
-    INFINITY_VALUE = 999999,
-    NEGATIVE_INFINITY_VALUE = -999999,
->>>>>>> 58f8d69c
 }