from datetime import datetime, timedelta
from typing import Optional

import structlog
from sentry_sdk import capture_exception

from ee.tasks.subscriptions.email_subscriptions import send_email_subscription_report
from ee.tasks.subscriptions.slack_subscriptions import send_slack_subscription_report
from ee.tasks.subscriptions.subscription_utils import generate_assets
from posthog.celery import app
from posthog.internal_metrics import incr
from posthog.models.subscription import Subscription

logger = structlog.get_logger(__name__)


def _deliver_subscription_report(
    subscription_id: int, previous_value: Optional[str] = None, invite_message: Optional[str] = None
) -> None:

    subscription = (
<<<<<<< HEAD
        Subscription.objects.prefetch_related("dashboard__insight_tiles")
        .select_related("created_by", "insight", "dashboard",)
=======
        Subscription.objects.prefetch_related("dashboard__insights")
        .select_related("created_by", "insight", "dashboard")
>>>>>>> 1dc9705f
        .get(pk=subscription_id)
    )

    is_new_subscription_target = False
    if previous_value is not None:
        # If previous_value is set we are triggering a "new" or "invite" message
        is_new_subscription_target = subscription.target_value != previous_value

        if not is_new_subscription_target:
            # Same value as before so nothing to do
            return

    if subscription.target_type == "email":
        insights, assets = generate_assets(subscription)

        # Send emails
        emails = subscription.target_value.split(",")
        if is_new_subscription_target:
            previous_emails = previous_value.split(",") if previous_value else []
            emails = list(set(emails) - set(previous_emails))

        for email in emails:
            try:
                send_email_subscription_report(
                    email,
                    subscription,
                    assets,
                    invite_message=invite_message or "" if is_new_subscription_target else None,
                    total_asset_count=len(insights),
                )
                incr("subscription_email_send_success")
            except Exception as e:
                logger.error(e)
                capture_exception(e)
                incr("subscription_email_send_failure")

    elif subscription.target_type == "slack":
        insights, assets = generate_assets(subscription)
        try:
            send_slack_subscription_report(
                subscription, assets, total_asset_count=len(insights), is_new_subscription=is_new_subscription_target
            )
            incr("subscription_slack_send_success")
        except Exception as e:
            incr("subscription_slack_send_failure")
            logger.error(e)
    else:
        raise NotImplementedError(f"{subscription.target_type} is not supported")

    if not is_new_subscription_target:
        subscription.set_next_delivery_date(subscription.next_delivery_date)
        subscription.save()


@app.task()
def schedule_all_subscriptions() -> None:
    """
    Schedule all past notifications (with a buffer) to be delivered
    NOTE: This task is scheduled hourly just before the hour allowing for the 15 minute timedelta to cover
    all upcoming hourly scheduled subscriptions
    """
    now_with_buffer = datetime.utcnow() + timedelta(minutes=15)
    subscriptions = (
        Subscription.objects.filter(next_delivery_date__lte=now_with_buffer, deleted=False)
        .exclude(dashboard__deleted=True)
        .exclude(insight__deleted=True)
        .all()
    )

    for subscription in subscriptions:
        deliver_subscription_report.delay(subscription.id)


@app.task()
def deliver_subscription_report(subscription_id: int) -> None:
    return _deliver_subscription_report(subscription_id)


@app.task()
def handle_subscription_value_change(
    subscription_id: int, previous_value: str, invite_message: Optional[str] = None
) -> None:
    return _deliver_subscription_report(subscription_id, previous_value, invite_message)<|MERGE_RESOLUTION|>--- conflicted
+++ resolved
@@ -19,13 +19,8 @@
 ) -> None:
 
     subscription = (
-<<<<<<< HEAD
         Subscription.objects.prefetch_related("dashboard__insight_tiles")
-        .select_related("created_by", "insight", "dashboard",)
-=======
-        Subscription.objects.prefetch_related("dashboard__insights")
         .select_related("created_by", "insight", "dashboard")
->>>>>>> 1dc9705f
         .get(pk=subscription_id)
     )
 
