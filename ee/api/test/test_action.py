--- conflicted
+++ resolved
@@ -2,13 +2,10 @@
 from typing import cast
 
 import pytest
-<<<<<<< HEAD
-=======
 from posthog.test.base import APIBaseTest
 
 from django.utils import timezone
 
->>>>>>> ca8388c1
 from rest_framework import status
 
 from posthog.cloud_utils import is_cloud
