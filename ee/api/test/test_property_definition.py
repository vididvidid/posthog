<<<<<<< HEAD
import datetime
from typing import cast, Optional
from freezegun import freeze_time
=======
from typing import Optional, cast

>>>>>>> ca8388c1
import pytest
from freezegun import freeze_time
from posthog.test.base import APIBaseTest

from django.db.utils import IntegrityError
from django.utils import timezone

from rest_framework import status

from posthog.constants import AvailableFeature
from posthog.models import ActivityLog, EventProperty, Tag
from posthog.models.property_definition import PropertyDefinition

from ee.models.license import License, LicenseManager
from ee.models.property_definition import EnterprisePropertyDefinition


class TestPropertyDefinitionEnterpriseAPI(APIBaseTest):
    def test_can_set_and_query_property_type_and_format(self):
        property = EnterprisePropertyDefinition.objects.create(
            team=self.team, name="a timestamp", property_type="DateTime"
        )
        response = self.client.get(f"/api/projects/@current/property_definitions/{property.id}")
        self.assertEqual(response.status_code, status.HTTP_200_OK)

        assert response.json()["property_type"] == "DateTime"

        query_list_response = self.client.get(f"/api/projects/@current/property_definitions")
        self.assertEqual(query_list_response.status_code, status.HTTP_200_OK)
        matches = [p["name"] for p in query_list_response.json()["results"] if p["name"] == "a timestamp"]
        assert len(matches) == 1

    def test_errors_on_invalid_property_type(self):
        with pytest.raises(IntegrityError):
            EnterprisePropertyDefinition.objects.create(
                team=self.team,
                name="a timestamp",
                property_type="not an allowed option",
            )

    def test_retrieve_existing_property_definition(self):
        super(LicenseManager, cast(LicenseManager, License.objects)).create(
            plan="enterprise", valid_until=datetime.datetime(2500, 1, 19, 3, 14, 7)
        )
        property = EnterprisePropertyDefinition.objects.create(team=self.team, name="enterprise property")
        tag = Tag.objects.create(name="deprecated", team_id=self.team.id)
        property.tagged_items.create(tag_id=tag.id)
        response = self.client.get(f"/api/projects/@current/property_definitions/{property.id}")
        self.assertEqual(response.status_code, status.HTTP_200_OK)
        response_data = response.json()
        self.assertEqual(response_data["name"], "enterprise property")
        self.assertEqual(response_data["description"], "")
        self.assertEqual(response_data["tags"], ["deprecated"])

    def test_retrieve_create_property_definition(self):
        super(LicenseManager, cast(LicenseManager, License.objects)).create(
            plan="enterprise", valid_until=datetime.datetime(2500, 1, 19, 3, 14, 7)
        )
        property = PropertyDefinition.objects.create(team=self.team, name="property")
        response = self.client.get(f"/api/projects/@current/property_definitions/{property.id}")
        self.assertEqual(response.status_code, status.HTTP_200_OK)
        enterprise_property = EnterprisePropertyDefinition.objects.all().first()
        property.refresh_from_db()
        self.assertEqual(enterprise_property.propertydefinition_ptr_id, property.id)  # type: ignore
        self.assertEqual(enterprise_property.name, property.name)  # type: ignore
        self.assertEqual(enterprise_property.team.id, property.team.id)  # type: ignore

    def test_search_property_definition(self):
        super(LicenseManager, cast(LicenseManager, License.objects)).create(
            plan="enterprise", valid_until=datetime.datetime(2500, 1, 19, 3, 14, 7)
        )
        tag = Tag.objects.create(name="deprecated", team_id=self.team.id)
        EventProperty.objects.create(team=self.team, event="$pageview", property="enterprise property")
        enterprise_property = EnterprisePropertyDefinition.objects.create(
            team=self.team, name="enterprise property", description=""
        )
        enterprise_property.tagged_items.create(tag_id=tag.id)
        other_property = EnterprisePropertyDefinition.objects.create(
            team=self.team, name="other property", description=""
        )
        other_property.tagged_items.create(tag_id=tag.id)
        set_property = EnterprisePropertyDefinition.objects.create(team=self.team, name="$set", description="")
        set_property.tagged_items.create(tag_id=tag.id)

        response = self.client.get(f"/api/projects/@current/property_definitions/?search=enter")
        self.assertEqual(response.status_code, status.HTTP_200_OK)
        response_data = response.json()
        self.assertEqual(len(response_data["results"]), 1)

        self.assertEqual(response_data["results"][0]["name"], "enterprise property")
        self.assertEqual(response_data["results"][0]["description"], "")
        self.assertEqual(response_data["results"][0]["tags"], ["deprecated"])

        response = self.client.get(f"/api/projects/@current/property_definitions/?search=enterprise")
        self.assertEqual(response.status_code, status.HTTP_200_OK)
        response_data = response.json()
        self.assertEqual(len(response_data["results"]), 1)
        # always True if not scoping by event names
        self.assertEqual(response_data["results"][0]["is_seen_on_filtered_events"], None)

        # add event_names=['$pageview'] to get properties that have been seen by this event
        response = self.client.get(
            f"/api/projects/@current/property_definitions/?search=property&event_names=%5B%22%24pageview%22%5D"
        )
        self.assertEqual(response.status_code, status.HTTP_200_OK)
        response_data = response.json()
        self.assertEqual(len(response_data["results"]), 2)
        self.assertEqual(response_data["results"][0]["name"], "enterprise property")
        self.assertEqual(response_data["results"][0]["is_seen_on_filtered_events"], True)
        self.assertEqual(response_data["results"][1]["name"], "other property")
        self.assertEqual(response_data["results"][1]["is_seen_on_filtered_events"], False)

        response = self.client.get(
            f"/api/projects/@current/property_definitions/?search=property&event_names=%5B%22%24pageview%22%5D&filter_by_event_names=true"
        )
        self.assertEqual(response.status_code, status.HTTP_200_OK)
        response_data = response.json()
        self.assertEqual(len(response_data["results"]), 1)

        response = self.client.get(f"/api/projects/@current/property_definitions/?search=er pr")
        self.assertEqual(response.status_code, status.HTTP_200_OK)
        response_data = response.json()
        self.assertEqual(len(response_data["results"]), 2)

        response = self.client.get(f"/api/projects/@current/property_definitions/?search=bust")
        self.assertEqual(response.status_code, status.HTTP_200_OK)
        response_data = response.json()
        self.assertEqual(len(response_data["results"]), 0)

        response = self.client.get(f"/api/projects/@current/property_definitions/?search=set")
        self.assertEqual(response.status_code, status.HTTP_200_OK)
        response_data = response.json()
        self.assertEqual(len(response_data["results"]), 0)

        response = self.client.get(f"/api/projects/@current/property_definitions/?search=")
        self.assertEqual(response.status_code, status.HTTP_200_OK)
        response_data = response.json()
        self.assertEqual(len(response_data["results"]), 2)

    def test_update_property_definition(self):
        super(LicenseManager, cast(LicenseManager, License.objects)).create(
            plan="enterprise", valid_until=datetime.datetime(2038, 1, 19, 3, 14, 7)
        )
        property = EnterprisePropertyDefinition.objects.create(team=self.team, name="enterprise property")
        response = self.client.patch(
            f"/api/projects/@current/property_definitions/{str(property.id)}/",
            {"description": "This is a description.", "tags": ["official", "internal"]},
        )
        response_data = response.json()
        self.assertEqual(response_data["description"], "This is a description.")
        self.assertEqual(response_data["updated_by"]["first_name"], self.user.first_name)
        self.assertEqual(set(response_data["tags"]), {"official", "internal"})

        property.refresh_from_db()
        self.assertEqual(
            set(property.tagged_items.values_list("tag__name", flat=True)),
            {"official", "internal"},
        )

        activity_log: Optional[ActivityLog] = ActivityLog.objects.filter(scope="PropertyDefinition").first()
        assert activity_log is not None
        self.assertEqual(activity_log.scope, "PropertyDefinition")
        self.assertEqual(activity_log.activity, "changed")
        self.assertEqual(activity_log.detail["name"], "enterprise property")
        self.assertEqual(activity_log.detail["type"], "event")
        self.assertEqual(activity_log.user, self.user)
        assert sorted(activity_log.detail["changes"], key=lambda x: x["field"]) == [
            {
                "action": "changed",
                "after": "This is a description.",
                "before": "",
                "field": "description",
                "type": "PropertyDefinition",
            },
            {
                "action": "changed",
                "after": ["official", "internal"],
                "before": [],
                "field": "tags",
                "type": "PropertyDefinition",
            },
        ]

    def test_update_property_definition_property_type(self):
        super(LicenseManager, cast(LicenseManager, License.objects)).create(
            plan="enterprise", valid_until=datetime.datetime(2038, 1, 19, 3, 14, 7)
        )

        property = PropertyDefinition.objects.create(team=self.team, name="property")

        response = self.client.patch(
            f"/api/projects/@current/property_definitions/{str(property.id)}/",
            {"property_type": "Numeric"},
        )

        response_data = response.json()
        self.assertEqual(response_data["property_type"], "Numeric")
        self.assertEqual(response_data["is_numerical"], True)
        self.assertEqual(response_data["updated_by"]["first_name"], self.user.first_name)

    def test_update_property_definition_non_numeric(self):
        super(LicenseManager, cast(LicenseManager, License.objects)).create(
            plan="enterprise", valid_until=datetime.datetime(2038, 1, 19, 3, 14, 7)
        )

        property = PropertyDefinition.objects.create(
            team=self.team, name="property", property_type="Numeric", is_numerical=True
        )

        response = self.client.patch(
            f"/api/projects/@current/property_definitions/{str(property.id)}/",
            {"property_type": "DateTime"},
        )

        response_data = response.json()
        self.assertEqual(response_data["property_type"], "DateTime")
        self.assertEqual(response_data["is_numerical"], False)
        self.assertEqual(response_data["updated_by"]["first_name"], self.user.first_name)

    def test_update_property_description_without_license(self):
        property = EnterprisePropertyDefinition.objects.create(team=self.team, name="enterprise property")
        response = self.client.patch(
            f"/api/projects/@current/property_definitions/{str(property.id)}/",
            data={"description": "test"},
        )
        self.assertEqual(response.status_code, status.HTTP_402_PAYMENT_REQUIRED)
        self.assertIn(
            "Self-hosted licenses are no longer available for purchase.",
            response.json()["detail"],
        )

    def test_update_property_tags_without_license(self):
        property = EnterprisePropertyDefinition.objects.create(team=self.team, name="enterprise property")
        response = self.client.patch(
            f"/api/projects/@current/property_definitions/{str(property.id)}/",
            data={"tags": ["test"]},
        )
        self.assertEqual(response.status_code, status.HTTP_402_PAYMENT_REQUIRED)
        self.assertIn(
            "Self-hosted licenses are no longer available for purchase.",
            response.json()["detail"],
        )

    def test_can_update_property_type_without_license(self):
        property = EnterprisePropertyDefinition.objects.create(team=self.team, name="enterprise property")
        response = self.client.patch(
            f"/api/projects/@current/property_definitions/{str(property.id)}/",
            data={"property_type": "DateTime"},
        )
        self.assertEqual(response.status_code, status.HTTP_200_OK)
        response_data = response.json()
        self.assertEqual(response_data["property_type"], "DateTime")

    def test_can_update_property_type_and_unchanged_keys_without_license(self):
        property = EnterprisePropertyDefinition.objects.create(team=self.team, name="enterprise property")
        response = self.client.patch(
            f"/api/projects/@current/property_definitions/{str(property.id)}/",
            data={
                "id": property.id,
                "name": "enterprise property",
                "is_numerical": False,
                "property_type": "DateTime",
                "is_seen_on_filtered_events": None,
                "tags": [],
            },
        )
        self.assertEqual(response.status_code, status.HTTP_200_OK)
        response_data = response.json()
        self.assertEqual(response_data["property_type"], "DateTime")

    def test_cannot_update_more_than_property_type_without_license(self):
        property = EnterprisePropertyDefinition.objects.create(team=self.team, name="enterprise property")
        response = self.client.patch(
            f"/api/projects/@current/property_definitions/{str(property.id)}/",
            data={"property_type": "DateTime", "tags": ["test"]},
        )
        self.assertEqual(response.status_code, status.HTTP_402_PAYMENT_REQUIRED)
        self.assertIn(
            "Self-hosted licenses are no longer available for purchase.",
            response.json()["detail"],
        )

    def test_with_expired_license(self):
        super(LicenseManager, cast(LicenseManager, License.objects)).create(
            plan="enterprise", valid_until=datetime.datetime(2010, 1, 19, 3, 14, 7)
        )
        property = EnterprisePropertyDefinition.objects.create(team=self.team, name="description test")
        response = self.client.patch(
            f"/api/projects/@current/property_definitions/{str(property.id)}/",
            data={"description": "test"},
        )
        self.assertEqual(response.status_code, status.HTTP_402_PAYMENT_REQUIRED)
        self.assertIn(
            "Self-hosted licenses are no longer available for purchase.",
            response.json()["detail"],
        )

    def test_filter_property_definitions(self):
        super(LicenseManager, cast(LicenseManager, License.objects)).create(
            plan="enterprise", valid_until=datetime.datetime(2500, 1, 19, 3, 14, 7)
        )
        EnterprisePropertyDefinition.objects.create(team=self.team, name="plan")
        EnterprisePropertyDefinition.objects.create(team=self.team, name="purchase")
        EnterprisePropertyDefinition.objects.create(team=self.team, name="app_rating")

        response = self.client.get("/api/projects/@current/property_definitions/?properties=plan,app_rating")
        self.assertEqual(response.status_code, status.HTTP_200_OK)

        self.assertEqual(response.json()["count"], 2)
        for item in response.json()["results"]:
            self.assertIn(item["name"], ["plan", "app_rating"])

    def test_event_property_definition_no_duplicate_tags(self):
        from ee.models.license import License, LicenseManager

        super(LicenseManager, cast(LicenseManager, License.objects)).create(
            key="key_123",
            plan="enterprise",
            valid_until=datetime.datetime(2038, 1, 19, 3, 14, 7),
        )
        property = EnterprisePropertyDefinition.objects.create(team=self.team, name="description test")
        response = self.client.patch(
            f"/api/projects/@current/property_definitions/{str(property.id)}/",
            data={"tags": ["a", "b", "a"]},
        )

        self.assertListEqual(sorted(response.json()["tags"]), ["a", "b"])

    @freeze_time("2021-08-25T22:09:14.252Z")
    def test_can_get_property_verification_data(self):
        super(LicenseManager, cast(LicenseManager, License.objects)).create(
            plan="enterprise", valid_until=datetime.datetime(2500, 1, 19, 3, 14, 7)
        )
        event = EnterprisePropertyDefinition.objects.create(team=self.team, name="enterprise property")
        response = self.client.get(f"/api/projects/@current/property_definitions/{event.id}")
        self.assertEqual(response.status_code, status.HTTP_200_OK)

        assert response.json()["verified"] is False
        assert response.json()["verified_by"] is None
        assert response.json()["verified_at"] is None
        assert response.json()["updated_at"] == "2021-08-25T22:09:14.252000Z"

        query_list_response = self.client.get(f"/api/projects/@current/property_definitions")
        matches = [p["name"] for p in query_list_response.json()["results"] if p["name"] == "enterprise property"]
        assert len(matches) == 1

    @freeze_time("2021-08-25T22:09:14.252Z")
    def test_verify_then_unverify(self):
        super(LicenseManager, cast(LicenseManager, License.objects)).create(
            plan="enterprise", valid_until=datetime.datetime(2500, 1, 19, 3, 14, 7)
        )
        event = EnterprisePropertyDefinition.objects.create(team=self.team, name="enterprise property")
        response = self.client.get(f"/api/projects/@current/property_definitions/{event.id}")
        self.assertEqual(response.status_code, status.HTTP_200_OK)

        assert response.json()["verified"] is False
        assert response.json()["verified_by"] is None
        assert response.json()["verified_at"] is None

        # Verify the event
        self.client.patch(
            f"/api/projects/@current/property_definitions/{event.id}",
            {"verified": True},
        )
        response = self.client.get(f"/api/projects/@current/property_definitions/{event.id}")
        self.assertEqual(response.status_code, status.HTTP_200_OK)

        assert response.json()["verified"] is True
        assert response.json()["verified_by"]["id"] == self.user.id
        assert response.json()["verified_at"] == "2021-08-25T22:09:14.252000Z"

        # Unverify the event
        self.client.patch(
            f"/api/projects/@current/property_definitions/{event.id}",
            {"verified": False},
        )
        response = self.client.get(f"/api/projects/@current/property_definitions/{event.id}")
        self.assertEqual(response.status_code, status.HTTP_200_OK)

        assert response.json()["verified"] is False
        assert response.json()["verified_by"] is None
        assert response.json()["verified_at"] is None

    @freeze_time("2021-08-25T22:09:14.252Z")
    def test_hidden_property_behavior(self):
        super(LicenseManager, cast(LicenseManager, License.objects)).create(
            plan="enterprise", valid_until=timezone.datetime(2500, 1, 19, 3, 14, 7)
        )
        property = EnterprisePropertyDefinition.objects.create(team=self.team, name="hidden test property")
        response = self.client.get(f"/api/projects/@current/property_definitions/{property.id}")
        self.assertEqual(response.status_code, status.HTTP_200_OK)

        assert response.json()["hidden"] is False
        assert response.json()["verified"] is False

        # Hide the property
        self.client.patch(
            f"/api/projects/@current/property_definitions/{property.id}",
            {"hidden": True},
        )
        response = self.client.get(f"/api/projects/@current/property_definitions/{property.id}")
        self.assertEqual(response.status_code, status.HTTP_200_OK)

        assert response.json()["hidden"] is True
        assert response.json()["verified"] is False  # Hiding should ensure verified is False

        # Try to verify and hide a property at the same time (should fail)
        response = self.client.patch(
            f"/api/projects/@current/property_definitions/{property.id}",
            {"verified": True, "hidden": True},
        )
        self.assertEqual(response.status_code, status.HTTP_400_BAD_REQUEST)
        self.assertIn("cannot be both hidden and verified", response.json()["detail"].lower())

        # Unhide the property
        self.client.patch(
            f"/api/projects/@current/property_definitions/{property.id}",
            {"hidden": False},
        )
        response = self.client.get(f"/api/projects/@current/property_definitions/{property.id}")
        self.assertEqual(response.status_code, status.HTTP_200_OK)

        assert response.json()["hidden"] is False
        assert response.json()["verified"] is False

    @freeze_time("2021-08-25T22:09:14.252Z")
    def test_marking_hidden_removes_verified_status(self):
        super(LicenseManager, cast(LicenseManager, License.objects)).create(
            plan="enterprise", valid_until=timezone.datetime(2500, 1, 19, 3, 14, 7)
        )
        property = EnterprisePropertyDefinition.objects.create(
            team=self.team, name="verified test property", verified=True
        )
        response = self.client.get(f"/api/projects/@current/property_definitions/{property.id}")
        self.assertEqual(response.status_code, status.HTTP_200_OK)

        assert response.json()["hidden"] is False
        assert response.json()["verified"] is True

        response = self.client.patch(
            f"/api/projects/@current/property_definitions/{property.id}",
            {"hidden": True},
        )
        self.assertEqual(response.status_code, status.HTTP_200_OK)
        property.refresh_from_db()
        assert property.hidden is True
        assert property.verified is False

    @freeze_time("2021-08-25T22:09:14.252Z")
    def test_verify_then_verify_again_no_change(self):
        super(LicenseManager, cast(LicenseManager, License.objects)).create(
            plan="enterprise", valid_until=datetime.datetime(2500, 1, 19, 3, 14, 7)
        )
        event = EnterprisePropertyDefinition.objects.create(team=self.team, name="enterprise property")
        response = self.client.get(f"/api/projects/@current/property_definitions/{event.id}")
        self.assertEqual(response.status_code, status.HTTP_200_OK)

        assert response.json()["verified"] is False
        assert response.json()["verified_by"] is None
        assert response.json()["verified_at"] is None

        with freeze_time("2021-08-25T22:09:14.252Z"):
            self.client.patch(
                f"/api/projects/@current/property_definitions/{event.id}",
                {"verified": True},
            )
            response = self.client.get(f"/api/projects/@current/property_definitions/{event.id}")
            self.assertEqual(response.status_code, status.HTTP_200_OK)

        assert response.json()["verified"] is True
        assert response.json()["verified_by"]["id"] == self.user.id
        assert response.json()["verified_at"] == "2021-08-25T22:09:14.252000Z"
        assert response.json()["updated_at"] == "2021-08-25T22:09:14.252000Z"

        with freeze_time("2021-10-26T22:09:14.252Z"):
            self.client.patch(
                f"/api/projects/@current/property_definitions/{event.id}",
                {"verified": True},
            )
            response = self.client.get(f"/api/projects/@current/property_definitions/{event.id}")
            self.assertEqual(response.status_code, status.HTTP_200_OK)

        assert response.json()["verified"] is True
        assert response.json()["verified_by"]["id"] == self.user.id
        assert response.json()["verified_at"] == "2021-08-25T22:09:14.252000Z"  # Note `verified_at` did not change
        # updated_at automatically updates on every patch request
        assert response.json()["updated_at"] == "2021-10-26T22:09:14.252000Z"

    @freeze_time("2021-08-25T22:09:14.252Z")
    def test_cannot_update_verified_meta_properties_directly(self):
        super(LicenseManager, cast(LicenseManager, License.objects)).create(
            plan="enterprise", valid_until=datetime.datetime(2500, 1, 19, 3, 14, 7)
        )
        event = EnterprisePropertyDefinition.objects.create(team=self.team, name="enterprise property")
        response = self.client.get(f"/api/projects/@current/property_definitions/{event.id}")
        self.assertEqual(response.status_code, status.HTTP_200_OK)

        assert response.json()["verified"] is False
        assert response.json()["verified_by"] is None
        assert response.json()["verified_at"] is None

        with freeze_time("2021-08-25T22:09:14.252Z"):
            self.client.patch(
                f"/api/projects/@current/property_definitions/{event.id}",
                {
                    "verified_by": self.user.id,
                    "verified_at": timezone.now(),
                },  # These properties are ignored by the serializer
            )
            response = self.client.get(f"/api/projects/@current/property_definitions/{event.id}")
            self.assertEqual(response.status_code, status.HTTP_200_OK)

        assert response.json()["verified"] is False
        assert response.json()["verified_by"] is None
        assert response.json()["verified_at"] is None

    def test_list_property_definitions_verified_ordering(self):
        super(LicenseManager, cast(LicenseManager, License.objects)).create(
            plan="enterprise", valid_until=datetime.datetime(2500, 1, 19, 3, 14, 7)
        )

        properties: list[dict] = [
            {"name": "1_when_verified", "verified": True},
            {"name": "2_when_verified", "verified": True},
            {"name": "3_when_verified", "verified": True},
            {"name": "4_when_verified", "verified": False},
            {"name": "5_when_verified", "verified": False},
            {"name": "6_when_verified", "verified": False},
        ]

        for property in properties:
            EnterprisePropertyDefinition.objects.create(team=self.team, name=property["name"])

        response = self.client.get("/api/projects/@current/property_definitions/")
        self.assertEqual(response.status_code, status.HTTP_200_OK)
        self.assertEqual(response.json()["count"], len(properties))

        assert [(r["name"], r["verified"], r["is_seen_on_filtered_events"]) for r in response.json()["results"]] == [
            ("1_when_verified", False, None),
            ("2_when_verified", False, None),
            ("3_when_verified", False, None),
            ("4_when_verified", False, None),
            ("5_when_verified", False, None),
            ("6_when_verified", False, None),
        ]

        for property in properties:
            definition = EnterprisePropertyDefinition.objects.filter(name=property["name"], team=self.team).first()
            if definition is None:
                raise AssertionError(f"Property definition {property['name']} not found")
            definition.verified = property["verified"] or False
            definition.save()

        response = self.client.get("/api/projects/@current/property_definitions/")

        assert [(r["name"], r["verified"], r["is_seen_on_filtered_events"]) for r in response.json()["results"]] == [
            ("1_when_verified", True, None),
            ("2_when_verified", True, None),
            ("3_when_verified", True, None),
            ("4_when_verified", False, None),
            ("5_when_verified", False, None),
            ("6_when_verified", False, None),
        ]

        # We should prefer properties that have been seen on an event if that is available
        EventProperty.objects.get_or_create(team=self.team, event="$pageview", property="3_when_verified")
        EventProperty.objects.get_or_create(team=self.team, event="$pageview", property="4_when_verified")

        response = self.client.get("/api/projects/@current/property_definitions/?event_names=%5B%22%24pageview%22%5D")

        assert [(r["name"], r["verified"], r["is_seen_on_filtered_events"]) for r in response.json()["results"]] == [
            ("3_when_verified", True, True),
            ("4_when_verified", False, True),
            ("1_when_verified", True, False),
            ("2_when_verified", True, False),
            ("5_when_verified", False, False),
            ("6_when_verified", False, False),
        ]

    def test_exclude_hidden_properties(self):
        super(LicenseManager, cast(LicenseManager, License.objects)).create(
            plan="enterprise", valid_until=timezone.datetime(2500, 1, 19, 3, 14, 7)
        )
        # Create some properties with hidden flag
        EnterprisePropertyDefinition.objects.create(team=self.team, name="visible_property", property_type="String")
        EnterprisePropertyDefinition.objects.create(
            team=self.team, name="hidden_property1", property_type="String", hidden=True
        )
        EnterprisePropertyDefinition.objects.create(
            team=self.team, name="hidden_property2", property_type="String", hidden=True
        )

        # Test without enterprise taxonomy - hidden properties should still be shown even with exclude_hidden=true
        self.organization.available_features = []
        self.organization.save()

        response = self.client.get(f"/api/projects/{self.team.pk}/property_definitions/?exclude_hidden=true")
        self.assertEqual(response.status_code, status.HTTP_200_OK)
        property_names = {p["name"] for p in response.json()["results"]}
        self.assertIn("visible_property", property_names)
        self.assertIn("hidden_property1", property_names)
        self.assertIn("hidden_property2", property_names)

        # Test with enterprise taxonomy enabled - hidden properties should be excluded when exclude_hidden=true
        self.team.organization.available_product_features = [
            {"key": AvailableFeature.INGESTION_TAXONOMY, "name": "ingestion-taxonomy"}
        ]
        self.team.organization.save()

        response = self.client.get(f"/api/projects/{self.team.pk}/property_definitions/?exclude_hidden=true")
        self.assertEqual(response.status_code, status.HTTP_200_OK)
        property_names = {p["name"] for p in response.json()["results"]}
        self.assertIn("visible_property", property_names)
        self.assertNotIn("hidden_property1", property_names)
        self.assertNotIn("hidden_property2", property_names)

        # Test with exclude_hidden=false (should be same as not setting it)
        response = self.client.get(f"/api/projects/{self.team.pk}/property_definitions/?exclude_hidden=false")
        self.assertEqual(response.status_code, status.HTTP_200_OK)
        property_names = {p["name"] for p in response.json()["results"]}
        self.assertIn("visible_property", property_names)
        self.assertIn("hidden_property1", property_names)
        self.assertIn("hidden_property2", property_names)<|MERGE_RESOLUTION|>--- conflicted
+++ resolved
@@ -1,11 +1,5 @@
-<<<<<<< HEAD
-import datetime
-from typing import cast, Optional
-from freezegun import freeze_time
-=======
 from typing import Optional, cast
 
->>>>>>> ca8388c1
 import pytest
 from freezegun import freeze_time
 from posthog.test.base import APIBaseTest
