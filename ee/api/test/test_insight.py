import datetime
import json
from datetime import timedelta
from typing import Optional, cast

from freezegun import freeze_time
from posthog.test.base import FuzzyInt, snapshot_postgres_queries

from django.test import override_settings
<<<<<<< HEAD
from freezegun import freeze_time
=======
from django.utils import timezone

>>>>>>> ca8388c1
from rest_framework import status

from posthog.api.test.dashboards import DashboardAPI
from posthog.models import Dashboard, DashboardTile, Insight, OrganizationMembership, User
from posthog.test.db_context_capturing import capture_db_queries

from ee.api.test.base import APILicensedTest
from ee.models import DashboardPrivilege, ExplicitTeamMembership


class TestInsightEnterpriseAPI(APILicensedTest):
    def setUp(self) -> None:
        super().setUp()
        self.dashboard_api = DashboardAPI(self.client, self.team, self.assertEqual)

    def test_insight_trends_forbidden_if_project_private_and_org_member(self) -> None:
        self.organization_membership.level = OrganizationMembership.Level.MEMBER
        self.organization_membership.save()
        self.team.access_control = True
        self.team.save()
        response = self.client.get(
            f"/api/projects/{self.team.id}/insights/trend/?events={json.dumps([{'id': '$pageview'}])}"
        )
        self.assertDictEqual(
            self.permission_denied_response("You don't have access to the project."),
            response.json(),
        )
        self.assertEqual(response.status_code, status.HTTP_403_FORBIDDEN)

    @override_settings(IN_UNIT_TESTING=True)
    def test_can_add_and_remove_tags(self) -> None:
        with freeze_time("2012-01-14T03:21:34.000Z"):
            insight_id, response_data = self.dashboard_api.create_insight(
                {
                    "name": "a created dashboard",
                    "filters": {
                        "events": [{"id": "$pageview"}],
                        "properties": [{"key": "$browser", "value": "Mac OS X"}],
                        "date_from": "-90d",
                    },
                }
            )
        insight_short_id = response_data["short_id"]
        self.assertEqual(response_data["tags"], [])

        with freeze_time("2012-01-14T03:21:35.000Z"):
            add_tags_response = self.client.patch(
                # tags are displayed in order of insertion
                f"/api/projects/{self.team.id}/insights/{insight_id}",
                {"tags": ["2", "1", "3"]},
            )

        self.assertEqual(sorted(add_tags_response.json()["tags"]), ["1", "2", "3"])

        with freeze_time("2012-01-14T03:21:36.000Z"):
            remove_tags_response = self.client.patch(
                f"/api/projects/{self.team.id}/insights/{insight_id}", {"tags": ["3"]}
            )

        self.assertEqual(remove_tags_response.json()["tags"], ["3"])

        self.assert_insight_activity(
            insight_id=insight_id,
            expected=[
                {
                    "activity": "updated",
                    "created_at": "2012-01-14T03:21:36Z",
                    "detail": {
                        "changes": [
                            {
                                "action": "changed",
                                "after": ["3"],
                                "before": ["1", "2", "3"],
                                "field": "tags",
                                "type": "Insight",
                            }
                        ],
                        "name": "a created dashboard",
                        "short_id": insight_short_id,
                        "trigger": None,
                        "type": None,
                    },
                    "item_id": str(insight_id),
                    "scope": "Insight",
                    "user": {"email": "user1@posthog.com", "first_name": ""},
                },
                {
                    "activity": "updated",
                    "created_at": "2012-01-14T03:21:35Z",
                    "detail": {
                        "changes": [
                            {
                                "action": "changed",
                                "after": ["1", "2", "3"],
                                "before": [],
                                "field": "tags",
                                "type": "Insight",
                            }
                        ],
                        "name": "a created dashboard",
                        "short_id": insight_short_id,
                        "trigger": None,
                        "type": None,
                    },
                    "item_id": str(insight_id),
                    "scope": "Insight",
                    "user": {"email": "user1@posthog.com", "first_name": ""},
                },
                {
                    "activity": "created",
                    "created_at": "2012-01-14T03:21:34Z",
                    "detail": {
                        "changes": None,
                        "name": "a created dashboard",
                        "short_id": insight_short_id,
                        "trigger": None,
                        "type": None,
                    },
                    "item_id": str(insight_id),
                    "scope": "Insight",
                    "user": {"email": "user1@posthog.com", "first_name": ""},
                },
            ],
        )

    def test_update_insight_can_include_tags_when_licensed(self) -> None:
        with freeze_time("2012-01-14T03:21:34.000Z") as frozen_time:
            insight_id, insight = self.dashboard_api.create_insight({"name": "insight name"})
            short_id = insight["short_id"]

            frozen_time.tick(delta=timedelta(minutes=10))

            response = self.client.patch(
                f"/api/projects/{self.team.id}/insights/{insight_id}",
                {"name": "insight new name", "tags": ["add", "these", "tags"]},
            )
            self.assertEqual(response.status_code, status.HTTP_200_OK)

            response_data = response.json()
            self.assertEqual(response_data["name"], "insight new name")
            self.assertEqual(sorted(response_data["tags"]), sorted(["add", "these", "tags"]))
            self.assertEqual(response_data["created_by"]["distinct_id"], self.user.distinct_id)
            self.assertEqual(
                response_data["effective_restriction_level"],
                Dashboard.RestrictionLevel.EVERYONE_IN_PROJECT_CAN_EDIT,
            )
            self.assertEqual(
                response_data["effective_privilege_level"],
                Dashboard.PrivilegeLevel.CAN_EDIT,
            )

            response = self.client.get(f"/api/projects/{self.team.id}/insights/{insight_id}")

            self.assertEqual(response.json()["name"], "insight new name")

            self.assert_insight_activity(
                insight_id,
                [
                    {
                        "user": {"first_name": "", "email": "user1@posthog.com"},
                        "activity": "updated",
                        "scope": "Insight",
                        "item_id": str(insight_id),
                        "detail": {
                            "changes": [
                                {
                                    "type": "Insight",
                                    "action": "changed",
                                    "field": "tags",
                                    "before": [],
                                    "after": ["add", "tags", "these"],
                                },
                                {
                                    "type": "Insight",
                                    "action": "changed",
                                    "field": "name",
                                    "before": "insight name",
                                    "after": "insight new name",
                                },
                            ],
                            "trigger": None,
                            "type": None,
                            "name": "insight new name",
                            "short_id": short_id,
                        },
                        "created_at": "2012-01-14T03:31:34Z",
                    },
                    {
                        "user": {"first_name": "", "email": "user1@posthog.com"},
                        "activity": "created",
                        "scope": "Insight",
                        "item_id": str(insight_id),
                        "detail": {
                            "changes": None,
                            "trigger": None,
                            "type": None,
                            "name": "insight name",
                            "short_id": short_id,
                        },
                        "created_at": "2012-01-14T03:21:34Z",
                    },
                ],
            )

    def test_non_admin_user_with_privilege_can_add_an_insight_to_a_restricted_dashboard(
        self,
    ) -> None:
        # create insight and dashboard separately with default user
        dashboard_restricted: Dashboard = Dashboard.objects.create(
            team=self.team,
            restriction_level=Dashboard.RestrictionLevel.ONLY_COLLABORATORS_CAN_EDIT,
        )

        insight_id, response_data = self.dashboard_api.create_insight(data={"name": "starts un-restricted dashboard"})

        user_with_permissions = User.objects.create_and_join(
            organization=self.organization,
            email="with_access_user@posthog.com",
            password=None,
        )

        DashboardPrivilege.objects.create(
            dashboard=dashboard_restricted,
            user=user_with_permissions,
            level=Dashboard.RestrictionLevel.ONLY_COLLABORATORS_CAN_EDIT,
        )

        self.client.force_login(user_with_permissions)

        response = self.client.patch(
            f"/api/projects/{self.team.id}/insights/{insight_id}",
            {"dashboards": [dashboard_restricted.id]},
        )
        assert response.status_code == status.HTTP_200_OK

    def test_an_insight_on_both_restricted_dashboard_does_not_restrict_with_explicit_privilege(
        self,
    ) -> None:
        dashboard_restricted: Dashboard = Dashboard.objects.create(
            team=self.team,
            restriction_level=Dashboard.RestrictionLevel.ONLY_COLLABORATORS_CAN_EDIT,
        )

        DashboardPrivilege.objects.create(
            dashboard=dashboard_restricted,
            user=self.user,
            level=Dashboard.RestrictionLevel.ONLY_COLLABORATORS_CAN_EDIT,
        )

        _, response_data = self.dashboard_api.create_insight(
            data={
                "name": "on a restricted and unrestricted dashboard",
                "dashboards": [dashboard_restricted.pk],
            }
        )
        self.assertEqual(
            response_data["effective_restriction_level"],
            Dashboard.RestrictionLevel.ONLY_COLLABORATORS_CAN_EDIT,
        )
        self.assertEqual(
            response_data["effective_privilege_level"],
            Dashboard.PrivilegeLevel.CAN_EDIT,
        )

    def test_insight_trends_allowed_if_project_private_and_org_member_and_project_member(
        self,
    ) -> None:
        self.organization_membership.level = OrganizationMembership.Level.MEMBER
        self.organization_membership.save()
        self.team.access_control = True
        self.team.save()
        ExplicitTeamMembership.objects.create(
            team=self.team,
            parent_membership=self.organization_membership,
            level=ExplicitTeamMembership.Level.MEMBER,
        )
        response = self.client.get(
            f"/api/projects/{self.team.id}/insights/trend/?events={json.dumps([{'id': '$pageview'}])}"
        )
        self.assertEqual(response.status_code, status.HTTP_200_OK)

    def test_cannot_update_restricted_insight_as_other_user_who_is_project_member(self):
        creator = User.objects.create_and_join(self.organization, "y@x.com", None)
        self.organization_membership.level = OrganizationMembership.Level.MEMBER
        self.organization_membership.save()
        original_name = "Edit-restricted dashboard"
        dashboard: Dashboard = Dashboard.objects.create(
            team=self.team,
            name=original_name,
            created_by=creator,
            restriction_level=Dashboard.RestrictionLevel.ONLY_COLLABORATORS_CAN_EDIT,
        )
        insight: Insight = Insight.objects.create(team=self.team, name="XYZ", created_by=self.user)
        DashboardTile.objects.create(dashboard=dashboard, insight=insight)

        response = self.client.patch(f"/api/projects/{self.team.id}/insights/{insight.id}", {"name": "ABC"})
        response_data = response.json()
        dashboard.refresh_from_db()

        self.assertEqual(response.status_code, status.HTTP_403_FORBIDDEN)
        self.assertEqual(
            response_data,
            self.permission_denied_response(
                "This insight is on a dashboard that can only be edited by its owner, team members invited to editing the dashboard, and project admins."
            ),
        )
        self.assertEqual(dashboard.name, original_name)

    def test_event_definition_no_duplicate_tags(self):
        from ee.models.license import License, LicenseManager

        super(LicenseManager, cast(LicenseManager, License.objects)).create(
            key="key_123",
            plan="enterprise",
            valid_until=datetime.datetime(2038, 1, 19, 3, 14, 7),
        )
        dashboard = Dashboard.objects.create(team=self.team, name="Edit-restricted dashboard")
        insight = Insight.objects.create(team=self.team, name="XYZ", created_by=self.user)
        DashboardTile.objects.create(dashboard=dashboard, insight=insight)

        response = self.client.patch(
            f"/api/projects/{self.team.id}/insights/{insight.id}",
            {"tags": ["a", "b", "a"]},
        )

        self.assertListEqual(sorted(response.json()["tags"]), ["a", "b"])

    def test_searching_insights_includes_tags_and_description(self) -> None:
        insight_one_id, _ = self.dashboard_api.create_insight(
            {
                "name": "needle in a haystack",
                "filters": {"events": [{"id": "$pageview"}]},
            }
        )
        insight_two_id, _ = self.dashboard_api.create_insight(
            {"name": "not matching", "filters": {"events": [{"id": "$pageview"}]}}
        )

        insight_three_id, _ = self.dashboard_api.create_insight(
            {
                "name": "not matching name",
                "filters": {"events": [{"id": "$pageview"}]},
                "tags": ["needle"],
            }
        )

        insight_four_id, _ = self.dashboard_api.create_insight(
            {
                "name": "not matching name",
                "description": "another needle",
                "filters": {"events": [{"id": "$pageview"}]},
                "tags": ["not matching"],
            }
        )

        matching = self.client.get(f"/api/projects/{self.team.id}/insights/?search=needle")
        self.assertEqual(matching.status_code, status.HTTP_200_OK)
        matched_insights = [insight["id"] for insight in matching.json()["results"]]
        assert sorted(matched_insights) == [
            insight_one_id,
            insight_three_id,
            insight_four_id,
        ]

    def test_cannot_update_an_insight_if_on_restricted_dashboard(self) -> None:
        dashboard_restricted: Dashboard = Dashboard.objects.create(
            team=self.team,
            restriction_level=Dashboard.RestrictionLevel.ONLY_COLLABORATORS_CAN_EDIT,
        )

        insight_id, response_data = self.dashboard_api.create_insight(
            data={
                "name": "on a restricted and unrestricted dashboard",
                "dashboards": [dashboard_restricted.pk],
            }
        )
        assert [t["dashboard_id"] for t in response_data["dashboard_tiles"]] == [dashboard_restricted.pk]

        response = self.client.patch(
            f"/api/projects/{self.team.id}/insights/{insight_id}",
            {"name": "changing when restricted"},
        )
        self.assertEqual(response.status_code, status.HTTP_403_FORBIDDEN)

    def test_non_admin_user_cannot_add_an_insight_to_a_restricted_dashboard(
        self,
    ) -> None:
        # create insight and dashboard separately with default user
        dashboard_restricted_id, _ = self.dashboard_api.create_dashboard(
            {"restriction_level": Dashboard.RestrictionLevel.ONLY_COLLABORATORS_CAN_EDIT}
        )

        insight_id, response_data = self.dashboard_api.create_insight(data={"name": "starts un-restricted dashboard"})

        # user with no permissions on the dashboard cannot add insight to it
        user_without_permissions = User.objects.create_and_join(
            organization=self.organization,
            email="no_access_user@posthog.com",
            password=None,
        )
        self.client.force_login(user_without_permissions)

        response = self.client.patch(
            f"/api/projects/{self.team.id}/insights/{insight_id}",
            {"dashboards": [dashboard_restricted_id]},
        )
        assert response.status_code == status.HTTP_403_FORBIDDEN

        self.client.force_login(self.user)

        response = self.client.patch(
            f"/api/projects/{self.team.id}/insights/{insight_id}",
            {"dashboards": [dashboard_restricted_id]},
        )
        assert response.status_code == status.HTTP_200_OK

    def test_admin_user_can_add_an_insight_to_a_restricted_dashboard(self) -> None:
        # create insight and dashboard separately with default user
        dashboard_restricted: Dashboard = Dashboard.objects.create(
            team=self.team,
            restriction_level=Dashboard.RestrictionLevel.ONLY_COLLABORATORS_CAN_EDIT,
        )

        insight_id, response_data = self.dashboard_api.create_insight(data={"name": "starts un-restricted dashboard"})

        # an admin user has implicit permissions on the dashboard and can add the insight to it
        admin = User.objects.create_and_join(
            organization=self.organization,
            email="team2@posthog.com",
            password=None,
            level=OrganizationMembership.Level.ADMIN,
        )
        self.client.force_login(admin)

        response = self.client.patch(
            f"/api/projects/{self.team.id}/insights/{insight_id}",
            {"dashboards": [dashboard_restricted.id]},
        )
        assert response.status_code == status.HTTP_200_OK

    def test_an_insight_on_no_dashboard_has_no_restrictions(self) -> None:
        _, response_data = self.dashboard_api.create_insight(data={"name": "not on a dashboard"})
        self.assertEqual(
            response_data["effective_restriction_level"],
            Dashboard.RestrictionLevel.EVERYONE_IN_PROJECT_CAN_EDIT,
        )
        self.assertEqual(
            response_data["effective_privilege_level"],
            Dashboard.PrivilegeLevel.CAN_EDIT,
        )

    def test_an_insight_on_unrestricted_dashboard_has_no_restrictions(self) -> None:
        dashboard: Dashboard = Dashboard.objects.create(team=self.team)
        _, response_data = self.dashboard_api.create_insight(
            data={"name": "on an unrestricted dashboard", "dashboards": [dashboard.pk]}
        )
        self.assertEqual(
            response_data["effective_restriction_level"],
            Dashboard.RestrictionLevel.EVERYONE_IN_PROJECT_CAN_EDIT,
        )
        self.assertEqual(
            response_data["effective_privilege_level"],
            Dashboard.PrivilegeLevel.CAN_EDIT,
        )

    def test_an_insight_on_restricted_dashboard_has_restrictions_cannot_edit_without_explicit_privilege(
        self,
    ) -> None:
        dashboard: Dashboard = Dashboard.objects.create(
            team=self.team,
            restriction_level=Dashboard.RestrictionLevel.ONLY_COLLABORATORS_CAN_EDIT,
        )
        _, response_data = self.dashboard_api.create_insight(
            data={"name": "on a restricted dashboard", "dashboards": [dashboard.pk]}
        )
        self.assertEqual(
            response_data["effective_restriction_level"],
            Dashboard.RestrictionLevel.ONLY_COLLABORATORS_CAN_EDIT,
        )
        self.assertEqual(
            response_data["effective_privilege_level"],
            Dashboard.PrivilegeLevel.CAN_VIEW,
        )

    def test_an_insight_on_both_restricted_and_unrestricted_dashboard_has_no_restrictions(
        self,
    ) -> None:
        dashboard_restricted: Dashboard = Dashboard.objects.create(
            team=self.team,
            restriction_level=Dashboard.RestrictionLevel.ONLY_COLLABORATORS_CAN_EDIT,
        )
        dashboard_unrestricted: Dashboard = Dashboard.objects.create(
            team=self.team,
            restriction_level=Dashboard.RestrictionLevel.EVERYONE_IN_PROJECT_CAN_EDIT,
        )
        _, response_data = self.dashboard_api.create_insight(
            data={
                "name": "on a restricted and unrestricted dashboard",
                "dashboards": [dashboard_restricted.pk, dashboard_unrestricted.pk],
            }
        )
        self.assertEqual(
            response_data["effective_restriction_level"],
            Dashboard.RestrictionLevel.ONLY_COLLABORATORS_CAN_EDIT,
        )
        self.assertEqual(
            response_data["effective_privilege_level"],
            Dashboard.PrivilegeLevel.CAN_EDIT,
        )

    def test_an_insight_on_restricted_dashboard_does_not_restrict_admin(self) -> None:
        dashboard_restricted: Dashboard = Dashboard.objects.create(
            team=self.team,
            restriction_level=Dashboard.RestrictionLevel.ONLY_COLLABORATORS_CAN_EDIT,
        )

        admin = User.objects.create_and_join(
            organization=self.organization,
            email="y@x.com",
            password=None,
            level=OrganizationMembership.Level.ADMIN,
        )
        self.client.force_login(admin)
        _, response_data = self.dashboard_api.create_insight(
            data={
                "name": "on a restricted and unrestricted dashboard",
                "dashboards": [dashboard_restricted.pk],
            }
        )
        self.assertEqual(
            response_data["effective_restriction_level"],
            Dashboard.RestrictionLevel.ONLY_COLLABORATORS_CAN_EDIT,
        )
        self.assertEqual(
            response_data["effective_privilege_level"],
            Dashboard.PrivilegeLevel.CAN_EDIT,
        )

        # :KLUDGE: avoid making extra queries that are explicitly not cached in tests. Avoids false N+1-s.
        @override_settings(PERSON_ON_EVENTS_OVERRIDE=False, PERSON_ON_EVENTS_V2_OVERRIDE=False)
        @snapshot_postgres_queries
        def test_listing_insights_does_not_nplus1(self) -> None:
            query_counts: list[int] = []
            queries = []

            for i in range(5):
                user = User.objects.create(email=f"testuser{i}@posthog.com")
                OrganizationMembership.objects.create(user=user, organization=self.organization)
                dashboard = Dashboard.objects.create(name=f"Dashboard {i}", team=self.team)

                self.dashboard_api.create_insight(
                    data={
                        "short_id": f"insight{i}",
                        "dashboards": [dashboard.pk],
                        "filters": {"events": [{"id": "$pageview"}]},
                    }
                )

                self.assertEqual(Insight.objects.count(), i + 1)

                with capture_db_queries() as capture_query_context:
                    response = self.client.get(f"/api/projects/{self.team.id}/insights?basic=true")
                    self.assertEqual(response.status_code, status.HTTP_200_OK)
                    self.assertEqual(len(response.json()["results"]), i + 1)

                query_count_for_create_and_read = len(capture_query_context.captured_queries)
                queries.append(capture_query_context.captured_queries)
                query_counts.append(query_count_for_create_and_read)

            # adding more insights doesn't change the query count
            self.assertEqual(
                [
                    FuzzyInt(11, 12),
                    FuzzyInt(11, 12),
                    FuzzyInt(11, 12),
                    FuzzyInt(11, 12),
                    FuzzyInt(11, 12),
                ],
                query_counts,
                f"received query counts\n\n{query_counts}",
            )

    def assert_insight_activity(self, insight_id: Optional[int], expected: list[dict]):
        activity_response = self.dashboard_api.get_insight_activity(insight_id)

        activity: list[dict] = activity_response["results"]

        self.maxDiff = None
        assert activity == expected<|MERGE_RESOLUTION|>--- conflicted
+++ resolved
@@ -7,12 +7,8 @@
 from posthog.test.base import FuzzyInt, snapshot_postgres_queries
 
 from django.test import override_settings
-<<<<<<< HEAD
-from freezegun import freeze_time
-=======
 from django.utils import timezone
 
->>>>>>> ca8388c1
 from rest_framework import status
 
 from posthog.api.test.dashboards import DashboardAPI
