import uuid
from typing import Optional

from freezegun import freeze_time
from posthog.test.base import FuzzyInt
from unittest.mock import patch

from rest_framework.status import (
    HTTP_200_OK,
    HTTP_204_NO_CONTENT,
    HTTP_400_BAD_REQUEST,
    HTTP_403_FORBIDDEN,
    HTTP_404_NOT_FOUND,
)

from posthog.api.test.test_team import EnvironmentToProjectRewriteClient
from posthog.models.dashboard import Dashboard
from posthog.models.organization import Organization, OrganizationMembership
from posthog.models.project import Project
from posthog.models.team import Team
from posthog.models.team.team_caching import get_team_in_cache
from posthog.models.user import User

from ee.api.test.base import APILicensedTest
from ee.models.rbac.access_control import AccessControl


def team_enterprise_api_test_factory():  # type: ignore
    class TestTeamEnterpriseAPI(APILicensedTest):
        CLASS_DATA_LEVEL_SETUP = False

        def _assert_activity_log(self, expected: list[dict], team_id: Optional[int] = None) -> None:
            if not team_id:
                team_id = self.team.pk

            starting_log_response = self.client.get(f"/api/environments/{team_id}/activity")
            assert starting_log_response.status_code == 200, starting_log_response.json()
            assert starting_log_response.json()["results"] == expected

        # Creating projects

        def test_non_admin_cannot_create_team(self):
            self.organization_membership.level = OrganizationMembership.Level.MEMBER
            self.organization_membership.save()
            count = Team.objects.count()
            response = self.client.post("/api/projects/@current/environments/", {"name": "Test"})
            self.assertEqual(response.status_code, HTTP_403_FORBIDDEN)
            self.assertEqual(Team.objects.count(), count)
            self.assertEqual(
                response.json(),
                self.permission_denied_response("Your organization access level is insufficient."),
            )

        def test_cannot_create_team_with_primary_dashboard_id(self):
            dashboard_x = Dashboard.objects.create(team=self.team, name="Test")
            self.organization_membership.level = OrganizationMembership.Level.ADMIN
            self.organization_membership.save()
            response = self.client.post(
                "/api/projects/@current/environments/", {"name": "Test", "primary_dashboard": dashboard_x.id}
            )
            self.assertEqual(response.status_code, HTTP_400_BAD_REQUEST, response.json())
            self.assertEqual(
                response.json(),
                self.validation_error_response(
                    "Primary dashboard cannot be set on project creation.", attr="primary_dashboard"
                ),
            )

        @patch("posthog.demo.matrix.manager.MatrixManager.run_on_team")  # We don't actually need demo data, it's slow
        def test_create_demo_team(self, *args):
            self.organization_membership.level = OrganizationMembership.Level.ADMIN
            self.organization_membership.save()
            self.assertEqual(Team.objects.count(), 1)
            response = self.client.post("/api/projects/@current/environments/", {"name": "Hedgebox", "is_demo": True})
            self.assertEqual(response.status_code, 201, response.json())
            self.assertEqual(Team.objects.count(), 2)
            response_data = response.json()
            self.assertLessEqual(
                {
                    "name": "Hedgebox",
                    "access_control": False,
                    "effective_membership_level": OrganizationMembership.Level.ADMIN,
                }.items(),
                response_data.items(),
            )
            self.assertEqual(self.organization.teams.count(), 2)

        @patch("posthog.demo.matrix.manager.MatrixManager.run_on_team")  # We don't actually need demo data, it's slow
        def test_create_two_demo_teams(self, *args):
            self.organization_membership.level = OrganizationMembership.Level.ADMIN
            self.organization_membership.save()
            self.assertEqual(Team.objects.count(), 1)
            response = self.client.post("/api/projects/@current/environments/", {"name": "Hedgebox", "is_demo": True})
            self.assertEqual(response.status_code, 201, response.json())
            self.assertEqual(Team.objects.count(), 2)

            response_data = response.json()
            self.assertLessEqual(
                {
                    "name": "Hedgebox",
                    "access_control": False,
                    "effective_membership_level": OrganizationMembership.Level.ADMIN,
                }.items(),
                response_data.items(),
            )
            response_2 = self.client.post("/api/projects/@current/environments/", {"name": "Hedgebox", "is_demo": True})
            self.assertEqual(Team.objects.count(), 2, response_2.json())
            response_2_data = response_2.json()
            self.assertEqual(
                response_2_data.get("detail"),
                "You have reached the maximum limit of allowed environments for your current plan. Upgrade your plan to be able to create and manage more environments."
                if self.client_class is not EnvironmentToProjectRewriteClient
                else "You have reached the maximum limit of allowed projects for your current plan. Upgrade your plan to be able to create and manage more projects.",
            )
            self.assertEqual(response_2_data.get("type"), "authentication_error")
            self.assertEqual(response_2_data.get("code"), "permission_denied")
            self.assertEqual(self.organization.teams.count(), 2)

        # Deleting projects

        def test_delete_team_as_org_admin_allowed(self):
            self.organization_membership.level = OrganizationMembership.Level.ADMIN
            self.organization_membership.save()
            response = self.client.delete(f"/api/environments/{self.team.id}")
            self.assertEqual(response.status_code, HTTP_204_NO_CONTENT)
            self.assertEqual(Team.objects.filter(organization=self.organization).count(), 0)

        def test_delete_team_as_org_member_forbidden(self):
            self.organization_membership.level = OrganizationMembership.Level.MEMBER
            self.organization_membership.save()
            response = self.client.delete(f"/api/environments/{self.team.id}")
            self.assertEqual(response.status_code, HTTP_403_FORBIDDEN)
            self.assertEqual(Team.objects.filter(organization=self.organization).count(), 1)

        def test_delete_second_team_as_org_admin_allowed(self):
            self.organization_membership.level = OrganizationMembership.Level.ADMIN
            self.organization_membership.save()
            team = Team.objects.create(organization=self.organization)
            response = self.client.delete(f"/api/environments/{team.id}")
            self.assertEqual(response.status_code, HTTP_204_NO_CONTENT)
            self.assertEqual(Team.objects.filter(organization=self.organization).count(), 1)

        def test_no_delete_team_not_administrating_organization(self):
            self.organization_membership.level = OrganizationMembership.Level.MEMBER
            self.organization_membership.save()
            team = Team.objects.create(organization=self.organization)
            response = self.client.delete(f"/api/environments/{team.id}")
            self.assertEqual(response.status_code, HTTP_403_FORBIDDEN)
            self.assertEqual(Team.objects.filter(organization=self.organization).count(), 2)

        def test_no_delete_team_not_belonging_to_organization(self):
            team_1 = Organization.objects.bootstrap(None)[2]
            response = self.client.delete(f"/api/environments/{team_1.id}")
            self.assertEqual(response.status_code, HTTP_404_NOT_FOUND)
            self.assertTrue(Team.objects.filter(id=team_1.id).exists())
            organization, _, _ = User.objects.bootstrap("X", "someone@x.com", "qwerty", "Someone")
            team_2 = Team.objects.create(organization=organization)
            response = self.client.delete(f"/api/environments/{team_2.id}")
            self.assertEqual(response.status_code, HTTP_404_NOT_FOUND)
            self.assertEqual(Team.objects.filter(organization=organization).count(), 2)

        # Updating projects

        def test_can_update_and_retrieve_person_property_names_excluded_from_correlation(self):
            response = self.client.patch(
                f"/api/environments/@current/",
                {"correlation_config": {"excluded_person_property_names": ["$os"]}},
            )
            self.assertEqual(response.status_code, HTTP_200_OK)

            response = self.client.get(f"/api/environments/@current/")
            self.assertEqual(response.status_code, HTTP_200_OK)

            response_data = response.json()

            self.assertLessEqual(
                {"correlation_config": {"excluded_person_property_names": ["$os"]}}.items(),
                response_data.items(),
            )

        # Fetching projects

        def test_fetch_team_as_org_admin_works(self):
            self.organization_membership.level = OrganizationMembership.Level.ADMIN
            self.organization_membership.save()

            response = self.client.get(f"/api/environments/@current/")
            response_data = response.json()

            self.assertEqual(response.status_code, HTTP_200_OK)
            self.assertLessEqual(
                {
                    "name": "Default project",
                    "access_control": False,
                    "effective_membership_level": OrganizationMembership.Level.ADMIN,
                }.items(),
                response_data.items(),
            )

        def test_fetch_team_as_org_member_works(self):
            self.organization_membership.level = OrganizationMembership.Level.MEMBER
            self.organization_membership.save()

            response = self.client.get(f"/api/environments/@current/")
            response_data = response.json()

            self.assertEqual(response.status_code, HTTP_200_OK)
            self.assertLessEqual(
                {
                    "name": "Default project",
                    "access_control": False,
                    "effective_membership_level": OrganizationMembership.Level.MEMBER,
                }.items(),
                response_data.items(),
            )

<<<<<<< HEAD
        def test_fetch_private_team_as_org_member(self):
            self.organization_membership.level = OrganizationMembership.Level.MEMBER
            self.organization_membership.save()
            self.team.access_control = True
            self.team.save()

            response = self.client.get(f"/api/environments/@current/")
            response_data = response.json()

            self.assertEqual(response.status_code, HTTP_403_FORBIDDEN)
            self.assertEqual(
                self.permission_denied_response("You don't have sufficient permissions in the project."),
                response_data,
            )

        def test_fetch_private_team_as_org_member_and_team_member(self):
            self.organization_membership.level = OrganizationMembership.Level.MEMBER
            self.organization_membership.save()
            self.team.access_control = True
            self.team.save()
            ExplicitTeamMembership.objects.create(
                team=self.team,
                parent_membership=self.organization_membership,
                level=ExplicitTeamMembership.Level.MEMBER,
            )

            response = self.client.get(f"/api/environments/@current/")
            response_data = response.json()

            self.assertEqual(response.status_code, HTTP_200_OK)
            self.assertLessEqual(
                {
                    "name": "Default project",
                    "access_control": True,
                    "effective_membership_level": OrganizationMembership.Level.MEMBER,
                }.items(),
                response_data.items(),
            )

        def test_fetch_private_team_as_org_member_and_team_admin(self):
            self.organization_membership.level = OrganizationMembership.Level.MEMBER
            self.organization_membership.save()
            self.team.access_control = True
            self.team.save()
            ExplicitTeamMembership.objects.create(
                team=self.team,
                parent_membership=self.organization_membership,
                level=ExplicitTeamMembership.Level.ADMIN,
            )

            response = self.client.get(f"/api/environments/@current/")
            response_data = response.json()

            self.assertEqual(response.status_code, HTTP_200_OK)
            self.assertLessEqual(
                {
                    "name": "Default project",
                    "access_control": True,
                    "effective_membership_level": OrganizationMembership.Level.ADMIN,
                }.items(),
                response_data.items(),
            )

=======
>>>>>>> 8cdfb020
        def test_fetch_team_as_org_outsider(self):
            self.organization_membership.delete()
            response = self.client.get(f"/api/environments/@current/")
            response_data = response.json()

            self.assertEqual(response.status_code, HTTP_404_NOT_FOUND)
            self.assertEqual(self.not_found_response(), response_data)

        def test_fetch_nonexistent_team(self):
            response = self.client.get(f"/api/environments/234444/")
            response_data = response.json()

            self.assertEqual(response.status_code, HTTP_404_NOT_FOUND)
            self.assertEqual(self.not_found_response(), response_data)

        @freeze_time("2022-02-08")
        def test_team_creation_is_in_activity_log(self):
            self.organization_membership.level = OrganizationMembership.Level.ADMIN
            self.organization_membership.save()

            team_name = str(uuid.uuid4())
            response = self.client.post("/api/projects/@current/environments/", {"name": team_name, "is_demo": False})
            self.assertEqual(response.status_code, 201, response.json())

            team_id = response.json()["id"]
            self._assert_activity_log(
                [
                    {
                        "activity": "created",
                        "created_at": "2022-02-08T00:00:00Z",
                        "detail": {
                            "changes": None,
                            "name": team_name,
                            "short_id": None,
                            "trigger": None,
                            "type": None,
                        },
                        "item_id": str(team_id),
                        "scope": "Team",
                        "user": {
                            "email": "user1@posthog.com",
                            "first_name": "",
                        },
                    },
                ],
                team_id=team_id,
            )

        def test_team_is_cached_on_create_and_update(self):
            self.organization_membership.level = OrganizationMembership.Level.ADMIN
            self.organization_membership.save()

            response = self.client.post("/api/projects/@current/environments/", {"name": "Test", "is_demo": False})
            self.assertEqual(response.status_code, 201, response.json())
            self.assertEqual(response.json()["name"], "Test")

            token = response.json()["api_token"]
            team_id = response.json()["id"]

            cached_team = get_team_in_cache(token)

            assert cached_team is not None
            self.assertEqual(cached_team.name, "Test")
            self.assertEqual(cached_team.uuid, response.json()["uuid"])
            self.assertEqual(cached_team.id, response.json()["id"])

            response = self.client.patch(
                f"/api/environments/{team_id}/",
                {"timezone": "Europe/Istanbul", "session_recording_opt_in": True},
            )
            self.assertEqual(response.status_code, 200)

            cached_team = get_team_in_cache(token)
            assert cached_team is not None

            self.assertEqual(cached_team.name, "Test")
            self.assertEqual(cached_team.uuid, response.json()["uuid"])
            self.assertEqual(cached_team.session_recording_opt_in, True)

            # only things in CachedTeamSerializer are cached!
            self.assertEqual(cached_team.timezone, "UTC")

            # reset token should update cache as well
            response = self.client.patch(f"/api/environments/{team_id}/reset_token/")
            response_data = response.json()

            cached_team = get_team_in_cache(token)
            assert cached_team is None

            cached_team = get_team_in_cache(response_data["api_token"])
            assert cached_team is not None
            self.assertEqual(cached_team.name, "Test")
            self.assertEqual(cached_team.uuid, response.json()["uuid"])
            self.assertEqual(cached_team.session_recording_opt_in, True)

    return TestTeamEnterpriseAPI


class TestTeamEnterpriseAPI(team_enterprise_api_test_factory()):
    def test_create_team(self):
        self.organization_membership.level = OrganizationMembership.Level.ADMIN
        self.organization_membership.save()
        self.assertEqual(Team.objects.count(), 1)
        self.assertEqual(Project.objects.count(), 1)
        response = self.client.post("/api/projects/@current/environments/", {"name": "Test"})
        self.assertEqual(response.status_code, 201)
        self.assertEqual(Team.objects.count(), 2)
        self.assertEqual(Project.objects.count(), 1)  # Created under the same project, not a new one!
        response_data = response.json()
        self.assertLessEqual(
            {
                "name": "Test",
                "access_control": False,
                "effective_membership_level": OrganizationMembership.Level.ADMIN,
            }.items(),
            response_data.items(),
        )
        self.assertEqual(self.organization.teams.count(), 2)

    def test_cannot_create_team_not_under_project(self):
        self.organization_membership.level = OrganizationMembership.Level.ADMIN
        self.organization_membership.save()
        self.assertEqual(Team.objects.count(), 1)
        self.assertEqual(Project.objects.count(), 1)
        response = self.client.post("/api/environments/", {"name": "Test"})
        self.assertEqual(response.status_code, 400)
        self.assertEqual(Team.objects.count(), 1)
        self.assertEqual(Project.objects.count(), 1)
        self.assertEqual(
            response.json(),
            self.validation_error_response(
                "Environments must be created under a specific project. Send the POST request to /api/projects/<project_id>/environments/ instead."
            ),
        )

    def test_cannot_create_team_in_nonexistent_project(self):
        _, _, team = Organization.objects.bootstrap(self.user, name="other_org")
        self.organization_membership.delete()

        response = self.client.post("/api/projects/4444444/environments/", {"name": "Test"})

        self.assertEqual(response.status_code, 404, response.json())
        self.assertEqual(response.json(), self.not_found_response("Project not found."))

    def test_cannot_create_team_in_project_without_org_access(self):
        self.organization_membership.delete()

        response = self.client.post(f"/api/projects/{self.project.id}/environments/", {"name": "Test"})

        self.assertEqual(response.status_code, 404, response.json())
        self.assertEqual(
            response.json(),
            self.not_found_response("Organization not found."),
        )

    def test_rename_team_as_org_member_allowed(self):
        self.organization_membership.level = OrganizationMembership.Level.MEMBER
        self.organization_membership.save()

        response = self.client.patch(f"/api/environments/@current/", {"name": "Erinaceus europaeus"})
        self.team.refresh_from_db()

        self.assertEqual(response.status_code, HTTP_200_OK)
        self.assertEqual(self.team.name, "Erinaceus europaeus")

    def test_list_teams_restricted_ones_hidden(self):
        self.organization_membership.level = OrganizationMembership.Level.MEMBER
        self.organization_membership.save()
        other_team = Team.objects.create(
            organization=self.organization,
            name="Other",
        )

        # Set up new access control system - restrict project to no default access
        AccessControl.objects.create(
            team=other_team,
            access_level="none",
            resource="project",
            resource_id=str(other_team.id),
        )

        # The other team should not be returned as it's restricted for the logged-in user
        projects_response = self.client.get(f"/api/environments/")

        # 9 (above):
        with self.assertNumQueries(FuzzyInt(16, 18)):
            current_org_response = self.client.get(f"/api/organizations/{self.organization.id}/")

        self.assertEqual(projects_response.status_code, HTTP_200_OK)
        self.assertEqual(
            projects_response.json().get("results"),
            [
                {
                    "id": self.team.id,
                    "uuid": str(self.team.uuid),
                    "organization": str(self.organization.id),
                    "project_id": self.team.project.id,  # type: ignore
                    "api_token": self.team.api_token,
                    "name": self.team.name,
                    "completed_snippet_onboarding": False,
                    "has_completed_onboarding_for": {"product_analytics": True},
                    "ingested_event": False,
                    "is_demo": False,
                    "timezone": "UTC",
                    "access_control": False,
                }
            ],
        )
        self.assertEqual(current_org_response.status_code, HTTP_200_OK)
        self.assertEqual(
            current_org_response.json().get("teams"),
            [
                {
                    "id": self.team.id,
                    "uuid": str(self.team.uuid),
                    "organization": str(self.organization.id),
                    "project_id": self.team.project.id,  # type: ignore
                    "api_token": self.team.api_token,
                    "name": self.team.name,
                    "completed_snippet_onboarding": False,
                    "has_completed_onboarding_for": {"product_analytics": True},
                    "ingested_event": False,
                    "is_demo": False,
                    "timezone": "UTC",
                    "access_control": False,
                }
            ],
        )<|MERGE_RESOLUTION|>--- conflicted
+++ resolved
@@ -214,72 +214,6 @@
                 response_data.items(),
             )
 
-<<<<<<< HEAD
-        def test_fetch_private_team_as_org_member(self):
-            self.organization_membership.level = OrganizationMembership.Level.MEMBER
-            self.organization_membership.save()
-            self.team.access_control = True
-            self.team.save()
-
-            response = self.client.get(f"/api/environments/@current/")
-            response_data = response.json()
-
-            self.assertEqual(response.status_code, HTTP_403_FORBIDDEN)
-            self.assertEqual(
-                self.permission_denied_response("You don't have sufficient permissions in the project."),
-                response_data,
-            )
-
-        def test_fetch_private_team_as_org_member_and_team_member(self):
-            self.organization_membership.level = OrganizationMembership.Level.MEMBER
-            self.organization_membership.save()
-            self.team.access_control = True
-            self.team.save()
-            ExplicitTeamMembership.objects.create(
-                team=self.team,
-                parent_membership=self.organization_membership,
-                level=ExplicitTeamMembership.Level.MEMBER,
-            )
-
-            response = self.client.get(f"/api/environments/@current/")
-            response_data = response.json()
-
-            self.assertEqual(response.status_code, HTTP_200_OK)
-            self.assertLessEqual(
-                {
-                    "name": "Default project",
-                    "access_control": True,
-                    "effective_membership_level": OrganizationMembership.Level.MEMBER,
-                }.items(),
-                response_data.items(),
-            )
-
-        def test_fetch_private_team_as_org_member_and_team_admin(self):
-            self.organization_membership.level = OrganizationMembership.Level.MEMBER
-            self.organization_membership.save()
-            self.team.access_control = True
-            self.team.save()
-            ExplicitTeamMembership.objects.create(
-                team=self.team,
-                parent_membership=self.organization_membership,
-                level=ExplicitTeamMembership.Level.ADMIN,
-            )
-
-            response = self.client.get(f"/api/environments/@current/")
-            response_data = response.json()
-
-            self.assertEqual(response.status_code, HTTP_200_OK)
-            self.assertLessEqual(
-                {
-                    "name": "Default project",
-                    "access_control": True,
-                    "effective_membership_level": OrganizationMembership.Level.ADMIN,
-                }.items(),
-                response_data.items(),
-            )
-
-=======
->>>>>>> 8cdfb020
         def test_fetch_team_as_org_outsider(self):
             self.organization_membership.delete()
             response = self.client.get(f"/api/environments/@current/")
