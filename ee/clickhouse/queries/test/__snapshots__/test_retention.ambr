# name: TestClickhouseRetention.test_groups_aggregating
  '
  WITH actor_query AS
    (WITH 'week' as period,
          NULL as breakdown_values_filter,
          NULL as selected_interval,
          returning_event_query as
       (SELECT toStartOfWeek(toDateTime(e.timestamp, 'UTC')) AS event_date,
               e.uuid AS uuid,
               e.event AS event,
               e."group_0" as target
        FROM events e
        WHERE team_id = 2
          AND e.event = '$pageview'
<<<<<<< HEAD
          AND toDateTime(e.timestamp) >= toDateTime('2020-06-07 00:00:00')
          AND toDateTime(e.timestamp) <= toDateTime('2020-07-27 00:00:00')
          AND (NOT has([''], "group_0")) ),
=======
          AND toDateTime(e.timestamp) >= toDateTime('2020-06-07 00:00:00', 'UTC')
          AND toDateTime(e.timestamp) <= toDateTime('2020-07-27 00:00:00', 'UTC')
          AND (NOT has([''], "$group_0")) ),
>>>>>>> 874c3f75
          target_event_query as
       (SELECT DISTINCT toStartOfWeek(toDateTime(e.timestamp, 'UTC')) AS event_date,
                        e.uuid AS uuid,
                        e.event AS event,
                        e."group_0" as target,
                        [
                          dateDiff(
                              'Week',
                              toStartOfWeek(toDateTime('2020-06-07 00:00:00')),
                              toStartOfWeek(e.timestamp)
                          )
                      ] as breakdown_values
        FROM events e
        WHERE team_id = 2
          AND e.event = '$pageview'
<<<<<<< HEAD
          AND toDateTime(e.timestamp) >= toDateTime('2020-06-07 00:00:00')
          AND toDateTime(e.timestamp) <= toDateTime('2020-07-27 00:00:00')
          AND (NOT has([''], "group_0")) ) SELECT DISTINCT breakdown_values,
                                                           intervals_from_base,
                                                           actor_id
=======
          AND toDateTime(e.timestamp) >= toDateTime('2020-06-07 00:00:00', 'UTC')
          AND toDateTime(e.timestamp) <= toDateTime('2020-07-27 00:00:00', 'UTC')
          AND (NOT has([''], "$group_0")) ) SELECT DISTINCT breakdown_values,
                                                            intervals_from_base,
                                                            actor_id
>>>>>>> 874c3f75
     FROM
       (SELECT target_event.breakdown_values AS breakdown_values,
               datediff(period, target_event.event_date, returning_event.event_date) AS intervals_from_base,
               returning_event.target AS actor_id
        FROM target_event_query AS target_event
        JOIN returning_event_query AS returning_event ON returning_event.target = target_event.target
        WHERE returning_event.event_date > target_event.event_date
        UNION ALL SELECT target_event.breakdown_values AS breakdown_values,
                         0 AS intervals_from_base,
                         target_event.target AS actor_id
        FROM target_event_query AS target_event)
     WHERE (breakdown_values_filter is NULL
            OR breakdown_values = breakdown_values_filter)
       AND (selected_interval is NULL
            OR intervals_from_base = selected_interval) )
  SELECT actor_activity.breakdown_values AS breakdown_values,
         actor_activity.intervals_from_base AS intervals_from_base,
         COUNT(DISTINCT actor_activity.actor_id) AS count
  FROM actor_query AS actor_activity
  GROUP BY breakdown_values,
           intervals_from_base
  ORDER BY breakdown_values,
           intervals_from_base
  '
---
# name: TestClickhouseRetention.test_groups_aggregating.1
  '
  
  SELECT actor_id,
         groupArray(actor_activity.intervals_from_base) AS appearances
  FROM
    (WITH 'week' as period,
          [0] as breakdown_values_filter,
          0 as selected_interval,
          returning_event_query as
       (SELECT toStartOfWeek(toDateTime(e.timestamp, 'UTC')) AS event_date,
               e.uuid AS uuid,
               e.event AS event,
               e."group_0" as target
        FROM events e
        WHERE team_id = 2
          AND e.event = '$pageview'
<<<<<<< HEAD
          AND toDateTime(e.timestamp) >= toDateTime('2020-06-07 00:00:00')
          AND toDateTime(e.timestamp) <= toDateTime('2020-07-27 00:00:00')
          AND (NOT has([''], "group_0")) ),
=======
          AND toDateTime(e.timestamp) >= toDateTime('2020-06-07 00:00:00', 'UTC')
          AND toDateTime(e.timestamp) <= toDateTime('2020-07-27 00:00:00', 'UTC')
          AND (NOT has([''], "$group_0")) ),
>>>>>>> 874c3f75
          target_event_query as
       (SELECT DISTINCT toStartOfWeek(toDateTime(e.timestamp, 'UTC')) AS event_date,
                        e.uuid AS uuid,
                        e.event AS event,
                        e."group_0" as target,
                        [
                          dateDiff(
                              'Week',
                              toStartOfWeek(toDateTime('2020-06-07 00:00:00')),
                              toStartOfWeek(e.timestamp)
                          )
                      ] as breakdown_values
        FROM events e
        WHERE team_id = 2
          AND e.event = '$pageview'
<<<<<<< HEAD
          AND toDateTime(e.timestamp) >= toDateTime('2020-06-07 00:00:00')
          AND toDateTime(e.timestamp) <= toDateTime('2020-07-27 00:00:00')
          AND (NOT has([''], "group_0")) ) SELECT DISTINCT breakdown_values,
                                                           intervals_from_base,
                                                           actor_id
=======
          AND toDateTime(e.timestamp) >= toDateTime('2020-06-07 00:00:00', 'UTC')
          AND toDateTime(e.timestamp) <= toDateTime('2020-07-27 00:00:00', 'UTC')
          AND (NOT has([''], "$group_0")) ) SELECT DISTINCT breakdown_values,
                                                            intervals_from_base,
                                                            actor_id
>>>>>>> 874c3f75
     FROM
       (SELECT target_event.breakdown_values AS breakdown_values,
               datediff(period, target_event.event_date, returning_event.event_date) AS intervals_from_base,
               returning_event.target AS actor_id
        FROM target_event_query AS target_event
        JOIN returning_event_query AS returning_event ON returning_event.target = target_event.target
        WHERE returning_event.event_date > target_event.event_date
        UNION ALL SELECT target_event.breakdown_values AS breakdown_values,
                         0 AS intervals_from_base,
                         target_event.target AS actor_id
        FROM target_event_query AS target_event)
     WHERE (breakdown_values_filter is NULL
            OR breakdown_values = breakdown_values_filter)
       AND (selected_interval is NULL
            OR intervals_from_base = selected_interval) ) AS actor_activity
  GROUP BY actor_id
  ORDER BY actor_id
  LIMIT 100
  OFFSET 0
  '
---
# name: TestClickhouseRetention.test_groups_aggregating.2
  '
  WITH actor_query AS
    (WITH 'week' as period,
          NULL as breakdown_values_filter,
          NULL as selected_interval,
          returning_event_query as
       (SELECT toStartOfWeek(toDateTime(e.timestamp, 'UTC')) AS event_date,
               e.uuid AS uuid,
               e.event AS event,
               e."group_1" as target
        FROM events e
        WHERE team_id = 2
          AND e.event = '$pageview'
<<<<<<< HEAD
          AND toDateTime(e.timestamp) >= toDateTime('2020-06-07 00:00:00')
          AND toDateTime(e.timestamp) <= toDateTime('2020-07-27 00:00:00')
          AND (NOT has([''], "group_1")) ),
=======
          AND toDateTime(e.timestamp) >= toDateTime('2020-06-07 00:00:00', 'UTC')
          AND toDateTime(e.timestamp) <= toDateTime('2020-07-27 00:00:00', 'UTC')
          AND (NOT has([''], "$group_1")) ),
>>>>>>> 874c3f75
          target_event_query as
       (SELECT DISTINCT toStartOfWeek(toDateTime(e.timestamp, 'UTC')) AS event_date,
                        e.uuid AS uuid,
                        e.event AS event,
                        e."group_1" as target,
                        [
                          dateDiff(
                              'Week',
                              toStartOfWeek(toDateTime('2020-06-07 00:00:00')),
                              toStartOfWeek(e.timestamp)
                          )
                      ] as breakdown_values
        FROM events e
        WHERE team_id = 2
          AND e.event = '$pageview'
<<<<<<< HEAD
          AND toDateTime(e.timestamp) >= toDateTime('2020-06-07 00:00:00')
          AND toDateTime(e.timestamp) <= toDateTime('2020-07-27 00:00:00')
          AND (NOT has([''], "group_1")) ) SELECT DISTINCT breakdown_values,
                                                           intervals_from_base,
                                                           actor_id
=======
          AND toDateTime(e.timestamp) >= toDateTime('2020-06-07 00:00:00', 'UTC')
          AND toDateTime(e.timestamp) <= toDateTime('2020-07-27 00:00:00', 'UTC')
          AND (NOT has([''], "$group_1")) ) SELECT DISTINCT breakdown_values,
                                                            intervals_from_base,
                                                            actor_id
>>>>>>> 874c3f75
     FROM
       (SELECT target_event.breakdown_values AS breakdown_values,
               datediff(period, target_event.event_date, returning_event.event_date) AS intervals_from_base,
               returning_event.target AS actor_id
        FROM target_event_query AS target_event
        JOIN returning_event_query AS returning_event ON returning_event.target = target_event.target
        WHERE returning_event.event_date > target_event.event_date
        UNION ALL SELECT target_event.breakdown_values AS breakdown_values,
                         0 AS intervals_from_base,
                         target_event.target AS actor_id
        FROM target_event_query AS target_event)
     WHERE (breakdown_values_filter is NULL
            OR breakdown_values = breakdown_values_filter)
       AND (selected_interval is NULL
            OR intervals_from_base = selected_interval) )
  SELECT actor_activity.breakdown_values AS breakdown_values,
         actor_activity.intervals_from_base AS intervals_from_base,
         COUNT(DISTINCT actor_activity.actor_id) AS count
  FROM actor_query AS actor_activity
  GROUP BY breakdown_values,
           intervals_from_base
  ORDER BY breakdown_values,
           intervals_from_base
  '
---
# name: TestClickhouseRetention.test_groups_filtering
  '
  WITH actor_query AS
    (WITH 'week' as period,
          NULL as breakdown_values_filter,
          NULL as selected_interval,
          returning_event_query as
       (SELECT toStartOfWeek(toDateTime(e.timestamp, 'UTC')) AS event_date,
               e.uuid AS uuid,
               e.event AS event,
               pdi.person_id as target
        FROM events e
        INNER JOIN
          (SELECT distinct_id,
                  argMax(person_id, version) as person_id
           FROM person_distinct_id2
           WHERE team_id = 2
           GROUP BY distinct_id
           HAVING argMax(is_deleted, version) = 0) AS pdi ON e.distinct_id = pdi.distinct_id
        INNER JOIN
          (SELECT group_key,
                  argMax(group_properties, _timestamp) AS group_properties_0
           FROM groups
           WHERE team_id = 2
             AND group_type_index = 0
           GROUP BY group_key) groups_0 ON group_0 == groups_0.group_key
        WHERE team_id = 2
          AND e.event = '$pageview'
          AND toDateTime(e.timestamp) >= toDateTime('2020-06-07 00:00:00', 'UTC')
          AND toDateTime(e.timestamp) <= toDateTime('2020-07-27 00:00:00', 'UTC')
          AND (has(['technology'], replaceRegexpAll(JSONExtractRaw(group_properties_0, 'industry'), '^"|"$', ''))) ),
          target_event_query as
       (SELECT DISTINCT toStartOfWeek(toDateTime(e.timestamp, 'UTC')) AS event_date,
                        e.uuid AS uuid,
                        e.event AS event,
                        pdi.person_id as target,
                        [
                          dateDiff(
                              'Week',
                              toStartOfWeek(toDateTime('2020-06-07 00:00:00')),
                              toStartOfWeek(e.timestamp)
                          )
                      ] as breakdown_values
        FROM events e
        INNER JOIN
          (SELECT distinct_id,
                  argMax(person_id, version) as person_id
           FROM person_distinct_id2
           WHERE team_id = 2
           GROUP BY distinct_id
           HAVING argMax(is_deleted, version) = 0) AS pdi ON e.distinct_id = pdi.distinct_id
        INNER JOIN
          (SELECT group_key,
                  argMax(group_properties, _timestamp) AS group_properties_0
           FROM groups
           WHERE team_id = 2
             AND group_type_index = 0
           GROUP BY group_key) groups_0 ON group_0 == groups_0.group_key
        WHERE team_id = 2
          AND e.event = '$pageview'
          AND toDateTime(e.timestamp) >= toDateTime('2020-06-07 00:00:00', 'UTC')
          AND toDateTime(e.timestamp) <= toDateTime('2020-07-27 00:00:00', 'UTC')
          AND (has(['technology'], replaceRegexpAll(JSONExtractRaw(group_properties_0, 'industry'), '^"|"$', ''))) ) SELECT DISTINCT breakdown_values,
                                                                                                                                     intervals_from_base,
                                                                                                                                     actor_id
     FROM
       (SELECT target_event.breakdown_values AS breakdown_values,
               datediff(period, target_event.event_date, returning_event.event_date) AS intervals_from_base,
               returning_event.target AS actor_id
        FROM target_event_query AS target_event
        JOIN returning_event_query AS returning_event ON returning_event.target = target_event.target
        WHERE returning_event.event_date > target_event.event_date
        UNION ALL SELECT target_event.breakdown_values AS breakdown_values,
                         0 AS intervals_from_base,
                         target_event.target AS actor_id
        FROM target_event_query AS target_event)
     WHERE (breakdown_values_filter is NULL
            OR breakdown_values = breakdown_values_filter)
       AND (selected_interval is NULL
            OR intervals_from_base = selected_interval) )
  SELECT actor_activity.breakdown_values AS breakdown_values,
         actor_activity.intervals_from_base AS intervals_from_base,
         COUNT(DISTINCT actor_activity.actor_id) AS count
  FROM actor_query AS actor_activity
  GROUP BY breakdown_values,
           intervals_from_base
  ORDER BY breakdown_values,
           intervals_from_base
  '
---
# name: TestClickhouseRetention.test_groups_filtering.1
  '
  WITH actor_query AS
    (WITH 'week' as period,
          NULL as breakdown_values_filter,
          NULL as selected_interval,
          returning_event_query as
       (SELECT toStartOfWeek(toDateTime(e.timestamp, 'UTC')) AS event_date,
               e.uuid AS uuid,
               e.event AS event,
               pdi.person_id as target
        FROM events e
        INNER JOIN
          (SELECT distinct_id,
                  argMax(person_id, version) as person_id
           FROM person_distinct_id2
           WHERE team_id = 2
           GROUP BY distinct_id
           HAVING argMax(is_deleted, version) = 0) AS pdi ON e.distinct_id = pdi.distinct_id
        INNER JOIN
          (SELECT group_key,
                  argMax(group_properties, _timestamp) AS group_properties_0
           FROM groups
           WHERE team_id = 2
             AND group_type_index = 0
           GROUP BY group_key) groups_0 ON group_0 == groups_0.group_key
        WHERE team_id = 2
          AND e.event = '$pageview'
          AND toDateTime(e.timestamp) >= toDateTime('2020-06-07 00:00:00', 'UTC')
          AND toDateTime(e.timestamp) <= toDateTime('2020-07-27 00:00:00', 'UTC')
          AND (JSONHas(group_properties_0, 'industry')) ),
          target_event_query as
       (SELECT DISTINCT toStartOfWeek(toDateTime(e.timestamp, 'UTC')) AS event_date,
                        e.uuid AS uuid,
                        e.event AS event,
                        pdi.person_id as target,
                        [
                          dateDiff(
                              'Week',
                              toStartOfWeek(toDateTime('2020-06-07 00:00:00')),
                              toStartOfWeek(e.timestamp)
                          )
                      ] as breakdown_values
        FROM events e
        INNER JOIN
          (SELECT distinct_id,
                  argMax(person_id, version) as person_id
           FROM person_distinct_id2
           WHERE team_id = 2
           GROUP BY distinct_id
           HAVING argMax(is_deleted, version) = 0) AS pdi ON e.distinct_id = pdi.distinct_id
        INNER JOIN
          (SELECT group_key,
                  argMax(group_properties, _timestamp) AS group_properties_0
           FROM groups
           WHERE team_id = 2
             AND group_type_index = 0
           GROUP BY group_key) groups_0 ON group_0 == groups_0.group_key
        WHERE team_id = 2
          AND e.event = '$pageview'
          AND toDateTime(e.timestamp) >= toDateTime('2020-06-07 00:00:00', 'UTC')
          AND toDateTime(e.timestamp) <= toDateTime('2020-07-27 00:00:00', 'UTC')
          AND (JSONHas(group_properties_0, 'industry')) ) SELECT DISTINCT breakdown_values,
                                                                          intervals_from_base,
                                                                          actor_id
     FROM
       (SELECT target_event.breakdown_values AS breakdown_values,
               datediff(period, target_event.event_date, returning_event.event_date) AS intervals_from_base,
               returning_event.target AS actor_id
        FROM target_event_query AS target_event
        JOIN returning_event_query AS returning_event ON returning_event.target = target_event.target
        WHERE returning_event.event_date > target_event.event_date
        UNION ALL SELECT target_event.breakdown_values AS breakdown_values,
                         0 AS intervals_from_base,
                         target_event.target AS actor_id
        FROM target_event_query AS target_event)
     WHERE (breakdown_values_filter is NULL
            OR breakdown_values = breakdown_values_filter)
       AND (selected_interval is NULL
            OR intervals_from_base = selected_interval) )
  SELECT actor_activity.breakdown_values AS breakdown_values,
         actor_activity.intervals_from_base AS intervals_from_base,
         COUNT(DISTINCT actor_activity.actor_id) AS count
  FROM actor_query AS actor_activity
  GROUP BY breakdown_values,
           intervals_from_base
  ORDER BY breakdown_values,
           intervals_from_base
  '
---
# name: TestClickhouseRetention.test_groups_in_period
  '
  
  SELECT actor_id,
         groupArray(actor_activity.intervals_from_base) AS appearances
  FROM
    (WITH 'week' as period,
          [0] as breakdown_values_filter,
          NULL as selected_interval,
          returning_event_query as
       (SELECT toStartOfWeek(toDateTime(e.timestamp, 'UTC')) AS event_date,
               e.uuid AS uuid,
               e.event AS event,
               e."group_0" as target
        FROM events e
        WHERE team_id = 2
          AND e.event = '$pageview'
<<<<<<< HEAD
          AND toDateTime(e.timestamp) >= toDateTime('2020-06-07 00:00:00')
          AND toDateTime(e.timestamp) <= toDateTime('2020-07-27 00:00:00')
          AND (NOT has([''], "group_0")) ),
=======
          AND toDateTime(e.timestamp) >= toDateTime('2020-06-07 00:00:00', 'UTC')
          AND toDateTime(e.timestamp) <= toDateTime('2020-07-27 00:00:00', 'UTC')
          AND (NOT has([''], "$group_0")) ),
>>>>>>> 874c3f75
          target_event_query as
       (SELECT DISTINCT toStartOfWeek(toDateTime(e.timestamp, 'UTC')) AS event_date,
                        e.uuid AS uuid,
                        e.event AS event,
                        e."group_0" as target,
                        [
                          dateDiff(
                              'Week',
                              toStartOfWeek(toDateTime('2020-06-07 00:00:00')),
                              toStartOfWeek(e.timestamp)
                          )
                      ] as breakdown_values
        FROM events e
        WHERE team_id = 2
          AND e.event = '$pageview'
<<<<<<< HEAD
          AND toDateTime(e.timestamp) >= toDateTime('2020-06-07 00:00:00')
          AND toDateTime(e.timestamp) <= toDateTime('2020-07-27 00:00:00')
          AND (NOT has([''], "group_0")) ) SELECT DISTINCT breakdown_values,
                                                           intervals_from_base,
                                                           actor_id
=======
          AND toDateTime(e.timestamp) >= toDateTime('2020-06-07 00:00:00', 'UTC')
          AND toDateTime(e.timestamp) <= toDateTime('2020-07-27 00:00:00', 'UTC')
          AND (NOT has([''], "$group_0")) ) SELECT DISTINCT breakdown_values,
                                                            intervals_from_base,
                                                            actor_id
>>>>>>> 874c3f75
     FROM
       (SELECT target_event.breakdown_values AS breakdown_values,
               datediff(period, target_event.event_date, returning_event.event_date) AS intervals_from_base,
               returning_event.target AS actor_id
        FROM target_event_query AS target_event
        JOIN returning_event_query AS returning_event ON returning_event.target = target_event.target
        WHERE returning_event.event_date > target_event.event_date
        UNION ALL SELECT target_event.breakdown_values AS breakdown_values,
                         0 AS intervals_from_base,
                         target_event.target AS actor_id
        FROM target_event_query AS target_event)
     WHERE (breakdown_values_filter is NULL
            OR breakdown_values = breakdown_values_filter)
       AND (selected_interval is NULL
            OR intervals_from_base = selected_interval) ) AS actor_activity
  GROUP BY actor_id
  ORDER BY actor_id
  LIMIT 100
  OFFSET 0
  '
---<|MERGE_RESOLUTION|>--- conflicted
+++ resolved
@@ -12,15 +12,9 @@
         FROM events e
         WHERE team_id = 2
           AND e.event = '$pageview'
-<<<<<<< HEAD
-          AND toDateTime(e.timestamp) >= toDateTime('2020-06-07 00:00:00')
-          AND toDateTime(e.timestamp) <= toDateTime('2020-07-27 00:00:00')
-          AND (NOT has([''], "group_0")) ),
-=======
           AND toDateTime(e.timestamp) >= toDateTime('2020-06-07 00:00:00', 'UTC')
           AND toDateTime(e.timestamp) <= toDateTime('2020-07-27 00:00:00', 'UTC')
           AND (NOT has([''], "$group_0")) ),
->>>>>>> 874c3f75
           target_event_query as
        (SELECT DISTINCT toStartOfWeek(toDateTime(e.timestamp, 'UTC')) AS event_date,
                         e.uuid AS uuid,
@@ -36,19 +30,11 @@
         FROM events e
         WHERE team_id = 2
           AND e.event = '$pageview'
-<<<<<<< HEAD
-          AND toDateTime(e.timestamp) >= toDateTime('2020-06-07 00:00:00')
-          AND toDateTime(e.timestamp) <= toDateTime('2020-07-27 00:00:00')
-          AND (NOT has([''], "group_0")) ) SELECT DISTINCT breakdown_values,
-                                                           intervals_from_base,
-                                                           actor_id
-=======
           AND toDateTime(e.timestamp) >= toDateTime('2020-06-07 00:00:00', 'UTC')
           AND toDateTime(e.timestamp) <= toDateTime('2020-07-27 00:00:00', 'UTC')
           AND (NOT has([''], "$group_0")) ) SELECT DISTINCT breakdown_values,
                                                             intervals_from_base,
                                                             actor_id
->>>>>>> 874c3f75
      FROM
        (SELECT target_event.breakdown_values AS breakdown_values,
                datediff(period, target_event.event_date, returning_event.event_date) AS intervals_from_base,
@@ -91,15 +77,9 @@
         FROM events e
         WHERE team_id = 2
           AND e.event = '$pageview'
-<<<<<<< HEAD
-          AND toDateTime(e.timestamp) >= toDateTime('2020-06-07 00:00:00')
-          AND toDateTime(e.timestamp) <= toDateTime('2020-07-27 00:00:00')
-          AND (NOT has([''], "group_0")) ),
-=======
           AND toDateTime(e.timestamp) >= toDateTime('2020-06-07 00:00:00', 'UTC')
           AND toDateTime(e.timestamp) <= toDateTime('2020-07-27 00:00:00', 'UTC')
           AND (NOT has([''], "$group_0")) ),
->>>>>>> 874c3f75
           target_event_query as
        (SELECT DISTINCT toStartOfWeek(toDateTime(e.timestamp, 'UTC')) AS event_date,
                         e.uuid AS uuid,
@@ -115,19 +95,11 @@
         FROM events e
         WHERE team_id = 2
           AND e.event = '$pageview'
-<<<<<<< HEAD
-          AND toDateTime(e.timestamp) >= toDateTime('2020-06-07 00:00:00')
-          AND toDateTime(e.timestamp) <= toDateTime('2020-07-27 00:00:00')
-          AND (NOT has([''], "group_0")) ) SELECT DISTINCT breakdown_values,
-                                                           intervals_from_base,
-                                                           actor_id
-=======
           AND toDateTime(e.timestamp) >= toDateTime('2020-06-07 00:00:00', 'UTC')
           AND toDateTime(e.timestamp) <= toDateTime('2020-07-27 00:00:00', 'UTC')
           AND (NOT has([''], "$group_0")) ) SELECT DISTINCT breakdown_values,
                                                             intervals_from_base,
                                                             actor_id
->>>>>>> 874c3f75
      FROM
        (SELECT target_event.breakdown_values AS breakdown_values,
                datediff(period, target_event.event_date, returning_event.event_date) AS intervals_from_base,
@@ -163,15 +135,9 @@
         FROM events e
         WHERE team_id = 2
           AND e.event = '$pageview'
-<<<<<<< HEAD
-          AND toDateTime(e.timestamp) >= toDateTime('2020-06-07 00:00:00')
-          AND toDateTime(e.timestamp) <= toDateTime('2020-07-27 00:00:00')
-          AND (NOT has([''], "group_1")) ),
-=======
           AND toDateTime(e.timestamp) >= toDateTime('2020-06-07 00:00:00', 'UTC')
           AND toDateTime(e.timestamp) <= toDateTime('2020-07-27 00:00:00', 'UTC')
           AND (NOT has([''], "$group_1")) ),
->>>>>>> 874c3f75
           target_event_query as
        (SELECT DISTINCT toStartOfWeek(toDateTime(e.timestamp, 'UTC')) AS event_date,
                         e.uuid AS uuid,
@@ -187,19 +153,11 @@
         FROM events e
         WHERE team_id = 2
           AND e.event = '$pageview'
-<<<<<<< HEAD
-          AND toDateTime(e.timestamp) >= toDateTime('2020-06-07 00:00:00')
-          AND toDateTime(e.timestamp) <= toDateTime('2020-07-27 00:00:00')
-          AND (NOT has([''], "group_1")) ) SELECT DISTINCT breakdown_values,
-                                                           intervals_from_base,
-                                                           actor_id
-=======
           AND toDateTime(e.timestamp) >= toDateTime('2020-06-07 00:00:00', 'UTC')
           AND toDateTime(e.timestamp) <= toDateTime('2020-07-27 00:00:00', 'UTC')
           AND (NOT has([''], "$group_1")) ) SELECT DISTINCT breakdown_values,
                                                             intervals_from_base,
                                                             actor_id
->>>>>>> 874c3f75
      FROM
        (SELECT target_event.breakdown_values AS breakdown_values,
                datediff(period, target_event.event_date, returning_event.event_date) AS intervals_from_base,
@@ -422,15 +380,9 @@
         FROM events e
         WHERE team_id = 2
           AND e.event = '$pageview'
-<<<<<<< HEAD
-          AND toDateTime(e.timestamp) >= toDateTime('2020-06-07 00:00:00')
-          AND toDateTime(e.timestamp) <= toDateTime('2020-07-27 00:00:00')
-          AND (NOT has([''], "group_0")) ),
-=======
           AND toDateTime(e.timestamp) >= toDateTime('2020-06-07 00:00:00', 'UTC')
           AND toDateTime(e.timestamp) <= toDateTime('2020-07-27 00:00:00', 'UTC')
           AND (NOT has([''], "$group_0")) ),
->>>>>>> 874c3f75
           target_event_query as
        (SELECT DISTINCT toStartOfWeek(toDateTime(e.timestamp, 'UTC')) AS event_date,
                         e.uuid AS uuid,
@@ -446,19 +398,11 @@
         FROM events e
         WHERE team_id = 2
           AND e.event = '$pageview'
-<<<<<<< HEAD
-          AND toDateTime(e.timestamp) >= toDateTime('2020-06-07 00:00:00')
-          AND toDateTime(e.timestamp) <= toDateTime('2020-07-27 00:00:00')
-          AND (NOT has([''], "group_0")) ) SELECT DISTINCT breakdown_values,
-                                                           intervals_from_base,
-                                                           actor_id
-=======
           AND toDateTime(e.timestamp) >= toDateTime('2020-06-07 00:00:00', 'UTC')
           AND toDateTime(e.timestamp) <= toDateTime('2020-07-27 00:00:00', 'UTC')
           AND (NOT has([''], "$group_0")) ) SELECT DISTINCT breakdown_values,
                                                             intervals_from_base,
                                                             actor_id
->>>>>>> 874c3f75
      FROM
        (SELECT target_event.breakdown_values AS breakdown_values,
                datediff(period, target_event.event_date, returning_event.event_date) AS intervals_from_base,
