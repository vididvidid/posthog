--- conflicted
+++ resolved
@@ -2135,25 +2135,15 @@
 
         # Create a simple graph that returns messages with IDs
         def create_messages_with_ids(_):
-<<<<<<< HEAD
-            if call_count[0] == 0:
-                call_count[0] += 1
-                return PartialAssistantState(
-=======
             result = None
             if call_count[0] == 0:
                 result = PartialAssistantState(
->>>>>>> ce1913c6
                     messages=[
                         AssistantMessage(id=message_id_1, content="Message 1"),
                     ]
                 )
             else:
-<<<<<<< HEAD
-                return PartialAssistantState(
-=======
                 result = PartialAssistantState(
->>>>>>> ce1913c6
                     messages=ReplaceMessages(
                         [
                             AssistantMessage(id=message_id_1, content="Message 1"),
@@ -2161,11 +2151,8 @@
                         ]
                     )
                 )
-<<<<<<< HEAD
-=======
             call_count[0] += 1
             return result
->>>>>>> ce1913c6
 
         graph = (
             AssistantGraph(self.team, self.user)
@@ -2176,18 +2163,6 @@
         )
 
         output, _ = await self._run_assistant_graph(graph, message="First run", conversation=self.conversation)
-<<<<<<< HEAD
-        # Extract only AssistantMessages from the output
-        assistant_messages = [msg for event_type, msg in output if isinstance(msg, AssistantMessage)]
-        self.assertEqual(len(assistant_messages), 1)
-        self.assertEqual(assistant_messages[0].id, message_id_1)
-
-        output, _ = await self._run_assistant_graph(graph, message="Second run", conversation=self.conversation)
-        # Extract only AssistantMessages from the output
-        assistant_messages = [msg for event_type, msg in output if isinstance(msg, AssistantMessage)]
-        self.assertEqual(len(assistant_messages), 1)
-        self.assertEqual(assistant_messages[0].id, message_id_2)
-=======
         # Filter for assistant messages only, as the test is about tracking assistant message IDs
         assistant_output = [(event_type, msg) for event_type, msg in output if isinstance(msg, AssistantMessage)]
         self.assertEqual(len(assistant_output), 1)
@@ -2197,5 +2172,4 @@
         # Filter for assistant messages only, as the test is about tracking assistant message IDs
         assistant_output = [(event_type, msg) for event_type, msg in output if isinstance(msg, AssistantMessage)]
         self.assertEqual(len(assistant_output), 1)
-        self.assertEqual(cast(AssistantMessage, assistant_output[0][1]).id, message_id_2)
->>>>>>> ce1913c6
+        self.assertEqual(cast(AssistantMessage, assistant_output[0][1]).id, message_id_2)