from datetime import datetime

from posthog.test.base import BaseTest
from unittest.mock import patch

from langchain_core.messages import BaseMessage, HumanMessage, SystemMessage
from langchain_core.outputs import Generation, LLMResult

from ee.hogai.llm import MaxChatAnthropic, MaxChatOpenAI


@patch.dict("os.environ", {"OPENAI_API_KEY": "test-api-key"})
class TestMaxChatOpenAI(BaseTest):
    def setUp(self):
        super().setUp()
        # Setup test data
        self.team.timezone = "America/New_York"
        self.team.name = "Test Project"
        self.team.organization.name = "Test Organization"
        self.user.first_name = "John"
        self.user.last_name = "Doe"
        self.user.email = "john@example.com"

    def test_initialization_and_context_variables(self):
        """Test initialization and context variable extraction."""
<<<<<<< HEAD
        for llm in (
            MaxChatOpenAI(user=self.user, team=self.team),
            MaxChatAnthropic(user=self.user, team=self.team, model="claude"),
        ):
            # Test initialization
            self.assertEqual(llm.user, self.user)
            self.assertEqual(llm.team, self.team)
            self.assertIsNotNone(llm.max_retries)

            # Test context variables
            with patch("datetime.datetime") as mock_datetime:
=======
        with patch("datetime.datetime") as mock_datetime:
            for llm in (
                MaxChatOpenAI(user=self.user, team=self.team),
                MaxChatAnthropic(user=self.user, team=self.team, model="claude"),
            ):
                # Test initialization
                self.assertEqual(llm.user, self.user)
                self.assertEqual(llm.team, self.team)
                self.assertIsNotNone(llm.max_retries)

                # Test context variables
>>>>>>> 0dd930d3
                mock_now = datetime(2024, 1, 15, 10, 30, 45)
                mock_datetime.now.return_value = mock_now

                variables = llm._get_project_org_user_variables()

                self.assertEqual(variables["project_name"], "Test Project")
                self.assertEqual(variables["project_timezone"], "America/New_York")
<<<<<<< HEAD
                self.assertEqual(variables["project_datetime"], "2024-01-15 10:30:45")
=======
                self.assertEqual(variables["project_datetime"], "2024-01-15 05:30:45")
>>>>>>> 0dd930d3
                self.assertEqual(variables["organization_name"], "Test Organization")
                self.assertEqual(variables["user_full_name"], "John Doe")
                self.assertEqual(variables["user_email"], "john@example.com")

    def test_message_enrichment_with_context(self):
        """Test that context is properly injected into messages."""
        for llm in (
            MaxChatOpenAI(user=self.user, team=self.team),
            MaxChatAnthropic(user=self.user, team=self.team, model="claude"),
        ):
            # Test with system messages present
            messages_with_system = [[SystemMessage(content="System prompt"), HumanMessage(content="User query")]]

            variables = llm._get_project_org_user_variables()
            llm._enrich_messages(messages_with_system, variables)

            # Context should be inserted after system messages
            self.assertEqual(len(messages_with_system[0]), 3)
            self.assertIsInstance(messages_with_system[0][1], SystemMessage)  # Our context
            self.assertIn("Test Project", str(messages_with_system[0][1].content))

            # Test without system messages
            messages_no_system: list[list[BaseMessage]] = [[HumanMessage(content="User query")]]
            llm._enrich_messages(messages_no_system, variables)

            # Context should be inserted at the beginning
            self.assertEqual(len(messages_no_system[0]), 2)
            self.assertIsInstance(messages_no_system[0][0], SystemMessage)  # Our context

    def test_responses_api_instruction_enrichment(self):
        """Test instruction enrichment for responses API mode."""
        llm = MaxChatOpenAI(user=self.user, team=self.team)
        # Test with no existing instructions
        llm.model_kwargs = {}
        variables = llm._get_project_org_user_variables()
        llm._enrich_responses_api_model_kwargs(variables)

        self.assertIn("instructions", llm.model_kwargs)
        self.assertIn("Test Project", llm.model_kwargs["instructions"])

        # Test with existing instructions
        llm.model_kwargs = {"instructions": "Existing instructions"}
        llm._enrich_responses_api_model_kwargs(variables)

        # Should prepend context to existing instructions
        self.assertIn("Test Project", llm.model_kwargs["instructions"])
        self.assertIn("Existing instructions", llm.model_kwargs["instructions"])
        self.assertTrue(llm.model_kwargs["instructions"].endswith("Existing instructions"))

    def test_openai_generate_methods_with_different_modes(self):
        """Test both sync and async generate methods in different modes."""
        # Test responses API mode
        llm_responses = MaxChatOpenAI(user=self.user, team=self.team, use_responses_api=True)

        mock_result = LLMResult(generations=[[Generation(text="Response")]])
        with patch("langchain_openai.ChatOpenAI.generate", return_value=mock_result) as mock_generate:
            messages: list[list[BaseMessage]] = [[HumanMessage(content="Test query")]]
            result = llm_responses.generate(messages)

            # Should have enriched instructions
            self.assertIn("instructions", llm_responses.model_kwargs)
            self.assertIn("Test Project", llm_responses.model_kwargs["instructions"])
            self.assertEqual(result, mock_result)

        # Test regular mode (without responses API)
        llm_regular = MaxChatOpenAI(user=self.user, team=self.team, use_responses_api=False)

        with patch("langchain_openai.ChatOpenAI.generate", return_value=mock_result) as mock_generate:
            messages = [[HumanMessage(content="Test query")]]
            result = llm_regular.generate(messages)

            # Should have enriched messages with context
            called_messages = mock_generate.call_args[0][0]
            self.assertEqual(len(called_messages[0]), 2)  # Original + context
            self.assertIsInstance(called_messages[0][0], SystemMessage)  # Context message

    async def test_openai_async_generate_with_context(self):
        """Test async generation properly includes context."""
        llm = MaxChatOpenAI(user=self.user, team=self.team, use_responses_api=False)

        mock_result = LLMResult(generations=[[Generation(text="Response")]])
        with patch("langchain_openai.ChatOpenAI.agenerate", return_value=mock_result) as mock_agenerate:
            messages: list[list[BaseMessage]] = [[HumanMessage(content="Test query")]]
            await llm.agenerate(messages)

            # Verify context was added
            called_messages = mock_agenerate.call_args[0][0]
            self.assertEqual(len(called_messages[0]), 2)
            self.assertIn("Test Project", str(called_messages[0][0].content))

    async def test_anthropic_async_generate_with_context(self):
        """Test async generation properly includes context."""
        llm = MaxChatAnthropic(user=self.user, team=self.team, model="claude")

        mock_result = LLMResult(generations=[[Generation(text="Response")]])
        with patch("langchain_anthropic.ChatAnthropic.agenerate", return_value=mock_result) as mock_agenerate:
            messages: list[list[BaseMessage]] = [[HumanMessage(content="Test query")]]
            await llm.agenerate(messages)

            # Verify context was added
            called_messages = mock_agenerate.call_args[0][0]
            self.assertEqual(len(called_messages[0]), 2)
            self.assertIn("Test Project", str(called_messages[0][0].content))<|MERGE_RESOLUTION|>--- conflicted
+++ resolved
@@ -23,19 +23,6 @@
 
     def test_initialization_and_context_variables(self):
         """Test initialization and context variable extraction."""
-<<<<<<< HEAD
-        for llm in (
-            MaxChatOpenAI(user=self.user, team=self.team),
-            MaxChatAnthropic(user=self.user, team=self.team, model="claude"),
-        ):
-            # Test initialization
-            self.assertEqual(llm.user, self.user)
-            self.assertEqual(llm.team, self.team)
-            self.assertIsNotNone(llm.max_retries)
-
-            # Test context variables
-            with patch("datetime.datetime") as mock_datetime:
-=======
         with patch("datetime.datetime") as mock_datetime:
             for llm in (
                 MaxChatOpenAI(user=self.user, team=self.team),
@@ -47,7 +34,6 @@
                 self.assertIsNotNone(llm.max_retries)
 
                 # Test context variables
->>>>>>> 0dd930d3
                 mock_now = datetime(2024, 1, 15, 10, 30, 45)
                 mock_datetime.now.return_value = mock_now
 
@@ -55,11 +41,7 @@
 
                 self.assertEqual(variables["project_name"], "Test Project")
                 self.assertEqual(variables["project_timezone"], "America/New_York")
-<<<<<<< HEAD
-                self.assertEqual(variables["project_datetime"], "2024-01-15 10:30:45")
-=======
                 self.assertEqual(variables["project_datetime"], "2024-01-15 05:30:45")
->>>>>>> 0dd930d3
                 self.assertEqual(variables["organization_name"], "Test Organization")
                 self.assertEqual(variables["user_full_name"], "John Doe")
                 self.assertEqual(variables["user_email"], "john@example.com")
