--- conflicted
+++ resolved
@@ -132,13 +132,7 @@
             else None
         )
         self._trace_id = trace_id
-<<<<<<< HEAD
-        self._streamed_update_ids = (
-            {self._latest_message.id} if self._latest_message and self._latest_message.id is not None else set()
-        )
-=======
         self._streamed_update_ids = set()
->>>>>>> 0dd930d3
         self._reasoning_headline_chunk = None
         self._last_reasoning_headline = None
         self._billing_context = billing_context
@@ -316,8 +310,6 @@
         snapshot = await self._graph.aget_state(config)
         saved_state = validate_state_update(snapshot.values, self._state_type)
         last_recorded_dt = saved_state.start_dt
-<<<<<<< HEAD
-=======
 
         # Add existing ids to streamed messages, so we don't send the messages again.
         for message in saved_state.messages:
@@ -327,7 +319,6 @@
         # Add the latest message id to streamed messages, so we don't send it multiple times.
         if self._latest_message and self._latest_message.id is not None:
             self._streamed_update_ids.add(self._latest_message.id)
->>>>>>> 0dd930d3
 
         # If the graph previously hasn't reset the state, it is an interrupt. We resume from the point of interruption.
         if snapshot.next and self._latest_message and saved_state.graph_status == "interrupted":
