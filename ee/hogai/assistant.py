--- conflicted
+++ resolved
@@ -102,13 +102,10 @@
     TaxonomyNodeName.LOOP_NODE,
     AssistantNodeName.SESSION_SUMMARIZATION,
     AssistantNodeName.INSIGHTS_SEARCH,
-<<<<<<< HEAD
     AssistantNodeName.DASHBOARD_CREATOR,
-=======
     DeepResearchNodeName.ONBOARDING,
     DeepResearchNodeName.PLANNER,
     DeepResearchNodeName.TASK_EXECUTOR,
->>>>>>> 9235f4ab
 }
 """Nodes that can stream messages to the client directly from a streaming API (e.g. MaxChatOpenAI)."""
 
@@ -127,14 +124,11 @@
     AssistantNodeName.MEMORY_INITIALIZER,
     TaxonomyNodeName.LOOP_NODE,
     AssistantNodeName.SESSION_SUMMARIZATION,
-<<<<<<< HEAD
     AssistantNodeName.DASHBOARD_CREATOR,
-=======
     DeepResearchNodeName.ONBOARDING,
     DeepResearchNodeName.NOTEBOOK_PLANNING,
     DeepResearchNodeName.PLANNER,
     DeepResearchNodeName.REPORT,
->>>>>>> 9235f4ab
 }
 """Nodes that pass on thinking messages to the client. Current implementation assumes o3/o4 style of reasoning summaries!"""
 
@@ -485,10 +479,8 @@
                 return None
             case AssistantNodeName.SESSION_SUMMARIZATION:
                 return ReasoningMessage(content="Summarizing session recordings")
-<<<<<<< HEAD
             case AssistantNodeName.DASHBOARD_CREATOR:
                 return ReasoningMessage(content="Creating dashboard")
-=======
             case DeepResearchNodeName.PLANNER_TOOLS:
                 assert isinstance(input.messages[-1], AssistantMessage)
                 tool_calls = input.messages[-1].tool_calls or []
@@ -509,7 +501,6 @@
                 elif tool_call.name == "finalize_research":
                     return ReasoningMessage(content="Finalizing research")
                 return None
->>>>>>> 9235f4ab
             case _:
                 return None
 
