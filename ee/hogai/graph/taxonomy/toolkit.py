import asyncio
from collections.abc import Iterable
from functools import cached_property
from typing import Optional, Union, cast
from xml.etree import ElementTree as ET

import yaml
from asgiref.sync import async_to_sync
from langchain_core.agents import AgentAction
from pydantic import BaseModel

from posthog.schema import (
    ActorsPropertyTaxonomyQuery,
    CachedActorsPropertyTaxonomyQueryResponse,
    CachedEventTaxonomyQueryResponse,
    EventTaxonomyItem,
    EventTaxonomyQuery,
)

from posthog.hogql.database.schema.channel_type import DEFAULT_CHANNEL_TYPES

from posthog.clickhouse.query_tagging import Product, tags_context
from posthog.hogql_queries.ai.actors_property_taxonomy_query_runner import ActorsPropertyTaxonomyQueryRunner
from posthog.hogql_queries.ai.event_taxonomy_query_runner import EventTaxonomyQueryRunner
from posthog.hogql_queries.query_runner import ExecutionMode
from posthog.models import Action, Team
from posthog.models.group_type_mapping import GroupTypeMapping
from posthog.models.property_definition import PropertyDefinition, PropertyType
from posthog.sync import database_sync_to_async
from posthog.taxonomy.taxonomy import CORE_FILTER_DEFINITIONS_BY_GROUP

from .tools import (
    TaxonomyTool,
    ask_user_for_help,
    retrieve_entity_properties,
    retrieve_entity_property_values,
    retrieve_event_properties,
    retrieve_event_property_values,
)


class TaxonomyToolNotFoundError(Exception):
    """Exception raised when a tool is not found in the taxonomy toolkit."""

    pass


class TaxonomyErrorMessages:
    """Standardized error messages for taxonomy operations."""

    @staticmethod
    def entity_not_found(entity: str, available_entities: list[str] | None = None) -> str:
        """Standard message for when an entity doesn't exist."""
        if available_entities:
            return f"Entity {entity} not found. Available entities: {', '.join(available_entities)}"
        return f"Entity {entity} not found in taxonomy"

    @staticmethod
    def property_not_found(property_name: str, entity: str | None = None) -> str:
        """Standard message for when a property doesn't exist."""
        if entity:
            return f"The property {property_name} does not exist in the taxonomy for entity {entity}."
        return f"The property {property_name} does not exist in the taxonomy."

    @staticmethod
    def properties_not_found(entity: str) -> str:
        """Standard message for when no properties exist for an entity."""
        return f"Properties do not exist in the taxonomy for the entity {entity}."

    @staticmethod
    def property_values_not_found(property_name: str, entity: str) -> str:
        """Standard message for when property values don't exist."""
        return f"No values found for property {property_name} on entity {entity}"

    @staticmethod
    def action_not_found(action_id: str | int) -> str:
        """Standard message for when an action doesn't exist."""
        return f"Action {action_id} does not exist in the taxonomy. Verify that the action ID is correct and try again."

    @staticmethod
    def no_actions_exist() -> str:
        """Standard message for when no actions exist in the project."""
        return "No actions exist in the project."

    @staticmethod
    def event_not_found(event_name: str) -> str:
        """Standard message for when an event doesn't exist."""
        return f"Event {event_name} not found in taxonomy"

    @staticmethod
    def generic_not_found(item_type: str) -> str:
        """Generic not found message."""
        return f"{item_type} not found"

    @staticmethod
    def event_properties_not_found(event_name: str) -> str:
        """Standard message for when no properties exist for an event/action."""
        return f"Properties do not exist in the taxonomy for the {event_name}."


class TaxonomyAgentToolkit:
    """Base toolkit for taxonomy agents that handle tool execution."""

    def __init__(self, team: Team):
        self._team = team
        self.MAX_ENTITIES_PER_BATCH = 6

    @property
    def _groups(self):
        return GroupTypeMapping.objects.filter(project_id=self._team.project_id).order_by("group_type_index")

    @cached_property
    def _team_group_types(self) -> list[str]:
        """Get all available group names for this team."""
        return list(self._groups.values_list("group_type", flat=True))

    @cached_property
    def _entity_names(self) -> list[str]:
        """
        The schemas use `group_type_index` for groups complicating things for the agent. Instead, we use groups' names,
        so the generation step will handle their indexes. Tools would need to support multiple arguments, or we would need
        to create various tools for different group types. Since we don't use function calling here, we want to limit the
        number of tools because non-function calling models can't handle many tools.
        """
        entities = [
            "person",
            "session",
            *[group.group_type for group in self._groups],
        ]
        return entities

    def _enrich_props_with_descriptions(self, entity: str, props: Iterable[tuple[str, str | None]]):
        enriched_props = []
        mapping = {
            "session": CORE_FILTER_DEFINITIONS_BY_GROUP["session_properties"],
            "person": CORE_FILTER_DEFINITIONS_BY_GROUP["person_properties"],
            "event": CORE_FILTER_DEFINITIONS_BY_GROUP["event_properties"],
        }
        for prop_name, prop_type in props:
            description = None
            if entity_definition := mapping.get(entity, {}).get(prop_name):
                if entity_definition.get("system") or entity_definition.get("ignored_in_assistant"):
                    continue
                description = entity_definition.get("description_llm") or entity_definition.get("description")
            enriched_props.append((prop_name, prop_type, description))
        return enriched_props

    def _format_property_values(
        self, property_name: str, sample_values: list, sample_count: Optional[int] = 0, format_as_string: bool = False
    ) -> str:
        if len(sample_values) == 0 or sample_count == 0:
            data = {
                "property": property_name,
                "values": [],
                "message": f"The property does not have any values in the taxonomy.",
            }
            return yaml.dump(data, default_flow_style=False, sort_keys=False)

        # Format values for YAML
        formatted_sample_values: list[str] = []
        for value in sample_values:
            if format_as_string:
                formatted_sample_values.append(f'"{value}"')
            elif isinstance(value, float) and value.is_integer():
                formatted_sample_values.append(str(int(value)))
            else:
                formatted_sample_values.append(str(value))

        if sample_count is None:
            formatted_sample_values.append("and many more distinct values")
        elif sample_count > len(sample_values):
            remaining = sample_count - len(sample_values)
            formatted_sample_values.append(f"and {remaining} more distinct values")
        data = {"property": property_name, "values": formatted_sample_values}
        return yaml.dump(data, default_flow_style=False, sort_keys=False)

    def _retrieve_session_properties(self, property_name: str) -> str:
        """
        Sessions properties example property values are hardcoded.
        """
        if property_name not in CORE_FILTER_DEFINITIONS_BY_GROUP["session_properties"]:
            return TaxonomyErrorMessages.property_not_found(property_name)

        sample_values: list[str | int | float]
        if property_name == "$channel_type":
            sample_values = cast(list[str | int | float], DEFAULT_CHANNEL_TYPES.copy())
            sample_count = len(sample_values)
            is_str = True
        elif (
            property_name in CORE_FILTER_DEFINITIONS_BY_GROUP["session_properties"]
            and "examples" in CORE_FILTER_DEFINITIONS_BY_GROUP["session_properties"][property_name]
        ):
            sample_values = CORE_FILTER_DEFINITIONS_BY_GROUP["session_properties"][property_name]["examples"]
            sample_count = None
            is_str = (
                CORE_FILTER_DEFINITIONS_BY_GROUP["session_properties"][property_name]["type"] == PropertyType.String
            )
        else:
            return TaxonomyErrorMessages.property_values_not_found(property_name, "session")

        return self._format_property_values(property_name, sample_values, sample_count, format_as_string=is_str)

    def _retrieve_event_or_action_taxonomy(
        self, event_name_or_action_id: str | int, properties: list[str] | None = None
    ):
<<<<<<< HEAD
=======
        """
        Retrieve event/action taxonomy with efficient caching.
        Multiple properties are batched in a single query to maximize cache hits.
        """
>>>>>>> b2bae842
        is_event = isinstance(event_name_or_action_id, str)
        if is_event:
            query = EventTaxonomyQuery(event=event_name_or_action_id, maxPropertyValues=25, properties=properties)
            verbose_name = f"event {event_name_or_action_id}"
        else:
            query = EventTaxonomyQuery(actionId=event_name_or_action_id, maxPropertyValues=25, properties=properties)
            verbose_name = f"action with ID {event_name_or_action_id}"
        runner = EventTaxonomyQueryRunner(query, self._team)
        with tags_context(product=Product.MAX_AI, team_id=self._team.pk, org_id=self._team.organization_id):
            # Use cache-first execution mode for optimal performance
            response = runner.run(ExecutionMode.RECENT_CACHE_CALCULATE_ASYNC_IF_STALE_AND_BLOCKING_ON_MISS)
        return response, verbose_name

    def _format_properties(self, props: list[tuple[str, str | None, str | None]]) -> str:
        """
        Generate the output format for properties. Can be overridden by subclasses.
        Default implementation uses XML format.
        """
        return self._format_properties_xml(props)

    def _format_properties_xml(self, children: list[tuple[str, str | None, str | None]]):
        root = ET.Element("properties")
        property_type_to_tag = {}

        for name, property_type, description in children:
            # Do not include properties that are ambiguous.
            if property_type is None:
                continue
            if property_type not in property_type_to_tag:
                property_type_to_tag[property_type] = ET.SubElement(root, property_type)

            type_tag = property_type_to_tag[property_type]
            prop = ET.SubElement(type_tag, "prop")
            ET.SubElement(prop, "name").text = name
            if description:
                ET.SubElement(prop, "description").text = description

        return ET.tostring(root, encoding="unicode")

    def _format_properties_yaml(self, children: list[tuple[str, str | None, str | None]]):
        properties_by_type: dict = {}

        for name, property_type, description in children:
            # Do not include properties that are ambiguous.
            if property_type is None:
                continue

            if property_type not in properties_by_type:
                properties_by_type[property_type] = []

            prop_dict = {"name": name}
            if description:
                prop_dict["description"] = description

            properties_by_type[property_type].append(prop_dict)

        result = {"properties": properties_by_type}
        return yaml.dump(result, default_flow_style=False, sort_keys=False)

    def handle_incorrect_response(self, response: BaseModel) -> str:
        """
        No-op tool. Take a parsing error and return a response that the LLM can use to correct itself.
        Used to control a number of retries.
        """
        return response.model_dump_json()

    def get_tools(self) -> list:
        """Get all tools (default + custom). Override in subclasses to add custom tools."""
        try:
            return [*self._get_default_tools(), *self._get_custom_tools()]
        except NotImplementedError:
            return self._get_default_tools()

    def _get_default_tools(self) -> list:
        """Get default taxonomy tools."""
        return [
            retrieve_event_properties,
            retrieve_entity_properties,
            retrieve_entity_property_values,
            retrieve_event_property_values,
            ask_user_for_help,
        ]

    def _get_custom_tools(self) -> list:
        """Get custom tools. Override in subclasses to add custom tools."""
        raise NotImplementedError("_get_custom_tools must be implemented in subclasses")

    def retrieve_entity_properties(self, entity: str | list[str], max_properties: int = 500) -> dict[str, str]:
        """
        Retrieve properties for an entity or multiple entities like person, session, or one of the groups.
        """
        if isinstance(entity, str):
            return self._bulk_get_entity_properties([entity], max_properties)
        else:
            return self._bulk_get_entity_properties(entity, max_properties)

    def _bulk_get_entity_properties(self, entities: list[str], max_properties: int = 500) -> dict[str, str]:
        result = {}
        group_entities = []
        entities_set = set(entities)
        for entity in entities_set:
            if entity not in ("person", "session", *[group.group_type for group in self._groups]):
                result[entity] = TaxonomyErrorMessages.entity_not_found(entity, self._entity_names)
                continue
            if entity == "person":
                person_qs = PropertyDefinition.objects.filter(
                    team=self._team, type=PropertyDefinition.Type.PERSON
                ).values_list("name", "property_type")
                result[entity] = (
                    self._format_properties(self._enrich_props_with_descriptions("person", person_qs))
                    if person_qs
                    else TaxonomyErrorMessages.properties_not_found(entity)
                )
            elif entity == "session":
                props = [
                    (prop_name, prop["type"])
                    for prop_name, prop in CORE_FILTER_DEFINITIONS_BY_GROUP["session_properties"].items()
                    if prop.get("type") is not None
                ]
                result[entity] = (
                    self._format_properties(
                        self._enrich_props_with_descriptions(
                            "session",
                            props,
                        )
                    )
                    if props
                    else TaxonomyErrorMessages.properties_not_found(entity)
                )
            else:
                group_entities.append(entity)

        # Bulk fetch group properties (single query for all group entities)
        if group_entities:
            entity_to_group_index = {}

            for entity in group_entities:
                group_type_index = next(
                    (group.group_type_index for group in self._groups if group.group_type == entity), None
                )
                if group_type_index is not None:
                    entity_to_group_index[entity] = group_type_index
                else:
                    result[entity] = TaxonomyErrorMessages.properties_not_found(entity)
                    continue

            if entity_to_group_index.values():
                # Single query for all group types
                group_qs = PropertyDefinition.objects.filter(
                    team=self._team,
                    type=PropertyDefinition.Type.GROUP,
                    group_type_index__in=entity_to_group_index.values(),
                ).values_list("name", "property_type", "group_type_index")[:max_properties]

                # Group results by entity
                for entity in group_entities:
                    if entity in entity_to_group_index.keys():
                        group_index = entity_to_group_index[entity]
                        properties = [(name, prop_type) for name, prop_type, gti in group_qs if gti == group_index]
                        result[entity] = (
                            self._format_properties(self._enrich_props_with_descriptions(entity, properties))
                            if properties
                            else TaxonomyErrorMessages.properties_not_found(entity)
                        )

        return result

    def retrieve_entity_property_values(self, entity: str, property_name: str | list[str]) -> str | list[str]:
        """Retrieve property values for an entity. Supports single property or list of properties."""
        if isinstance(property_name, str):
            return self._retrieve_multiple_entity_property_values({entity: [property_name]})[0]
        else:
            return self._retrieve_multiple_entity_property_values({entity: property_name})

    def _retrieve_multiple_entity_property_values(self, entity_properties: dict[str, list[str]]) -> list[str]:
        """Retrieve property values for multiple entities and properties efficiently."""
        results = []

        for entity, property_names in entity_properties.items():
            if entity not in self._entity_names:
                results.append(TaxonomyErrorMessages.entity_not_found(entity, self._entity_names))
                continue
            if entity == "session":
                for property_name in property_names:
                    results.append(self._retrieve_session_properties(property_name))
                continue

<<<<<<< HEAD
            query = self._build_query(entity, property_names)
            if query is None:
                results.append(TaxonomyErrorMessages.entity_not_found(entity))
                continue

            with tags_context(product=Product.MAX_AI, team_id=self._team.pk, org_id=self._team.organization_id):
                property_values_response = ActorsPropertyTaxonomyQueryRunner(query, self._team).run(
                    ExecutionMode.RECENT_CACHE_CALCULATE_ASYNC_IF_STALE_AND_BLOCKING_ON_MISS
                )

            if not isinstance(property_values_response, CachedActorsPropertyTaxonomyQueryResponse):
                results.append(TaxonomyErrorMessages.entity_not_found(entity))
                continue

            if not property_values_response.results:
                for property_name in property_names:
                    results.append(TaxonomyErrorMessages.property_values_not_found(property_name, entity))
                continue

            if isinstance(property_values_response.results, list):
                property_values_results = property_values_response.results
            else:
                property_values_results = [property_values_response.results]

            property_definitions = self._get_definitions_for_entity(entity, property_names, query)

            results.extend(
                self._process_property_values(
                    property_names, property_values_results, property_definitions, entity, is_indexed=True
                )
            )
        return results

    def _get_definitions_for_entity(
        self, entity: str, property_names: list[str], query: ActorsPropertyTaxonomyQuery
    ) -> dict[str, PropertyDefinition]:
        """Get property definitions for one entity and properties."""
        if not property_names:
            return {}

        if query.groupTypeIndex is not None:
            prop_type = PropertyDefinition.Type.GROUP
            group_type_index = query.groupTypeIndex
        elif entity == "event":
            prop_type = PropertyDefinition.Type.EVENT
            group_type_index = None
        else:
            prop_type = PropertyDefinition.Type.PERSON
            group_type_index = None

        property_definitions = PropertyDefinition.objects.filter(
            team=self._team,
            name__in=property_names,
            type=prop_type,
            group_type_index=group_type_index,
        )
        return {prop.name: prop for prop in property_definitions}

    def _build_query(self, entity: str, properties: list[str]) -> ActorsPropertyTaxonomyQuery | None:
=======
    def retrieve_entity_property_values(self, entity_properties: dict[str, list[str]]) -> dict[str, list[str]]:
        result = async_to_sync(self._parallel_entity_processing)(entity_properties, self._entity_names, self._groups)
        return result

    async def _handle_entity_batch(
        self, batch: dict[str, list[str]], entity_names: list[str], groups: list[GroupTypeMapping]
    ) -> dict[str, list[str]]:
        entity_tasks = [
            self._retrieve_multiple_entity_property_values(entity, property_names, entity_names, groups)
            for entity, property_names in batch.items()
        ]
        batch_results = await asyncio.gather(*entity_tasks)
        return dict(zip(batch.keys(), batch_results))

    async def _parallel_entity_processing(
        self, entity_properties: dict[str, list[str]], entity_names: list[str], groups: list[GroupTypeMapping]
    ) -> dict[str, list[str]]:
        entity_items = list(entity_properties.items())
        if len(entity_items) > self.MAX_ENTITIES_PER_BATCH:
            # Process in batches
            results = {}
            for i in range(0, len(entity_items), self.MAX_ENTITIES_PER_BATCH):
                batch = dict(entity_items[i : i + self.MAX_ENTITIES_PER_BATCH])
                batch_results = await self._handle_entity_batch(batch, entity_names, groups)
                results.update(batch_results)
            return results
        else:
            return await self._handle_entity_batch(entity_properties, entity_names, groups)

    async def _retrieve_multiple_entity_property_values(
        self, entity: str, property_names: list[str], entity_names: list[str], groups: list[GroupTypeMapping]
    ) -> list[str]:
        """Retrieve property values for multiple entities and properties efficiently."""
        results = []
        if entity not in entity_names:
            results.append(TaxonomyErrorMessages.entity_not_found(entity, entity_names))
            return results
        if entity == "session":
            for property_name in property_names:
                results.append(self._retrieve_session_properties(property_name))
            return results

        query = self._build_query(entity, property_names, groups)
        if query is None:
            results.append(TaxonomyErrorMessages.entity_not_found(entity))
            return results

        property_values_response = await database_sync_to_async(self._run_actors_taxonomy_query)(query)

        if not isinstance(property_values_response, CachedActorsPropertyTaxonomyQueryResponse):
            results.append(TaxonomyErrorMessages.entity_not_found(entity))
            return results

        if not property_values_response.results:
            for property_name in property_names:
                results.append(TaxonomyErrorMessages.property_values_not_found(property_name, entity))
            return results

        if isinstance(property_values_response.results, list):
            property_values_results = property_values_response.results
        else:
            property_values_results = [property_values_response.results]

        property_definitions: dict[str, PropertyDefinition] = await database_sync_to_async(
            self._get_definitions_for_entity
        )(entity, property_names, query)

        results.extend(
            self._process_property_values(
                property_names, property_values_results, property_definitions, entity, is_indexed=True
            )
        )
        return results

    def _get_definitions_for_entity(
        self, entity: str, property_names: list[str], query: ActorsPropertyTaxonomyQuery
    ) -> dict[str, PropertyDefinition]:
        """Get property definitions for one entity and properties."""
        if not property_names:
            return {}

        if query.groupTypeIndex is not None:
            prop_type = PropertyDefinition.Type.GROUP
            group_type_index = query.groupTypeIndex
        elif entity == "event":
            prop_type = PropertyDefinition.Type.EVENT
            group_type_index = None
        else:
            prop_type = PropertyDefinition.Type.PERSON
            group_type_index = None

        property_definitions = PropertyDefinition.objects.filter(
            team=self._team,
            name__in=property_names,
            type=prop_type,
            group_type_index=group_type_index,
        )
        return {prop.name: prop for prop in property_definitions}

    def _build_query(
        self, entity: str, properties: list[str], groups: list[GroupTypeMapping]
    ) -> ActorsPropertyTaxonomyQuery | None:
>>>>>>> b2bae842
        """Build a query for the given entity and property names."""
        if entity == "person":
            query = ActorsPropertyTaxonomyQuery(properties=properties, maxPropertyValues=25)
        elif entity == "event":
            query = ActorsPropertyTaxonomyQuery(properties=properties, maxPropertyValues=50)
        else:
<<<<<<< HEAD
            group_index = next((group.group_type_index for group in self._groups if group.group_type == entity), None)
=======
            group_index = next((group.group_type_index for group in groups if group.group_type == entity), None)
>>>>>>> b2bae842
            if group_index is None:
                return None
            query = ActorsPropertyTaxonomyQuery(groupTypeIndex=group_index, properties=properties, maxPropertyValues=25)
        return query
<<<<<<< HEAD
=======

    def _run_actors_taxonomy_query(self, query):
        """
        Run actors taxonomy query with proper context - sync method for database_sync_to_async.
        """
        with tags_context(product=Product.MAX_AI, team_id=self._team.pk, org_id=self._team.organization_id):
            return ActorsPropertyTaxonomyQueryRunner(query, self._team).run(
                ExecutionMode.RECENT_CACHE_CALCULATE_ASYNC_IF_STALE_AND_BLOCKING_ON_MISS
            )
>>>>>>> b2bae842

    def retrieve_event_or_action_properties(self, event_name_or_action_id: str | int) -> str:
        """
        Retrieve properties for an event.
        """
        try:
            response, verbose_name = self._retrieve_event_or_action_taxonomy(event_name_or_action_id)
        except Action.DoesNotExist:
            project_actions = Action.objects.filter(team__project_id=self._team.project_id, deleted=False)
            if not project_actions:
                return TaxonomyErrorMessages.no_actions_exist()
            return TaxonomyErrorMessages.action_not_found(event_name_or_action_id)
        if not isinstance(response, CachedEventTaxonomyQueryResponse):
            return TaxonomyErrorMessages.generic_not_found("Properties")
        if not response.results:
            return TaxonomyErrorMessages.event_properties_not_found(verbose_name)

        qs = PropertyDefinition.objects.filter(
            team=self._team, type=PropertyDefinition.Type.EVENT, name__in=[item.property for item in response.results]
        )
        property_to_type = {property_definition.name: property_definition.property_type for property_definition in qs}
        props = [
            (item.property, property_to_type.get(item.property))
            for item in response.results
            # Exclude properties that exist in the taxonomy, but don't have a type.
            if item.property in property_to_type
        ]

        if not props:
            return TaxonomyErrorMessages.event_properties_not_found(verbose_name)
        return self._format_properties(self._enrich_props_with_descriptions("event", props))

    def retrieve_event_or_action_property_values(
<<<<<<< HEAD
        self, event_name_or_action_id: str | int, property_name: str | list[str]
    ) -> str | list[str]:
        """Retrieve property values for an event/action. Supports single property or list of properties."""
        if isinstance(property_name, str):
            return self._retrieve_multiple_event_or_action_property_values({event_name_or_action_id: [property_name]})[
                0
            ]
        else:
            return self._retrieve_multiple_event_or_action_property_values({event_name_or_action_id: property_name})

    def _retrieve_multiple_event_or_action_property_values(
        self, event_properties: dict[str | int, list[str]]
    ) -> list[str]:
        """Retrieve property values for multiple events/actions and properties efficiently."""
        results = []

        for event_name_or_action_id, property_names in event_properties.items():
            # Get property definitions for all properties at once
            try:
                property_definitions = PropertyDefinition.objects.filter(
                    team=self._team,
                    name__in=property_names,
                    type=PropertyDefinition.Type.EVENT,
                )
                definitions_map = {prop.name: prop for prop in property_definitions}
            except PropertyDefinition.DoesNotExist:
                definitions_map = {}

            response, verbose_name = self._retrieve_event_or_action_taxonomy(event_name_or_action_id, property_names)

            if not isinstance(response, CachedEventTaxonomyQueryResponse):
                results.append(TaxonomyErrorMessages.event_not_found(verbose_name))
                continue
            if not response.results:
                for property_name in property_names:
                    results.append(TaxonomyErrorMessages.property_values_not_found(property_name, verbose_name))
                continue

            # Create a map of property name to taxonomy result for efficient lookup
            taxonomy_results_map = {item.property: item for item in response.results}

            # Process property values using common logic
            results.extend(
                self._process_property_values(
                    property_names, list(taxonomy_results_map.values()), definitions_map, verbose_name, is_indexed=False
                )
            )

        return results

    def _process_property_values(
        self,
        property_names: list[str],
        property_results: list,
        property_definitions: dict[str, PropertyDefinition],
        entity_name: str,
        is_indexed: bool = False,
    ) -> list[str]:
        """Common logic for processing property values from taxonomy results."""
        results = []

        for i, property_name in enumerate(property_names):
            property_definition = property_definitions.get(property_name)

            if property_definition is None:
                results.append(TaxonomyErrorMessages.property_not_found(property_name, entity_name))
                continue

            # Get the result - either by index (for entity properties) or by lookup (for event properties)
            if is_indexed:
                if i >= len(property_results):
                    results.append(TaxonomyErrorMessages.property_not_found(property_name, entity_name))
                    continue
                prop_result = property_results[i]
            else:
                # For event properties, find the result by property name
                prop_result = next((r for r in property_results if r.property == property_name), None)
                if prop_result is None:
                    results.append(TaxonomyErrorMessages.property_not_found(property_name, entity_name))
                    continue

            result = self._format_property_values(
                property_name,
                prop_result.sample_values,
                prop_result.sample_count,
                format_as_string=property_definition.property_type in (PropertyType.String, PropertyType.Datetime),
            )
            results.append(result)

        return results
=======
        self, event_properties: dict[str | int, list[str]]
    ) -> dict[str | int, list[str]]:
        """Retrieve property values for an event/action. Supports single property or list of properties."""
        result = async_to_sync(self._parallel_event_processing)(event_properties)
        return result

    async def _parallel_event_processing(
        self, event_properties: dict[str | int, list[str]]
    ) -> dict[str | int, list[str]]:
        event_tasks = [
            self._retrieve_multiple_event_or_action_property_values(event_name_or_action_id, property_names)
            for event_name_or_action_id, property_names in event_properties.items()
        ]
        results = await asyncio.gather(*event_tasks)
        return dict(zip(event_properties.keys(), results))

    @database_sync_to_async
    def _get_definitions_for_event_or_action(self, property_names: list[str]) -> dict[str, PropertyDefinition]:
        return {
            prop.name: prop
            for prop in PropertyDefinition.objects.filter(
                team=self._team,
                name__in=property_names,
                type=PropertyDefinition.Type.EVENT,
            )
        }

    async def _retrieve_multiple_event_or_action_property_values(
        self, event_name_or_action_id: str | int, property_names: list[str]
    ) -> list[str]:
        """Retrieve property values for multiple events/actions and properties efficiently."""
        results = []
        try:
            definitions_map: dict[str, PropertyDefinition] = await self._get_definitions_for_event_or_action(
                property_names
            )
        except PropertyDefinition.DoesNotExist:
            definitions_map = {}

        response, verbose_name = await database_sync_to_async(self._retrieve_event_or_action_taxonomy)(
            event_name_or_action_id, property_names
        )

        if not isinstance(response, CachedEventTaxonomyQueryResponse):
            results.append(TaxonomyErrorMessages.event_not_found(verbose_name))
            return results
        if not response.results:
            for property_name in property_names:
                results.append(TaxonomyErrorMessages.property_values_not_found(property_name, verbose_name))
            return results

        # Create a map of property name to taxonomy result for efficient lookup
        taxonomy_results_map: dict[str, EventTaxonomyItem] = {item.property: item for item in response.results}

        results.extend(
            self._process_property_values(
                property_names, list(taxonomy_results_map.values()), definitions_map, verbose_name, is_indexed=False
            )
        )
>>>>>>> b2bae842

        return results

    def _process_property_values(
        self,
        property_names: list[str],
        property_results: list,
        property_definitions: dict[str, PropertyDefinition],
        entity_name: str,
        is_indexed: bool = False,
    ) -> list[str]:
        """Common logic for processing property values from taxonomy results."""
        results = []

        for i, property_name in enumerate(property_names):
            property_definition = property_definitions.get(property_name)

            if property_definition is None:
                results.append(TaxonomyErrorMessages.property_not_found(property_name, entity_name))
                continue

            if is_indexed:
                if i >= len(property_results):
                    results.append(TaxonomyErrorMessages.property_not_found(property_name, entity_name))
                    continue
                prop_result = property_results[i]
            else:
                prop_result = next((r for r in property_results if r.property == property_name), None)
                if prop_result is None:
                    results.append(TaxonomyErrorMessages.property_not_found(property_name, entity_name))
                    continue

            result = self._format_property_values(
                property_name,
                prop_result.sample_values,
                prop_result.sample_count,
                format_as_string=property_definition.property_type in (PropertyType.String, PropertyType.Datetime),
            )
            results.append(result)

        return results

    def handle_tools(self, tool_name: str, tool_input: TaxonomyTool) -> tuple[str, str]:
        # Here we handle the tool execution for base taxonomy tools.
        if tool_name == "retrieve_entity_property_values":
<<<<<<< HEAD
            result = self.retrieve_entity_property_values(
                tool_input.arguments.entity,  # type: ignore
                tool_input.arguments.property_name,  # type: ignore
            )
            if isinstance(result, list):
                result = result[0]  # TODO: This is temporary until we support parallel tool calls.
=======
            entity = tool_input.arguments.entity  # type: ignore
            property_name = tool_input.arguments.property_name  # type: ignore
            result = self.retrieve_entity_property_values({entity: [property_name]})[entity][0]
>>>>>>> b2bae842
        elif tool_name == "retrieve_entity_properties":
            # TODO: This is temporary until we support parallel tool calls.
            result = self.retrieve_entity_properties(tool_input.arguments.entity)[tool_input.arguments.entity]  # type: ignore
        elif tool_name == "retrieve_event_property_values":
<<<<<<< HEAD
            result = self.retrieve_event_or_action_property_values(
                tool_input.arguments.event_name,  # type: ignore
                tool_input.arguments.property_name,  # type: ignore
            )
            if isinstance(result, list):
                result = result[0]  # TODO: This is temporary until we support parallel tool calls.
=======
            event_name_or_action_id = tool_input.arguments.event_name  # type: ignore
            property_name = tool_input.arguments.property_name  # type: ignore
            result = self.retrieve_event_or_action_property_values({event_name_or_action_id: [property_name]})[
                event_name_or_action_id
            ][0]
>>>>>>> b2bae842
        elif tool_name == "retrieve_event_properties":
            result = self.retrieve_event_or_action_properties(tool_input.arguments.event_name)  # type: ignore
        elif tool_name == "ask_user_for_help":
            result = tool_input.arguments.request  # type: ignore
        else:
            raise TaxonomyToolNotFoundError(f"Tool {tool_name} not found in taxonomy toolkit.")

        return tool_name, result

    def get_tool_input_model(self, action: AgentAction) -> TaxonomyTool:
        try:
            custom_tools = self._get_custom_tools()
        except NotImplementedError:
            custom_tools = []

        custom_tools_union = Union[tuple(custom_tools)] if custom_tools else BaseModel

        class DynamicToolInput(TaxonomyTool[custom_tools_union]):  # type: ignore
            pass

        return DynamicToolInput.model_validate({"name": action.tool, "arguments": action.tool_input})<|MERGE_RESOLUTION|>--- conflicted
+++ resolved
@@ -203,13 +203,10 @@
     def _retrieve_event_or_action_taxonomy(
         self, event_name_or_action_id: str | int, properties: list[str] | None = None
     ):
-<<<<<<< HEAD
-=======
         """
         Retrieve event/action taxonomy with efficient caching.
         Multiple properties are batched in a single query to maximize cache hits.
         """
->>>>>>> b2bae842
         is_event = isinstance(event_name_or_action_id, str)
         if is_event:
             query = EventTaxonomyQuery(event=event_name_or_action_id, maxPropertyValues=25, properties=properties)
@@ -377,60 +374,6 @@
 
         return result
 
-    def retrieve_entity_property_values(self, entity: str, property_name: str | list[str]) -> str | list[str]:
-        """Retrieve property values for an entity. Supports single property or list of properties."""
-        if isinstance(property_name, str):
-            return self._retrieve_multiple_entity_property_values({entity: [property_name]})[0]
-        else:
-            return self._retrieve_multiple_entity_property_values({entity: property_name})
-
-    def _retrieve_multiple_entity_property_values(self, entity_properties: dict[str, list[str]]) -> list[str]:
-        """Retrieve property values for multiple entities and properties efficiently."""
-        results = []
-
-        for entity, property_names in entity_properties.items():
-            if entity not in self._entity_names:
-                results.append(TaxonomyErrorMessages.entity_not_found(entity, self._entity_names))
-                continue
-            if entity == "session":
-                for property_name in property_names:
-                    results.append(self._retrieve_session_properties(property_name))
-                continue
-
-<<<<<<< HEAD
-            query = self._build_query(entity, property_names)
-            if query is None:
-                results.append(TaxonomyErrorMessages.entity_not_found(entity))
-                continue
-
-            with tags_context(product=Product.MAX_AI, team_id=self._team.pk, org_id=self._team.organization_id):
-                property_values_response = ActorsPropertyTaxonomyQueryRunner(query, self._team).run(
-                    ExecutionMode.RECENT_CACHE_CALCULATE_ASYNC_IF_STALE_AND_BLOCKING_ON_MISS
-                )
-
-            if not isinstance(property_values_response, CachedActorsPropertyTaxonomyQueryResponse):
-                results.append(TaxonomyErrorMessages.entity_not_found(entity))
-                continue
-
-            if not property_values_response.results:
-                for property_name in property_names:
-                    results.append(TaxonomyErrorMessages.property_values_not_found(property_name, entity))
-                continue
-
-            if isinstance(property_values_response.results, list):
-                property_values_results = property_values_response.results
-            else:
-                property_values_results = [property_values_response.results]
-
-            property_definitions = self._get_definitions_for_entity(entity, property_names, query)
-
-            results.extend(
-                self._process_property_values(
-                    property_names, property_values_results, property_definitions, entity, is_indexed=True
-                )
-            )
-        return results
-
     def _get_definitions_for_entity(
         self, entity: str, property_names: list[str], query: ActorsPropertyTaxonomyQuery
     ) -> dict[str, PropertyDefinition]:
@@ -456,8 +399,7 @@
         )
         return {prop.name: prop for prop in property_definitions}
 
-    def _build_query(self, entity: str, properties: list[str]) -> ActorsPropertyTaxonomyQuery | None:
-=======
+
     def retrieve_entity_property_values(self, entity_properties: dict[str, list[str]]) -> dict[str, list[str]]:
         result = async_to_sync(self._parallel_entity_processing)(entity_properties, self._entity_names, self._groups)
         return result
@@ -560,24 +502,17 @@
     def _build_query(
         self, entity: str, properties: list[str], groups: list[GroupTypeMapping]
     ) -> ActorsPropertyTaxonomyQuery | None:
->>>>>>> b2bae842
         """Build a query for the given entity and property names."""
         if entity == "person":
             query = ActorsPropertyTaxonomyQuery(properties=properties, maxPropertyValues=25)
         elif entity == "event":
             query = ActorsPropertyTaxonomyQuery(properties=properties, maxPropertyValues=50)
         else:
-<<<<<<< HEAD
-            group_index = next((group.group_type_index for group in self._groups if group.group_type == entity), None)
-=======
             group_index = next((group.group_type_index for group in groups if group.group_type == entity), None)
->>>>>>> b2bae842
             if group_index is None:
                 return None
             query = ActorsPropertyTaxonomyQuery(groupTypeIndex=group_index, properties=properties, maxPropertyValues=25)
         return query
-<<<<<<< HEAD
-=======
 
     def _run_actors_taxonomy_query(self, query):
         """
@@ -587,7 +522,6 @@
             return ActorsPropertyTaxonomyQueryRunner(query, self._team).run(
                 ExecutionMode.RECENT_CACHE_CALCULATE_ASYNC_IF_STALE_AND_BLOCKING_ON_MISS
             )
->>>>>>> b2bae842
 
     def retrieve_event_or_action_properties(self, event_name_or_action_id: str | int) -> str:
         """
@@ -621,98 +555,6 @@
         return self._format_properties(self._enrich_props_with_descriptions("event", props))
 
     def retrieve_event_or_action_property_values(
-<<<<<<< HEAD
-        self, event_name_or_action_id: str | int, property_name: str | list[str]
-    ) -> str | list[str]:
-        """Retrieve property values for an event/action. Supports single property or list of properties."""
-        if isinstance(property_name, str):
-            return self._retrieve_multiple_event_or_action_property_values({event_name_or_action_id: [property_name]})[
-                0
-            ]
-        else:
-            return self._retrieve_multiple_event_or_action_property_values({event_name_or_action_id: property_name})
-
-    def _retrieve_multiple_event_or_action_property_values(
-        self, event_properties: dict[str | int, list[str]]
-    ) -> list[str]:
-        """Retrieve property values for multiple events/actions and properties efficiently."""
-        results = []
-
-        for event_name_or_action_id, property_names in event_properties.items():
-            # Get property definitions for all properties at once
-            try:
-                property_definitions = PropertyDefinition.objects.filter(
-                    team=self._team,
-                    name__in=property_names,
-                    type=PropertyDefinition.Type.EVENT,
-                )
-                definitions_map = {prop.name: prop for prop in property_definitions}
-            except PropertyDefinition.DoesNotExist:
-                definitions_map = {}
-
-            response, verbose_name = self._retrieve_event_or_action_taxonomy(event_name_or_action_id, property_names)
-
-            if not isinstance(response, CachedEventTaxonomyQueryResponse):
-                results.append(TaxonomyErrorMessages.event_not_found(verbose_name))
-                continue
-            if not response.results:
-                for property_name in property_names:
-                    results.append(TaxonomyErrorMessages.property_values_not_found(property_name, verbose_name))
-                continue
-
-            # Create a map of property name to taxonomy result for efficient lookup
-            taxonomy_results_map = {item.property: item for item in response.results}
-
-            # Process property values using common logic
-            results.extend(
-                self._process_property_values(
-                    property_names, list(taxonomy_results_map.values()), definitions_map, verbose_name, is_indexed=False
-                )
-            )
-
-        return results
-
-    def _process_property_values(
-        self,
-        property_names: list[str],
-        property_results: list,
-        property_definitions: dict[str, PropertyDefinition],
-        entity_name: str,
-        is_indexed: bool = False,
-    ) -> list[str]:
-        """Common logic for processing property values from taxonomy results."""
-        results = []
-
-        for i, property_name in enumerate(property_names):
-            property_definition = property_definitions.get(property_name)
-
-            if property_definition is None:
-                results.append(TaxonomyErrorMessages.property_not_found(property_name, entity_name))
-                continue
-
-            # Get the result - either by index (for entity properties) or by lookup (for event properties)
-            if is_indexed:
-                if i >= len(property_results):
-                    results.append(TaxonomyErrorMessages.property_not_found(property_name, entity_name))
-                    continue
-                prop_result = property_results[i]
-            else:
-                # For event properties, find the result by property name
-                prop_result = next((r for r in property_results if r.property == property_name), None)
-                if prop_result is None:
-                    results.append(TaxonomyErrorMessages.property_not_found(property_name, entity_name))
-                    continue
-
-            result = self._format_property_values(
-                property_name,
-                prop_result.sample_values,
-                prop_result.sample_count,
-                format_as_string=property_definition.property_type in (PropertyType.String, PropertyType.Datetime),
-            )
-            results.append(result)
-
-        return results
-=======
         self, event_properties: dict[str | int, list[str]]
     ) -> dict[str | int, list[str]]:
         """Retrieve property values for an event/action. Supports single property or list of properties."""
@@ -772,7 +614,6 @@
                 property_names, list(taxonomy_results_map.values()), definitions_map, verbose_name, is_indexed=False
             )
         )
->>>>>>> b2bae842
 
         return results
 
@@ -818,36 +659,18 @@
     def handle_tools(self, tool_name: str, tool_input: TaxonomyTool) -> tuple[str, str]:
         # Here we handle the tool execution for base taxonomy tools.
         if tool_name == "retrieve_entity_property_values":
-<<<<<<< HEAD
-            result = self.retrieve_entity_property_values(
-                tool_input.arguments.entity,  # type: ignore
-                tool_input.arguments.property_name,  # type: ignore
-            )
-            if isinstance(result, list):
-                result = result[0]  # TODO: This is temporary until we support parallel tool calls.
-=======
             entity = tool_input.arguments.entity  # type: ignore
             property_name = tool_input.arguments.property_name  # type: ignore
             result = self.retrieve_entity_property_values({entity: [property_name]})[entity][0]
->>>>>>> b2bae842
         elif tool_name == "retrieve_entity_properties":
             # TODO: This is temporary until we support parallel tool calls.
             result = self.retrieve_entity_properties(tool_input.arguments.entity)[tool_input.arguments.entity]  # type: ignore
         elif tool_name == "retrieve_event_property_values":
-<<<<<<< HEAD
-            result = self.retrieve_event_or_action_property_values(
-                tool_input.arguments.event_name,  # type: ignore
-                tool_input.arguments.property_name,  # type: ignore
-            )
-            if isinstance(result, list):
-                result = result[0]  # TODO: This is temporary until we support parallel tool calls.
-=======
             event_name_or_action_id = tool_input.arguments.event_name  # type: ignore
             property_name = tool_input.arguments.property_name  # type: ignore
             result = self.retrieve_event_or_action_property_values({event_name_or_action_id: [property_name]})[
                 event_name_or_action_id
             ][0]
->>>>>>> b2bae842
         elif tool_name == "retrieve_event_properties":
             result = self.retrieve_event_or_action_properties(tool_input.arguments.event_name)  # type: ignore
         elif tool_name == "ask_user_for_help":
