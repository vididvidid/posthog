import re
import json
import math
import asyncio
<<<<<<< HEAD
from collections.abc import Sequence
=======
>>>>>>> fd02d9eb
from typing import Any, Literal, Optional, TypeVar, cast
from uuid import uuid4

from django.conf import settings

import posthoganalytics
from langchain_core.messages import (
    AIMessage as LangchainAIMessage,
    BaseMessage,
    HumanMessage as LangchainHumanMessage,
    ToolMessage as LangchainToolMessage,
    trim_messages,
)
from langchain_core.prompts import ChatPromptTemplate, PromptTemplate
from langchain_core.runnables import RunnableConfig
from langgraph.errors import NodeInterrupt
from posthoganalytics import capture_exception
from pydantic import BaseModel

from posthog.schema import (
    AssistantContextualTool,
    AssistantMessage,
    AssistantToolCallMessage,
    ContextMessage,
    FailureMessage,
    HumanMessage,
    ReasoningMessage,
)

from posthog.models.organization import OrganizationMembership
from posthog.sync import database_sync_to_async

from ee.hogai.graph.base import AssistantNode
from ee.hogai.graph.shared_prompts import CORE_MEMORY_PROMPT
from ee.hogai.llm import MaxChatAnthropic
from ee.hogai.tool import CONTEXTUAL_TOOL_NAME_TO_TOOL
from ee.hogai.utils.anthropic import (
    add_cache_control,
    get_thinking_from_assistant_message,
    normalize_ai_anthropic_message,
)
<<<<<<< HEAD
=======
from ee.hogai.utils.helpers import find_last_ui_context, find_start_message_idx
>>>>>>> fd02d9eb
from ee.hogai.utils.types import (
    AssistantMessageUnion,
    AssistantNodeName,
    AssistantState,
    BaseState,
    BaseStateWithMessages,
    InsightQuery,
    PartialAssistantState,
    ReplaceMessages,
)
from ee.hogai.utils.types.composed import MaxNodeName

from .prompts import (
<<<<<<< HEAD
=======
    CONTEXTUAL_TOOLS_REMINDER_PROMPT,
>>>>>>> fd02d9eb
    MAX_PERSONALITY_PROMPT,
    ROOT_BILLING_CONTEXT_ERROR_PROMPT,
    ROOT_BILLING_CONTEXT_WITH_ACCESS_PROMPT,
    ROOT_BILLING_CONTEXT_WITH_NO_ACCESS_PROMPT,
    ROOT_HARD_LIMIT_REACHED_PROMPT,
    ROOT_SYSTEM_PROMPT,
    SESSION_SUMMARIZATION_PROMPT_BASE,
    SESSION_SUMMARIZATION_PROMPT_NO_REPLAY_CONTEXT,
    SESSION_SUMMARIZATION_PROMPT_WITH_REPLAY_CONTEXT,
)

SLASH_COMMAND_INIT = "/init"
SLASH_COMMAND_REMEMBER = "/remember"

RouteName = Literal[
    "insights",
    "root",
    "end",
    "search_documentation",
    "memory_onboarding",
    "insights_search",
    "billing",
    "session_summarization",
    "create_dashboard",
]


RootMessageUnion = HumanMessage | AssistantMessage | FailureMessage | AssistantToolCallMessage | ContextMessage
T = TypeVar("T", RootMessageUnion, BaseMessage)


<<<<<<< HEAD
class RootNode(AssistantNode):
=======
class RootNodeUIContextMixin(AssistantNode):
    """Mixin that provides UI context formatting capabilities for root nodes."""

    async def _format_ui_context(self, ui_context: MaxUIContext | None, config: RunnableConfig) -> str | None:
        """
        Format UI context into template variables for the prompt.

        Args:
            ui_context: UI context data or None

        Returns:
            Dict of context variables for prompt template
        """
        if not ui_context:
            return ""

        query_runner = AssistantQueryExecutor(self._team, self._utc_now_datetime)

        # Format dashboard context with insights
        dashboard_context = ""
        if ui_context.dashboards:
            dashboard_contexts = []

            for dashboard in ui_context.dashboards:
                dashboard_insights = ""
                if dashboard.insights:
                    insight_texts = []
                    for insight in dashboard.insights:
                        # Get formatted insight
                        dashboard_filters = (
                            dashboard.filters.model_dump()
                            if hasattr(dashboard, "filters") and dashboard.filters
                            else None
                        )
                        formatted_insight = await self._arun_and_format_insight(
                            config,
                            insight,
                            query_runner,
                            dashboard_filters,
                            heading="####",
                        )
                        if formatted_insight:
                            insight_texts.append(formatted_insight)

                    dashboard_insights = "\n\n".join(insight_texts)

                # Use the dashboard template
                dashboard_text = (
                    PromptTemplate.from_template(ROOT_DASHBOARD_CONTEXT_PROMPT, template_format="mustache")
                    .format_prompt(
                        name=dashboard.name or f"Dashboard {dashboard.id}",
                        description=dashboard.description if dashboard.description else None,
                        insights=dashboard_insights,
                    )
                    .to_string()
                )
                dashboard_contexts.append(dashboard_text)

            if dashboard_contexts:
                joined_dashboards = "\n\n".join(dashboard_contexts)
                # Use the dashboards template
                dashboard_context = (
                    PromptTemplate.from_template(ROOT_DASHBOARDS_CONTEXT_PROMPT, template_format="mustache")
                    .format_prompt(dashboards=joined_dashboards)
                    .to_string()
                )

        # Format standalone insights context
        insights_context = ""
        if ui_context.insights:
            insights_results = []
            for insight in ui_context.insights:
                result = await self._arun_and_format_insight(config, insight, query_runner, None, heading="##")
                if result:
                    insights_results.append(result)

            if insights_results:
                joined_results = "\n\n".join(insights_results)
                # Use the insights template
                insights_context = (
                    PromptTemplate.from_template(ROOT_INSIGHTS_CONTEXT_PROMPT, template_format="mustache")
                    .format_prompt(insights=joined_results)
                    .to_string()
                )

        # Format events and actions context
        events_context = self._format_entity_context(ui_context.events, "events", "Event")
        actions_context = self._format_entity_context(ui_context.actions, "actions", "Action")

        if dashboard_context or insights_context or events_context or actions_context:
            return self._render_user_context_template(
                dashboard_context, insights_context, events_context, actions_context
            )
        return None

    async def _arun_and_format_insight(
        self,
        config: RunnableConfig,
        insight: MaxInsightContext,
        query_runner: AssistantQueryExecutor,
        dashboard_filters: Optional[dict] = None,
        heading: Optional[str] = None,
    ) -> str | None:
        """
        Run and format a single insight for AI consumption.

        Args:
            insight: Insight object with query and metadata
            query_runner: AssistantQueryExecutor instance for execution
            dashboard_filters: Optional dashboard filters to apply to the query

        Returns:
            Formatted insight string or empty string if failed
        """
        try:
            query_kind = cast(str | None, getattr(insight.query, "kind", None))
            serialized_query = insight.query.model_dump_json(exclude_none=True)

            if not query_kind or query_kind not in MAX_SUPPORTED_QUERY_KIND_TO_MODEL:
                return None  # Skip unsupported query types

            query_obj = cast(SupportedQueryTypes, insight.query)

            if dashboard_filters or insight.filtersOverride or insight.variablesOverride:
                query_dict = insight.query.model_dump(mode="json")
                if dashboard_filters:
                    query_dict = await database_sync_to_async(apply_dashboard_filters_to_dict)(
                        query_dict, dashboard_filters, self._team
                    )
                if insight.filtersOverride:
                    query_dict = await database_sync_to_async(apply_dashboard_filters_to_dict)(
                        query_dict, insight.filtersOverride.model_dump(mode="json"), self._team
                    )
                if insight.variablesOverride:
                    variables_overrides = {k: v.model_dump(mode="json") for k, v in insight.variablesOverride.items()}
                    query_dict = await database_sync_to_async(apply_dashboard_variables_to_dict)(
                        query_dict, variables_overrides, self._team
                    )

                QueryModel = MAX_SUPPORTED_QUERY_KIND_TO_MODEL[query_kind]
                query_obj = QueryModel.model_validate(query_dict)

            raw_results, _ = await query_runner.arun_and_format_query(query_obj)

            result = (
                PromptTemplate.from_template(ROOT_INSIGHT_CONTEXT_PROMPT, template_format="mustache")
                .format_prompt(
                    heading=heading or "",
                    name=insight.name or f"ID {insight.id}",
                    description=insight.description,
                    query_schema=serialized_query,
                    query=raw_results,
                )
                .to_string()
            )
            return result

        except Exception as err:
            # Skip insights that fail to run
            capture_exception(
                err, distinct_id=self._get_user_distinct_id(config), properties=self._get_debug_props(config)
            )
            return None

    def _format_entity_context(self, entities, context_tag: str, entity_type: str) -> str:
        """
        Format entity context (events or actions) into XML context string.

        Args:
            entities: List of entities (events or actions) or None
            context_tag: XML tag name (e.g., "events" or "actions")
            entity_type: Entity type for display (e.g., "Event" or "Action")

        Returns:
            Formatted context string or empty string if no entities
        """
        if not entities:
            return ""

        entity_details = []
        for entity in entities:
            name = entity.name or f"{entity_type} {entity.id}"
            entity_detail = f'"{name}'
            if entity.description:
                entity_detail += f": {entity.description}"
            entity_detail += '"'
            entity_details.append(entity_detail)

        if entity_details:
            return f"<{context_tag}_context>{entity_type} names the user is referring to:\n{', '.join(entity_details)}\n</{context_tag}_context>"
        return ""

    def _render_user_context_template(
        self, dashboard_context: str, insights_context: str, events_context: str, actions_context: str
    ) -> str:
        """Render the user context template with the provided context strings."""
        template = PromptTemplate.from_template(ROOT_UI_CONTEXT_PROMPT, template_format="mustache")
        return template.format_prompt(
            ui_context_dashboard=dashboard_context,
            ui_context_insights=insights_context,
            ui_context_events=events_context,
            ui_context_actions=actions_context,
        ).to_string()


class RootNode(RootNodeUIContextMixin):
>>>>>>> fd02d9eb
    MAX_TOOL_CALLS = 4
    """
    Determines the maximum number of tool calls allowed in a single generation.
    """
    CONVERSATION_WINDOW_SIZE = 64000

    @property
    def node_name(self) -> MaxNodeName:
        return AssistantNodeName.ROOT

    """
    Determines the maximum number of tokens allowed in the conversation window.
    """
    THINKING_CONFIG = {"type": "enabled", "budget_tokens": 1024}
    """
    Determines the thinking configuration for the model.
    """

    async def arun(self, state: AssistantState, config: RunnableConfig) -> PartialAssistantState:
        # Add context messages on start of the conversation.
<<<<<<< HEAD
        updated_messages: Sequence[AssistantMessageUnion] = []
        messages_changed = False
        if self._is_first_turn(state):
            updated_messages = await self.context_manager.aget_state_messages_with_context(state)
            # Check if context was actually added by comparing lengths
            messages_changed = len(updated_messages) != len(state.messages)
=======
        updated_messages: list[AssistantMessageUnion] = []
        if self._is_first_turn(state) and (context_prompts := await self._get_context_prompts(state, config)):
            # Insert context messages BEFORE the start human message, so they're properly cached and the context is retained.
            updated_messages = self._inject_context_messages(state, context_prompts)
>>>>>>> fd02d9eb
            state.messages = updated_messages

        message_window, billing_context, core_memory = await asyncio.gather(
            self._construct_and_update_messages_window(state, config),
            self._get_billing_info(config),
            self._aget_core_memory_text(),
        )
        should_add_billing_tool, billing_context_prompt = billing_context
        history, new_window_id = message_window

        # Build system prompt with conditional session summarization and insight search sections
        system_prompt_template = ROOT_SYSTEM_PROMPT
        # Check if session summarization is enabled for the user
        session_summarization_context = ""
        if self._has_session_summarization_feature_flag():
            context = self._render_session_summarization_context(config)
            # Inject session summarization context
            session_summarization_context = context
        system_prompt_template = re.sub(
            r"\n?<session_summarization>.*?</session_summarization>",
            session_summarization_context,
            system_prompt_template,
            flags=re.DOTALL,
        )
        # Check if insight search is enabled for the user
        if not self._has_insight_search_feature_flag():
            # Remove the reference to search_insights in basic_functionality
            system_prompt_template = re.sub(r"\n?\d+\. `search_insights`.*?[^\n]*", "", system_prompt_template)
            # Remove the insight_search section from prompt using regex
            system_prompt_template = re.sub(
                r"\n?<insight_search>.*?</insight_search>", "", system_prompt_template, flags=re.DOTALL
            )
            # Remove the CRITICAL ROUTING LOGIC section when insight search is disabled
            system_prompt_template = re.sub(
                r"\n?CRITICAL ROUTING LOGIC:.*?(?=Follow these guidelines when retrieving data:)",
                "",
                system_prompt_template,
                flags=re.DOTALL,
            )

        system_prompts = ChatPromptTemplate.from_messages(
            [
                ("system", system_prompt_template),
            ],
            template_format="mustache",
        ).format_messages(
            personality_prompt=MAX_PERSONALITY_PROMPT,
            core_memory_prompt=CORE_MEMORY_PROMPT,
            core_memory=core_memory,
            billing_context=billing_context_prompt,
        )

        # Mark the longest default prefix as cacheable
        add_cache_control(system_prompts[-1])

        message = await self._get_model(
            state,
            config,
            extra_tools=["retrieve_billing_information"] if should_add_billing_tool else [],
        ).ainvoke(
            system_prompts + history,
            config,
        )
        assistant_message = normalize_ai_anthropic_message(message)

        return PartialAssistantState(
            root_conversation_start_id=new_window_id,
            messages=ReplaceMessages([*updated_messages, assistant_message])
<<<<<<< HEAD
            if messages_changed
            else [assistant_message],
        )

    async def get_reasoning_message(
        self, input: BaseState, default_message: Optional[str] = None
    ) -> ReasoningMessage | None:
        input = cast(AssistantState, input)
        if self.context_manager.has_awaitable_context(input):
            return ReasoningMessage(content="Calculating context")
        return None

    def _has_session_summarization_feature_flag(self) -> bool:
        """
        Check if the user has the session summarization feature flag enabled.
        """
        return posthoganalytics.feature_enabled(
            "max-session-summarization",
            str(self._user.distinct_id),
            groups={"organization": str(self._team.organization_id)},
            group_properties={"organization": {"id": str(self._team.organization_id)}},
            send_feature_flag_events=False,
        )

    def _has_insight_search_feature_flag(self) -> bool:
        """
        Check if the user has the insight search feature flag enabled.
        """
        return posthoganalytics.feature_enabled(
            "max-ai-insight-search",
            str(self._user.distinct_id),
            groups={"organization": str(self._team.organization_id)},
            group_properties={"organization": {"id": str(self._team.organization_id)}},
            send_feature_flag_events=False,
        )

=======
            if updated_messages
            else [assistant_message],
        )

    async def get_reasoning_message(
        self, input: BaseState, default_message: Optional[str] = None
    ) -> ReasoningMessage | None:
        if not isinstance(input, BaseStateWithMessages):
            return None
        ui_context = find_last_ui_context(input.messages)
        if ui_context and (ui_context.dashboards or ui_context.insights):
            return ReasoningMessage(content="Calculating context")
        return None

    def _has_session_summarization_feature_flag(self) -> bool:
        """
        Check if the user has the session summarization feature flag enabled.
        """
        return posthoganalytics.feature_enabled(
            "max-session-summarization",
            str(self._user.distinct_id),
            groups={"organization": str(self._team.organization_id)},
            group_properties={"organization": {"id": str(self._team.organization_id)}},
            send_feature_flag_events=False,
        )

    def _has_insight_search_feature_flag(self) -> bool:
        """
        Check if the user has the insight search feature flag enabled.
        """
        return posthoganalytics.feature_enabled(
            "max-ai-insight-search",
            str(self._user.distinct_id),
            groups={"organization": str(self._team.organization_id)},
            group_properties={"organization": {"id": str(self._team.organization_id)}},
            send_feature_flag_events=False,
        )

>>>>>>> fd02d9eb
    @database_sync_to_async
    def _get_billing_info(self, config: RunnableConfig) -> tuple[bool, str]:
        """Get billing information including whether to include the billing tool and the prompt.
        Returns:
            Tuple[bool, str]: (should_add_billing_tool, prompt)
        """
        has_billing_context = self._get_billing_context(config) is not None

        has_access = self._user.organization_memberships.get(organization=self._team.organization).level in (
            OrganizationMembership.Level.ADMIN,
            OrganizationMembership.Level.OWNER,
        )
        if has_access and not has_billing_context:
            return False, ROOT_BILLING_CONTEXT_ERROR_PROMPT

        prompt = (
            ROOT_BILLING_CONTEXT_WITH_ACCESS_PROMPT
            if has_access and has_billing_context
            else ROOT_BILLING_CONTEXT_WITH_NO_ACCESS_PROMPT
        )

        should_add_billing_tool = has_access and has_billing_context

        return should_add_billing_tool, prompt

    def _get_model(self, state: AssistantState, config: RunnableConfig, extra_tools: list[str] | None = None):
        if extra_tools is None:
            extra_tools = []

        base_model = MaxChatAnthropic(
            model="claude-sonnet-4-0",
            streaming=True,
            stream_usage=True,
            user=self._user,
            team=self._team,
            betas=["interleaved-thinking-2025-05-14"],
            max_tokens=8192,
            thinking=self.THINKING_CONFIG,
            conversation_start_dt=state.start_dt,
        )

        # The agent can operate in loops. Since insight building is an expensive operation, we want to limit a recursion depth.
        # This will remove the functions, so the agent doesn't have any other option but to exit.
        if self._is_hard_limit_reached(state):
            return base_model

        from ee.hogai.tool import (
            create_and_query_insight,
            create_dashboard,
            get_contextual_tool_class,
            search_documentation,
            search_insights,
            session_summarization,
        )

        available_tools: list[type[BaseModel]] = []
        # Check if insight search is enabled for the user
        if self._has_insight_search_feature_flag():
            available_tools.append(search_insights)
        # Check if session summarization is enabled for the user
        if self._has_session_summarization_feature_flag():
            available_tools.append(session_summarization)
        # Add dashboard creation tool (always available)
        available_tools.append(create_dashboard)
        if settings.INKEEP_API_KEY:
            available_tools.append(search_documentation)
        tool_names = self.context_manager.get_contextual_tools().keys()
        is_editing_insight = AssistantContextualTool.CREATE_AND_QUERY_INSIGHT in tool_names
        if not is_editing_insight:
            # This is the default tool, which can be overriden by the MaxTool based tool with the same name
            available_tools.append(create_and_query_insight)
        for tool_name in tool_names:
            ToolClass = get_contextual_tool_class(tool_name)
            if ToolClass is None:
                continue  # Ignoring a tool that the backend doesn't know about - might be a deployment mismatch
            available_tools.append(ToolClass(team=self._team, user=self._user))  # type: ignore

        if "retrieve_billing_information" in extra_tools:
            from ee.hogai.tool import retrieve_billing_information

            available_tools.append(retrieve_billing_information)

        return base_model.bind_tools(available_tools, parallel_tool_calls=False)

    def _get_assistant_messages_in_window(self, state: AssistantState) -> list[RootMessageUnion]:
        filtered_conversation = [message for message in state.messages if isinstance(message, RootMessageUnion)]
        if state.root_conversation_start_id is not None:
            filtered_conversation = self._get_conversation_window(
                filtered_conversation, state.root_conversation_start_id
            )
        return filtered_conversation

<<<<<<< HEAD
=======
    async def _get_context_prompts(self, state: AssistantState, config: RunnableConfig) -> list[str]:
        prompts: list[str] = []
        if contextual_tools := self._get_contextual_tools_prompt(config):
            prompts.append(contextual_tools)
        if ui_context := await self._format_ui_context(self._get_ui_context(state), config):
            prompts.append(ui_context)
        return self._deduplicate_context_messages(state, prompts)

    def _get_contextual_tools_prompt(self, config: RunnableConfig) -> str | None:
        from ee.hogai.tool import get_contextual_tool_class

        contextual_tools_prompt = [
            f"<{tool_name}>\n"
            f"{get_contextual_tool_class(tool_name)(team=self._team, user=self._user).format_system_prompt_injection(tool_context)}\n"  # type: ignore
            f"</{tool_name}>"
            for tool_name, tool_context in self._get_contextual_tools(config).items()
            if get_contextual_tool_class(tool_name) is not None
        ]
        if contextual_tools_prompt:
            tools = "\n".join(contextual_tools_prompt)
            return CONTEXTUAL_TOOLS_REMINDER_PROMPT.format(tools=tools)
        return None

    def _deduplicate_context_messages(self, state: AssistantState, context_prompts: list[str]) -> list[str]:
        """Naive deduplication of context messages by content."""
        human_messages = {message.content for message in state.messages if isinstance(message, ContextMessage)}
        return [prompt for prompt in context_prompts if prompt not in human_messages]

    def _inject_context_messages(
        self, state: AssistantState, context_prompts: list[str]
    ) -> list[AssistantMessageUnion]:
        context_messages = [
            ContextMessage(content=prompt, id=str(uuid4()), visible=False) for prompt in context_prompts
        ]
        # -1 to make the context messages appear before the start message
        start_idx = find_start_message_idx(state.messages, state.start_id)
        return [*state.messages[:start_idx], *context_messages, *state.messages[start_idx:]]

>>>>>>> fd02d9eb
    async def _construct_and_update_messages_window(
        self, state: AssistantState, config: RunnableConfig
    ) -> tuple[list[BaseMessage], str | None]:
        """
        Retrieves the current conversation window, finds a new window if necessary, and enforces the tool call limit.
        """

        history = self._construct_messages(state)

        # Find a new window id and trim the history to it.
        new_window_id = await self._find_new_window_id(state, config, history)
        if new_window_id is not None:
            history = self._get_conversation_window(history, new_window_id)

        # Force the agent to stop if the tool call limit is reached.
        if self._is_hard_limit_reached(state):
            history.append(LangchainHumanMessage(content=ROOT_HARD_LIMIT_REACHED_PROMPT))

        return history, new_window_id

    def _construct_messages(self, state: AssistantState) -> list[BaseMessage]:
        # Filter out messages that are not part of the conversation window.
        conversation_window = self._get_assistant_messages_in_window(state)

        # `assistant` messages must be contiguous with the respective `tool` messages.
        tool_result_messages = {
            message.tool_call_id: message
            for message in conversation_window
            if isinstance(message, AssistantToolCallMessage)
        }

        history: list[BaseMessage] = []

        for message in conversation_window:
            if isinstance(message, HumanMessage) or isinstance(message, ContextMessage):
                history.append(LangchainHumanMessage(content=[{"type": "text", "text": message.content}]))
            elif isinstance(message, AssistantMessage):
                content = get_thinking_from_assistant_message(message)
                if message.content:
                    content.append({"type": "text", "text": message.content})

                # Filter out tool calls without a tool response, so the completion doesn't fail.
                tool_calls = [
                    tool for tool in (message.model_dump()["tool_calls"] or []) if tool["id"] in tool_result_messages
                ]

                if content or tool_calls:
                    history.append(
                        LangchainAIMessage(
                            content=cast(list[str | dict[str, Any]], content),
                            tool_calls=tool_calls,
                        )
                    )

                # Append associated tool call messages.
                for tool_call in tool_calls:
                    tool_call_id = tool_call["id"]
                    result_message = tool_result_messages[tool_call_id]
                    history.append(
                        LangchainHumanMessage(
                            content=[
                                {"type": "tool_result", "tool_use_id": tool_call_id, "content": result_message.content}
                            ],
                        ),
                    )
            elif isinstance(message, FailureMessage):
                history.append(
                    LangchainHumanMessage(
                        content=[{"type": "text", "text": message.content or "An unknown failure occurred."}],
                    )
                )

        # Append a single cache control to the last human message or last tool message,
        # so we cache the full prefix of the conversation.
        for i in range(len(history) - 1, -1, -1):
            maybe_content_arr = history[i].content
            if (
                isinstance(history[i], LangchainHumanMessage | LangchainAIMessage)
                and isinstance(maybe_content_arr, list)
                and len(maybe_content_arr) > 0
                and isinstance(maybe_content_arr[-1], dict)
            ):
                maybe_content_arr[-1]["cache_control"] = {"type": "ephemeral"}
                break

        return history

    def _is_hard_limit_reached(self, state: AssistantState) -> bool:
        return state.root_tool_calls_count is not None and state.root_tool_calls_count >= self.MAX_TOOL_CALLS

    async def _find_new_window_id(
        self, state: AssistantState, config: RunnableConfig, window: list[BaseMessage]
    ) -> str | None:
        """
        If we simply trim the conversation on N tokens, the cache will be invalidated for every new message after that
        limit leading to increased latency. Instead, when we hit the limit, we trim the conversation to N/2 tokens, so
        the cache invalidates only for the next generation.
        """
        model = self._get_model(state, config)

        # Quickly skip the window check if there are less than 3 human messages.
        human_messages = [message for message in window if isinstance(message, LangchainHumanMessage)]
        if len(human_messages) < 3:
            return None

<<<<<<< HEAD
        # Contains an async method in get_num_tokens_from_messages
        token_count = await database_sync_to_async(model.get_num_tokens_from_messages, thread_sensitive=False)(
            window, thinking=self.THINKING_CONFIG
        )

        if token_count > self.CONVERSATION_WINDOW_SIZE:
=======
        if await self._has_reached_token_limit(model, window):
>>>>>>> fd02d9eb
            trimmed_window: list[BaseMessage] = trim_messages(
                window,
                token_counter=model,
                max_tokens=math.floor(self.CONVERSATION_WINDOW_SIZE / 2),
                start_on="human",
                end_on=("human", "tool"),
                allow_partial=False,
            )
            if len(trimmed_window) != len(window):
                if trimmed_window:
                    new_start_id = trimmed_window[0].id
                    return new_start_id
                # We don't want the conversation to be completely empty.
                if isinstance(window[-1], LangchainHumanMessage):
                    return window[-1].id
                if len(window) > 1 and isinstance(window[-2], LangchainAIMessage):
                    return window[-2].id
        return None

    async def _has_reached_token_limit(self, model: Any, window: list[BaseMessage]) -> bool:
        # Contains an async method in get_num_tokens_from_messages
        token_count = await database_sync_to_async(model.get_num_tokens_from_messages, thread_sensitive=False)(
            window, thinking=self.THINKING_CONFIG
        )
        return token_count > self.CONVERSATION_WINDOW_SIZE

    def _get_conversation_window(self, messages: list[T], start_id: str) -> list[T]:
        for idx, message in enumerate(messages):
            if message.id == start_id:
                return messages[idx:]
        return messages

    def _render_session_summarization_context(self, config: RunnableConfig) -> str:
        """Render the user context template with the provided context strings."""
        search_session_recordings_context = self.context_manager.get_contextual_tools().get("search_session_recordings")
        if (
            not search_session_recordings_context
            or not isinstance(search_session_recordings_context, dict)
            or not search_session_recordings_context.get("current_filters")
            or not isinstance(search_session_recordings_context["current_filters"], dict)
        ):
            conditional_context = SESSION_SUMMARIZATION_PROMPT_NO_REPLAY_CONTEXT
        else:
            current_filters = search_session_recordings_context["current_filters"]
            conditional_template = PromptTemplate.from_template(
                SESSION_SUMMARIZATION_PROMPT_WITH_REPLAY_CONTEXT, template_format="mustache"
            )
            conditional_context = conditional_template.format_prompt(
                current_filters=json.dumps(current_filters)
            ).to_string()
        template = PromptTemplate.from_template(SESSION_SUMMARIZATION_PROMPT_BASE, template_format="mustache")
        return template.format_prompt(conditional_context=conditional_context).to_string()


class RootNodeTools(AssistantNode):
    @property
    def node_name(self) -> MaxNodeName:
        return AssistantNodeName.ROOT_TOOLS

    async def get_reasoning_message(
        self, input: BaseState, default_message: Optional[str] = None
    ) -> ReasoningMessage | None:
        if not isinstance(input, BaseStateWithMessages):
            return None
        if not input.messages:
            return None

        assert isinstance(input.messages[-1], AssistantMessage)
        tool_calls = input.messages[-1].tool_calls or []
        assert len(tool_calls) <= 1
        if len(tool_calls) == 0:
            return None
        tool_call = tool_calls[0]
        content = None
        if tool_call.name == "create_and_query_insight":
            content = "Coming up with an insight"
        elif tool_call.name == "search_documentation":
            content = "Checking PostHog docs"
        elif tool_call.name == "retrieve_billing_information":
            content = "Checking your billing data"
        else:
            # This tool should be in CONTEXTUAL_TOOL_NAME_TO_TOOL, but it might not be in the rare case
            # when the tool has been removed from the backend since the user's frontend was loaded
            ToolClass = CONTEXTUAL_TOOL_NAME_TO_TOOL.get(tool_call.name)  # type: ignore
            content = (
                ToolClass(team=self._team, user=self._user).thinking_message
                if ToolClass
                else f"Running tool {tool_call.name}"
            )

        return ReasoningMessage(content=content) if content else None

    async def arun(self, state: AssistantState, config: RunnableConfig) -> PartialAssistantState:
        last_message = state.messages[-1]
        if not isinstance(last_message, AssistantMessage) or not last_message.tool_calls:
            # Reset tools.
            return PartialAssistantState(root_tool_calls_count=0)

        tool_call_count = state.root_tool_calls_count or 0

        tools_calls = last_message.tool_calls
        if len(tools_calls) != 1:
            raise ValueError("Expected exactly one tool call.")

        tool_names = self.context_manager.get_contextual_tools().keys()
        is_editing_insight = AssistantContextualTool.CREATE_AND_QUERY_INSIGHT in tool_names
        tool_call = tools_calls[0]

        from ee.hogai.tool import get_contextual_tool_class

        if tool_call.name == "create_and_query_insight" and not is_editing_insight:
            return PartialAssistantState(
                root_tool_call_id=tool_call.id,
                root_tool_insight_plan=tool_call.args["query_description"],
                root_tool_calls_count=tool_call_count + 1,
            )
        elif tool_call.name in ["search_documentation", "retrieve_billing_information"]:
            return PartialAssistantState(
                root_tool_call_id=tool_call.id,
                root_tool_calls_count=tool_call_count + 1,
            )
        elif tool_call.name == "search_insights":
            return PartialAssistantState(
                root_tool_call_id=tool_call.id,
                search_insights_query=tool_call.args["search_query"],
                root_tool_calls_count=tool_call_count + 1,
            )
        elif tool_call.name == "session_summarization":
            return PartialAssistantState(
                root_tool_call_id=tool_call.id,
                session_summarization_query=tool_call.args["session_summarization_query"],
                # Safety net in case the argument is missing to avoid raising exceptions internally
                should_use_current_filters=tool_call.args.get("should_use_current_filters", False),
                summary_title=tool_call.args.get("summary_title"),
                root_tool_calls_count=tool_call_count + 1,
            )
        elif tool_call.name == "create_dashboard":
            raw_queries = tool_call.args["search_insights_queries"]
            search_insights_queries = [InsightQuery.model_validate(query) for query in raw_queries]

            return PartialAssistantState(
                root_tool_call_id=tool_call.id,
                dashboard_name=tool_call.args.get("dashboard_name"),
                search_insights_queries=search_insights_queries,
                root_tool_calls_count=tool_call_count + 1,
            )
        elif ToolClass := get_contextual_tool_class(tool_call.name):
            tool_class = ToolClass(team=self._team, user=self._user, state=state)
            try:
                result = await tool_class.ainvoke(tool_call.model_dump(), config)
            except Exception as e:
                capture_exception(
                    e, distinct_id=self._get_user_distinct_id(config), properties=self._get_debug_props(config)
                )
                result = AssistantToolCallMessage(
                    content="The tool raised an internal error. Do not immediately retry the tool call and explain to the user what happened. If the user asks you to retry, you are allowed to do that.",
                    id=str(uuid4()),
                    tool_call_id=tool_call.id,
                    visible=False,
                )
            if not isinstance(result, LangchainToolMessage | AssistantToolCallMessage):
                raise TypeError(f"Expected a {LangchainToolMessage} or {AssistantToolCallMessage}, got {type(result)}")

            # If this is a navigation tool call, pause the graph execution
            # so that the frontend can re-initialise Max with a new set of contextual tools.
            if tool_call.name == "navigate" and not isinstance(result, AssistantToolCallMessage):
                navigate_message = AssistantToolCallMessage(
                    content=str(result.content) if result.content else "",
                    ui_payload={tool_call.name: result.artifact},
                    id=str(uuid4()),
                    tool_call_id=tool_call.id,
                    visible=True,
                )
                # Raising a `NodeInterrupt` ensures the assistant graph stops here and
                # surfaces the navigation confirmation to the client. The next user
                # interaction will resume the graph with potentially different
                # contextual tools.
                raise NodeInterrupt(navigate_message)

            new_state = tool_class._state  # latest state, in case the tool has updated it
            last_message = new_state.messages[-1]
            if isinstance(last_message, AssistantToolCallMessage) and last_message.tool_call_id == tool_call.id:
                return PartialAssistantState(
                    # we send all messages from the tool call onwards
                    messages=new_state.messages[len(state.messages) :],
                    root_tool_calls_count=tool_call_count + 1,
                )

            return PartialAssistantState(
                messages=[
                    AssistantToolCallMessage(
                        content=str(result.content) if result.content else "",
                        ui_payload={tool_call.name: result.artifact},
                        id=str(uuid4()),
                        tool_call_id=tool_call.id,
                        visible=tool_class.show_tool_call_message,
                    )
                    if not isinstance(result, AssistantToolCallMessage)
                    else result
                ],
                root_tool_calls_count=tool_call_count + 1,
            )
        else:
            raise ValueError(f"Unknown tool called: {tool_call.name}")

    def router(self, state: AssistantState) -> RouteName:
        last_message = state.messages[-1]

        if isinstance(last_message, AssistantToolCallMessage):
            return "root"  # Let the root either proceed or finish, since it now can see the tool call result
        if isinstance(last_message, AssistantMessage) and state.root_tool_call_id:
            tool_calls = getattr(last_message, "tool_calls", None)
            if tool_calls and len(tool_calls) > 0:
                tool_call = tool_calls[0]
                tool_call_name = tool_call.name
                if tool_call_name == "retrieve_billing_information":
                    return "billing"
                if tool_call_name == "create_dashboard":
                    return "create_dashboard"
            if state.root_tool_insight_plan:
                return "insights"
            elif state.search_insights_query:
                return "insights_search"
            elif state.session_summarization_query:
                return "session_summarization"
            else:
                return "search_documentation"
        return "end"<|MERGE_RESOLUTION|>--- conflicted
+++ resolved
@@ -2,10 +2,7 @@
 import json
 import math
 import asyncio
-<<<<<<< HEAD
 from collections.abc import Sequence
-=======
->>>>>>> fd02d9eb
 from typing import Any, Literal, Optional, TypeVar, cast
 from uuid import uuid4
 
@@ -47,10 +44,6 @@
     get_thinking_from_assistant_message,
     normalize_ai_anthropic_message,
 )
-<<<<<<< HEAD
-=======
-from ee.hogai.utils.helpers import find_last_ui_context, find_start_message_idx
->>>>>>> fd02d9eb
 from ee.hogai.utils.types import (
     AssistantMessageUnion,
     AssistantNodeName,
@@ -64,10 +57,6 @@
 from ee.hogai.utils.types.composed import MaxNodeName
 
 from .prompts import (
-<<<<<<< HEAD
-=======
-    CONTEXTUAL_TOOLS_REMINDER_PROMPT,
->>>>>>> fd02d9eb
     MAX_PERSONALITY_PROMPT,
     ROOT_BILLING_CONTEXT_ERROR_PROMPT,
     ROOT_BILLING_CONTEXT_WITH_ACCESS_PROMPT,
@@ -99,216 +88,7 @@
 T = TypeVar("T", RootMessageUnion, BaseMessage)
 
 
-<<<<<<< HEAD
 class RootNode(AssistantNode):
-=======
-class RootNodeUIContextMixin(AssistantNode):
-    """Mixin that provides UI context formatting capabilities for root nodes."""
-
-    async def _format_ui_context(self, ui_context: MaxUIContext | None, config: RunnableConfig) -> str | None:
-        """
-        Format UI context into template variables for the prompt.
-
-        Args:
-            ui_context: UI context data or None
-
-        Returns:
-            Dict of context variables for prompt template
-        """
-        if not ui_context:
-            return ""
-
-        query_runner = AssistantQueryExecutor(self._team, self._utc_now_datetime)
-
-        # Format dashboard context with insights
-        dashboard_context = ""
-        if ui_context.dashboards:
-            dashboard_contexts = []
-
-            for dashboard in ui_context.dashboards:
-                dashboard_insights = ""
-                if dashboard.insights:
-                    insight_texts = []
-                    for insight in dashboard.insights:
-                        # Get formatted insight
-                        dashboard_filters = (
-                            dashboard.filters.model_dump()
-                            if hasattr(dashboard, "filters") and dashboard.filters
-                            else None
-                        )
-                        formatted_insight = await self._arun_and_format_insight(
-                            config,
-                            insight,
-                            query_runner,
-                            dashboard_filters,
-                            heading="####",
-                        )
-                        if formatted_insight:
-                            insight_texts.append(formatted_insight)
-
-                    dashboard_insights = "\n\n".join(insight_texts)
-
-                # Use the dashboard template
-                dashboard_text = (
-                    PromptTemplate.from_template(ROOT_DASHBOARD_CONTEXT_PROMPT, template_format="mustache")
-                    .format_prompt(
-                        name=dashboard.name or f"Dashboard {dashboard.id}",
-                        description=dashboard.description if dashboard.description else None,
-                        insights=dashboard_insights,
-                    )
-                    .to_string()
-                )
-                dashboard_contexts.append(dashboard_text)
-
-            if dashboard_contexts:
-                joined_dashboards = "\n\n".join(dashboard_contexts)
-                # Use the dashboards template
-                dashboard_context = (
-                    PromptTemplate.from_template(ROOT_DASHBOARDS_CONTEXT_PROMPT, template_format="mustache")
-                    .format_prompt(dashboards=joined_dashboards)
-                    .to_string()
-                )
-
-        # Format standalone insights context
-        insights_context = ""
-        if ui_context.insights:
-            insights_results = []
-            for insight in ui_context.insights:
-                result = await self._arun_and_format_insight(config, insight, query_runner, None, heading="##")
-                if result:
-                    insights_results.append(result)
-
-            if insights_results:
-                joined_results = "\n\n".join(insights_results)
-                # Use the insights template
-                insights_context = (
-                    PromptTemplate.from_template(ROOT_INSIGHTS_CONTEXT_PROMPT, template_format="mustache")
-                    .format_prompt(insights=joined_results)
-                    .to_string()
-                )
-
-        # Format events and actions context
-        events_context = self._format_entity_context(ui_context.events, "events", "Event")
-        actions_context = self._format_entity_context(ui_context.actions, "actions", "Action")
-
-        if dashboard_context or insights_context or events_context or actions_context:
-            return self._render_user_context_template(
-                dashboard_context, insights_context, events_context, actions_context
-            )
-        return None
-
-    async def _arun_and_format_insight(
-        self,
-        config: RunnableConfig,
-        insight: MaxInsightContext,
-        query_runner: AssistantQueryExecutor,
-        dashboard_filters: Optional[dict] = None,
-        heading: Optional[str] = None,
-    ) -> str | None:
-        """
-        Run and format a single insight for AI consumption.
-
-        Args:
-            insight: Insight object with query and metadata
-            query_runner: AssistantQueryExecutor instance for execution
-            dashboard_filters: Optional dashboard filters to apply to the query
-
-        Returns:
-            Formatted insight string or empty string if failed
-        """
-        try:
-            query_kind = cast(str | None, getattr(insight.query, "kind", None))
-            serialized_query = insight.query.model_dump_json(exclude_none=True)
-
-            if not query_kind or query_kind not in MAX_SUPPORTED_QUERY_KIND_TO_MODEL:
-                return None  # Skip unsupported query types
-
-            query_obj = cast(SupportedQueryTypes, insight.query)
-
-            if dashboard_filters or insight.filtersOverride or insight.variablesOverride:
-                query_dict = insight.query.model_dump(mode="json")
-                if dashboard_filters:
-                    query_dict = await database_sync_to_async(apply_dashboard_filters_to_dict)(
-                        query_dict, dashboard_filters, self._team
-                    )
-                if insight.filtersOverride:
-                    query_dict = await database_sync_to_async(apply_dashboard_filters_to_dict)(
-                        query_dict, insight.filtersOverride.model_dump(mode="json"), self._team
-                    )
-                if insight.variablesOverride:
-                    variables_overrides = {k: v.model_dump(mode="json") for k, v in insight.variablesOverride.items()}
-                    query_dict = await database_sync_to_async(apply_dashboard_variables_to_dict)(
-                        query_dict, variables_overrides, self._team
-                    )
-
-                QueryModel = MAX_SUPPORTED_QUERY_KIND_TO_MODEL[query_kind]
-                query_obj = QueryModel.model_validate(query_dict)
-
-            raw_results, _ = await query_runner.arun_and_format_query(query_obj)
-
-            result = (
-                PromptTemplate.from_template(ROOT_INSIGHT_CONTEXT_PROMPT, template_format="mustache")
-                .format_prompt(
-                    heading=heading or "",
-                    name=insight.name or f"ID {insight.id}",
-                    description=insight.description,
-                    query_schema=serialized_query,
-                    query=raw_results,
-                )
-                .to_string()
-            )
-            return result
-
-        except Exception as err:
-            # Skip insights that fail to run
-            capture_exception(
-                err, distinct_id=self._get_user_distinct_id(config), properties=self._get_debug_props(config)
-            )
-            return None
-
-    def _format_entity_context(self, entities, context_tag: str, entity_type: str) -> str:
-        """
-        Format entity context (events or actions) into XML context string.
-
-        Args:
-            entities: List of entities (events or actions) or None
-            context_tag: XML tag name (e.g., "events" or "actions")
-            entity_type: Entity type for display (e.g., "Event" or "Action")
-
-        Returns:
-            Formatted context string or empty string if no entities
-        """
-        if not entities:
-            return ""
-
-        entity_details = []
-        for entity in entities:
-            name = entity.name or f"{entity_type} {entity.id}"
-            entity_detail = f'"{name}'
-            if entity.description:
-                entity_detail += f": {entity.description}"
-            entity_detail += '"'
-            entity_details.append(entity_detail)
-
-        if entity_details:
-            return f"<{context_tag}_context>{entity_type} names the user is referring to:\n{', '.join(entity_details)}\n</{context_tag}_context>"
-        return ""
-
-    def _render_user_context_template(
-        self, dashboard_context: str, insights_context: str, events_context: str, actions_context: str
-    ) -> str:
-        """Render the user context template with the provided context strings."""
-        template = PromptTemplate.from_template(ROOT_UI_CONTEXT_PROMPT, template_format="mustache")
-        return template.format_prompt(
-            ui_context_dashboard=dashboard_context,
-            ui_context_insights=insights_context,
-            ui_context_events=events_context,
-            ui_context_actions=actions_context,
-        ).to_string()
-
-
-class RootNode(RootNodeUIContextMixin):
->>>>>>> fd02d9eb
     MAX_TOOL_CALLS = 4
     """
     Determines the maximum number of tool calls allowed in a single generation.
@@ -329,19 +109,13 @@
 
     async def arun(self, state: AssistantState, config: RunnableConfig) -> PartialAssistantState:
         # Add context messages on start of the conversation.
-<<<<<<< HEAD
         updated_messages: Sequence[AssistantMessageUnion] = []
         messages_changed = False
-        if self._is_first_turn(state):
-            updated_messages = await self.context_manager.aget_state_messages_with_context(state)
+        if self._is_first_turn(state) and (
+            updated_messages := await self.context_manager.aget_state_messages_with_context(state)
+        ):
             # Check if context was actually added by comparing lengths
             messages_changed = len(updated_messages) != len(state.messages)
-=======
-        updated_messages: list[AssistantMessageUnion] = []
-        if self._is_first_turn(state) and (context_prompts := await self._get_context_prompts(state, config)):
-            # Insert context messages BEFORE the start human message, so they're properly cached and the context is retained.
-            updated_messages = self._inject_context_messages(state, context_prompts)
->>>>>>> fd02d9eb
             state.messages = updated_messages
 
         message_window, billing_context, core_memory = await asyncio.gather(
@@ -410,7 +184,6 @@
         return PartialAssistantState(
             root_conversation_start_id=new_window_id,
             messages=ReplaceMessages([*updated_messages, assistant_message])
-<<<<<<< HEAD
             if messages_changed
             else [assistant_message],
         )
@@ -447,46 +220,6 @@
             send_feature_flag_events=False,
         )
 
-=======
-            if updated_messages
-            else [assistant_message],
-        )
-
-    async def get_reasoning_message(
-        self, input: BaseState, default_message: Optional[str] = None
-    ) -> ReasoningMessage | None:
-        if not isinstance(input, BaseStateWithMessages):
-            return None
-        ui_context = find_last_ui_context(input.messages)
-        if ui_context and (ui_context.dashboards or ui_context.insights):
-            return ReasoningMessage(content="Calculating context")
-        return None
-
-    def _has_session_summarization_feature_flag(self) -> bool:
-        """
-        Check if the user has the session summarization feature flag enabled.
-        """
-        return posthoganalytics.feature_enabled(
-            "max-session-summarization",
-            str(self._user.distinct_id),
-            groups={"organization": str(self._team.organization_id)},
-            group_properties={"organization": {"id": str(self._team.organization_id)}},
-            send_feature_flag_events=False,
-        )
-
-    def _has_insight_search_feature_flag(self) -> bool:
-        """
-        Check if the user has the insight search feature flag enabled.
-        """
-        return posthoganalytics.feature_enabled(
-            "max-ai-insight-search",
-            str(self._user.distinct_id),
-            groups={"organization": str(self._team.organization_id)},
-            group_properties={"organization": {"id": str(self._team.organization_id)}},
-            send_feature_flag_events=False,
-        )
-
->>>>>>> fd02d9eb
     @database_sync_to_async
     def _get_billing_info(self, config: RunnableConfig) -> tuple[bool, str]:
         """Get billing information including whether to include the billing tool and the prompt.
@@ -579,47 +312,6 @@
             )
         return filtered_conversation
 
-<<<<<<< HEAD
-=======
-    async def _get_context_prompts(self, state: AssistantState, config: RunnableConfig) -> list[str]:
-        prompts: list[str] = []
-        if contextual_tools := self._get_contextual_tools_prompt(config):
-            prompts.append(contextual_tools)
-        if ui_context := await self._format_ui_context(self._get_ui_context(state), config):
-            prompts.append(ui_context)
-        return self._deduplicate_context_messages(state, prompts)
-
-    def _get_contextual_tools_prompt(self, config: RunnableConfig) -> str | None:
-        from ee.hogai.tool import get_contextual_tool_class
-
-        contextual_tools_prompt = [
-            f"<{tool_name}>\n"
-            f"{get_contextual_tool_class(tool_name)(team=self._team, user=self._user).format_system_prompt_injection(tool_context)}\n"  # type: ignore
-            f"</{tool_name}>"
-            for tool_name, tool_context in self._get_contextual_tools(config).items()
-            if get_contextual_tool_class(tool_name) is not None
-        ]
-        if contextual_tools_prompt:
-            tools = "\n".join(contextual_tools_prompt)
-            return CONTEXTUAL_TOOLS_REMINDER_PROMPT.format(tools=tools)
-        return None
-
-    def _deduplicate_context_messages(self, state: AssistantState, context_prompts: list[str]) -> list[str]:
-        """Naive deduplication of context messages by content."""
-        human_messages = {message.content for message in state.messages if isinstance(message, ContextMessage)}
-        return [prompt for prompt in context_prompts if prompt not in human_messages]
-
-    def _inject_context_messages(
-        self, state: AssistantState, context_prompts: list[str]
-    ) -> list[AssistantMessageUnion]:
-        context_messages = [
-            ContextMessage(content=prompt, id=str(uuid4()), visible=False) for prompt in context_prompts
-        ]
-        # -1 to make the context messages appear before the start message
-        start_idx = find_start_message_idx(state.messages, state.start_id)
-        return [*state.messages[:start_idx], *context_messages, *state.messages[start_idx:]]
-
->>>>>>> fd02d9eb
     async def _construct_and_update_messages_window(
         self, state: AssistantState, config: RunnableConfig
     ) -> tuple[list[BaseMessage], str | None]:
@@ -725,16 +417,7 @@
         if len(human_messages) < 3:
             return None
 
-<<<<<<< HEAD
-        # Contains an async method in get_num_tokens_from_messages
-        token_count = await database_sync_to_async(model.get_num_tokens_from_messages, thread_sensitive=False)(
-            window, thinking=self.THINKING_CONFIG
-        )
-
-        if token_count > self.CONVERSATION_WINDOW_SIZE:
-=======
         if await self._has_reached_token_limit(model, window):
->>>>>>> fd02d9eb
             trimmed_window: list[BaseMessage] = trim_messages(
                 window,
                 token_counter=model,
