--- conflicted
+++ resolved
@@ -245,67 +245,6 @@
 You have reached the maximum number of iterations, a security measure to prevent infinite loops. Now, summarize the conversation so far and answer my question if you can. Then, ask me if I'd like to continue what you were doing.
 """.strip()
 
-<<<<<<< HEAD
-ROOT_UI_CONTEXT_PROMPT = """
-<attached_context>
-{{{ui_context_dashboard}}}
-{{{ui_context_insights}}}
-{{{ui_context_events}}}
-{{{ui_context_actions}}}
-</attached_context>
-<system_reminder>
-The user can provide additional context in the <attached_context> tag.
-If the user's request is ambiguous, use the context to direct your answer as much as possible.
-If the user's provided context has nothing to do with previous interactions, ignore any past interaction and use this new context instead. The user probably wants to change topic.
-You can acknowledge that you are using this context to answer the user's request.
-</system_reminder>
-""".strip()
-
-ROOT_DASHBOARDS_CONTEXT_PROMPT = """
-# Dashboards
-The user has provided the following dashboards.
-
-{{{dashboards}}}
-""".strip()
-
-ROOT_DASHBOARD_CONTEXT_PROMPT = """
-## Dashboard: {{{name}}}
-{{#description}}
-
-Description: {{.}}
-{{/description}}
-
-### Dashboard insights:
-
-{{{insights}}}
-""".strip()
-
-ROOT_INSIGHTS_CONTEXT_PROMPT = """
-# Insights
-The user has provided the following insights, which may be relevant to the question at hand:
-{{{insights}}}
-""".strip()
-
-ROOT_INSIGHT_CONTEXT_PROMPT = """
-{{{heading}}} Insight: {{{name}}}
-{{#description}}
-
-Description: {{.}}
-{{/description}}
-
-Query schema:
-```json
-{{{query_schema}}}
-```
-
-Results:
-```
-{{{query}}}
-```
-""".strip()
-
-=======
->>>>>>> ce1913c6
 ROOT_BILLING_CONTEXT_WITH_ACCESS_PROMPT = """
 <billing_context>
 If the user asks about billing, their subscription, their usage, or their spending, use the `retrieve_billing_information` tool to answer.
@@ -326,12 +265,4 @@
 <billing_context>
 If the user asks about billing, their subscription, their usage, or their spending, suggest them to talk to PostHog support.
 </billing_context>
-""".strip()
-
-CONTEXTUAL_TOOLS_REMINDER_PROMPT = """
-<system_reminder>
-Contextual tools that are available to you on this page are:
-{tools}
-IMPORTANT: this context may or may not be relevant to your tasks. You should not respond to this context unless it is highly relevant to your task.
-</system_reminder>
 """.strip()