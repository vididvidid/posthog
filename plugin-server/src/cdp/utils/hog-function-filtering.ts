--- conflicted
+++ resolved
@@ -6,11 +6,6 @@
 import { HogFlow } from '../../schema/hogflow'
 import { logger } from '../../utils/logger'
 import { UUIDT } from '../../utils/utils'
-<<<<<<< HEAD
-import { HogFunctionFilterGlobals, HogFunctionType, LogEntry, MinimalAppMetric } from '../types'
-import { execHog } from './hog-exec'
-=======
-import { execHog } from '../services/hog-executor.service'
 import {
     HogFunctionFilterGlobals,
     HogFunctionInvocationGlobals,
@@ -18,7 +13,7 @@
     LogEntry,
     MinimalAppMetric,
 } from '../types'
->>>>>>> d6d2662b
+import { execHog } from './hog-exec'
 
 const hogFunctionFilterDuration = new Histogram({
     name: 'cdp_hog_function_filter_duration_ms',
