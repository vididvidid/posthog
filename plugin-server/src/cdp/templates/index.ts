--- conflicted
+++ resolved
@@ -1,15 +1,12 @@
 import { DESTINATION_PLUGINS, TRANSFORMATION_PLUGINS } from '../legacy-plugins'
 import { SEGMENT_DESTINATIONS } from '../segment/segment-templates'
+import { HogFunctionTemplate, NativeTemplate } from '../types'
 import { HogFunctionTemplate, NativeTemplate } from '../types'
 import { allComingSoonTemplates } from './_destinations/coming-soon/coming-soon-destinations.template'
 import { template as googleAdsTemplate } from './_destinations/google_ads/google.template'
 import { template as linearTemplate } from './_destinations/linear/linear.template'
-<<<<<<< HEAD
 import { template as nativeWebhookTemplate } from './_destinations/native-webhook/webhook.template'
 import { template as posthogTemplate } from './_destinations/posthog/posthog.template'
-=======
-import { template as nativeWebhook } from './_destinations/native-webhook/webhook.template'
->>>>>>> 3e4766e3
 import { template as redditAdsTemplate } from './_destinations/reddit_ads/reddit.template'
 import { template as snapchatAdsTemplate } from './_destinations/snapchat_ads/snapchat.template'
 import { template as tiktokAdsTemplate } from './_destinations/tiktok_ads/tiktok.template'
@@ -52,11 +49,7 @@
     urlNormalizationTemplate,
 ]
 
-<<<<<<< HEAD
 export const NATIVE_HOG_FUNCTIONS: NativeTemplate[] = [posthogTemplate, nativeWebhookTemplate].map((plugin) => ({
-=======
-export const NATIVE_HOG_FUNCTIONS: NativeTemplate[] = [nativeWebhook].map((plugin) => ({
->>>>>>> 3e4766e3
     ...plugin,
     hog: 'return event;',
     inputs_schema: [
@@ -69,7 +62,6 @@
             default: false,
         },
     ],
-<<<<<<< HEAD
     mapping_templates: plugin.mapping_templates.map((mapping) => ({
         ...mapping,
         inputs_schema: [
@@ -86,8 +78,6 @@
             },
         ],
     })),
-=======
->>>>>>> 3e4766e3
 }))
 
 export const HOG_FUNCTION_TEMPLATES_SOURCES: HogFunctionTemplate[] = [incomingWebhookTemplate]
@@ -109,6 +99,11 @@
     return acc
 }, {} as Record<string, NativeTemplate>)
 
+export const NATIVE_HOG_FUNCTIONS_BY_ID = NATIVE_HOG_FUNCTIONS.reduce((acc, plugin) => {
+    acc[plugin.id] = plugin
+    return acc
+}, {} as Record<string, NativeTemplate>)
+
 export const HOG_FUNCTION_TEMPLATES: HogFunctionTemplate[] = [
     ...HOG_FUNCTION_TEMPLATES_DESTINATIONS,
     ...HOG_FUNCTION_TEMPLATES_SEGMENT_DESTINATIONS,
@@ -118,4 +113,5 @@
     ...HOG_FUNCTION_TEMPLATES_SOURCES,
     ...HOG_FUNCTION_TEMPLATES_COMING_SOON,
     ...(NATIVE_HOG_FUNCTIONS as unknown as HogFunctionTemplate[]),
+    ...(NATIVE_HOG_FUNCTIONS as unknown as HogFunctionTemplate[]),
 ]