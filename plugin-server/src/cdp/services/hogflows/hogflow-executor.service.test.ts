jest.mock('~/utils/request', () => {
    const original = jest.requireActual('~/utils/request')
    return {
        ...original,
        fetch: jest.fn().mockImplementation((url, options) => {
            return original.fetch(url, options)
        }),
    }
})

import { DateTime } from 'luxon'

import { FixtureHogFlowBuilder, SimpleHogFlowRepresentation } from '~/cdp/_tests/builders/hogflow.builder'
import { createHogExecutionGlobals, insertHogFunctionTemplate } from '~/cdp/_tests/fixtures'
import { compileHog } from '~/cdp/templates/compiler'
import { HogFlow } from '~/schema/hogflow'
import { resetTestDatabase } from '~/tests/helpers/sql'
import { fetch } from '~/utils/request'

import { Hub } from '../../../types'
import { createHub } from '../../../utils/db/hub'
import { HOG_FILTERS_EXAMPLES } from '../../_tests/examples'
import { createExampleHogFlowInvocation } from '../../_tests/fixtures-hogflows'
import { HogExecutorService } from '../hog-executor.service'
import { HogFunctionTemplateManagerService } from '../managers/hog-function-template-manager.service'
<<<<<<< HEAD
import { PersonsManagerService } from '../managers/persons-manager.service'
=======
>>>>>>> efde9ec5
import { HogFlowExecutorService } from './hogflow-executor.service'

const cleanLogs = (logs: string[]): string[] => {
    // Replaces the function time with a fixed value to simplify testing
    return logs.map((log) => log.replace(/Function completed in \d+(\.\d+)?ms/, 'Function completed in REPLACEDms'))
}

describe('Hogflow Executor', () => {
    let executor: HogFlowExecutorService
    let hub: Hub
    const mockFetch = jest.mocked(fetch)

    beforeEach(async () => {
        const fixedTime = DateTime.fromObject({ year: 2025, month: 1, day: 1 }, { zone: 'UTC' })
        jest.spyOn(Date, 'now').mockReturnValue(fixedTime.toMillis())

        mockFetch.mockImplementation((): any => {
            return {
                status: 200,
                text: () => Promise.resolve(JSON.stringify({ status: 200 })),
            }
        })

        await resetTestDatabase()
        hub = await createHub({
            SITE_URL: 'http://localhost:8000',
        })
<<<<<<< HEAD
        const personManager = new PersonsManagerService(hub)
=======
>>>>>>> efde9ec5
        const hogExecutor = new HogExecutorService(hub)
        const hogFunctionTemplateManager = new HogFunctionTemplateManagerService(hub)

        const exampleHog = `
            print(f'Hello, {inputs.name}!')
            print('Fetch 1', fetch('https://posthog.com').status)`

        await insertHogFunctionTemplate(hub.postgres, {
            id: 'template-test-hogflow-executor',
            name: 'Test Template',
            hog: exampleHog,
            inputs_schema: [
                {
                    key: 'name',
                    type: 'string',
                    required: true,
                },
            ],
            bytecode: await compileHog(exampleHog),
        })

        const exampleHogMultiFetch = `
            print(f'Hello, {inputs.name}!')
            print('Fetch 1', fetch('https://posthog.com').status)
            print('Fetch 2', fetch('https://posthog.com').status)
            print('Fetch 3', fetch('https://posthog.com').status)
            print('All fetches done!')`

        await insertHogFunctionTemplate(hub.postgres, {
            id: 'template-test-hogflow-executor-async',
            name: 'Test template multi fetch',
            hog: exampleHogMultiFetch,
            inputs_schema: [
                {
                    key: 'name',
                    type: 'string',
                    required: true,
                },
            ],
            bytecode: await compileHog(exampleHogMultiFetch),
        })

<<<<<<< HEAD
        executor = new HogFlowExecutorService(hub, personManager, hogExecutor, hogFunctionTemplateManager)
=======
        executor = new HogFlowExecutorService(hub, hogExecutor, hogFunctionTemplateManager)
>>>>>>> efde9ec5
    })

    describe('general event processing', () => {
        let hogFlow: HogFlow

        beforeEach(async () => {
            hogFlow = new FixtureHogFlowBuilder()
                .withWorkflow({
                    actions: {
                        trigger: {
                            type: 'trigger',
                            config: {
                                type: 'event',
                                filters: HOG_FILTERS_EXAMPLES.no_filters.filters,
                            },
                        },

                        function_id_1: {
                            type: 'function',
                            config: {
                                template_id: 'template-test-hogflow-executor',
                                inputs: {
                                    name: {
                                        value: `Mr {event?.properties?.name}`,
                                        bytecode: await compileHog(`return f'Mr {event?.properties?.name}'`),
                                    },
                                },
                            },
                        },

                        exit: {
                            type: 'exit',
                            config: {},
                        },
                    },
                    edges: [
                        {
                            from: 'trigger',
                            to: 'function_id_1',
                            type: 'continue',
                        },
                        {
                            from: 'function_id_1',
                            to: 'exit',
                            type: 'continue',
                        },
                    ],
                })
                .build()
        })

        it('can execute a simple hogflow', async () => {
            const invocation = createExampleHogFlowInvocation(hogFlow, {
                event: {
                    ...createHogExecutionGlobals().event,
                    properties: {
                        name: 'John Doe',
                    },
                },
            })

            const result = await executor.execute(invocation)

            expect(result).toEqual({
                capturedPostHogEvents: [],
                invocation: {
                    state: {
                        actionStepCount: 1,
                        currentAction: {
                            id: 'exit',
                            startedAtTimestamp: expect.any(Number),
                        },
                        event: {
                            distinct_id: 'distinct_id',
                            elements_chain: '',
                            event: 'test',
                            properties: {
                                name: 'John Doe',
                            },
                            timestamp: expect.any(String),
                            url: 'http://localhost:8000/events/1',
                            uuid: 'uuid',
                        },
                    },
                    id: expect.any(String),
                    teamId: 1,
                    hogFlow: invocation.hogFlow,
                    person: {
                        id: 'person_id',
                        name: '',
                        properties: {
                            name: 'John Doe',
                        },
                        url: '',
                    },
                    filterGlobals: expect.any(Object),
                    functionId: invocation.hogFlow.id,
                    queue: 'hogflow',
                    queueMetadata: undefined,
                    queueScheduledAt: undefined,
                    queueSource: undefined,
                    queueParameters: undefined,
                    queuePriority: 0,
                    getPerson: expect.any(Function),
                },
                finished: true,
                logs: [
                    {
                        level: 'info',
                        timestamp: expect.any(DateTime),
                        message: '[Action:function_id_1] Hello, Mr John Doe!',
                    },
                    {
                        level: 'info',
                        timestamp: expect.any(DateTime),
                        message: '[Action:function_id_1] Fetch 1, 200',
                    },
                    {
                        level: 'debug',
                        timestamp: expect.any(DateTime),
                        message: expect.stringContaining('[Action:function_id_1] Function completed in'),
                    },
                    {
                        level: 'info',
                        timestamp: expect.any(DateTime),
                        message: "Workflow moved to action 'exit (exit)'",
                    },
                    {
                        level: 'info',
                        timestamp: expect.any(DateTime),
                        message: 'Workflow completed',
                    },
                ],
                metrics: [
                    {
                        team_id: hogFlow.team_id,
                        app_source_id: hogFlow.id,
                        instance_id: 'function_id_1',
                        metric_kind: 'success',
                        metric_name: 'succeeded',
                        count: 1,
                    },
                    {
                        team_id: hogFlow.team_id,
                        app_source_id: hogFlow.id,
                        instance_id: 'exit',
                        metric_kind: 'success',
                        metric_name: 'succeeded',
                        count: 1,
                    },
                ],
            })
        })

        it('can execute a hogflow with async function delays', async () => {
            const action = hogFlow.actions.find((action) => action.id === 'function_id_1')!
            ;(action.config as any).template_id = 'template-test-hogflow-executor-async'

            const invocation = createExampleHogFlowInvocation(hogFlow, {
                event: {
                    ...createHogExecutionGlobals().event,
                    properties: {
                        name: 'John Doe',
                    },
                },
            })

            const result = await executor.execute(invocation)

            expect(result.finished).toEqual(false)
<<<<<<< HEAD
            expect(result.invocation.state.hogFunctionState).toEqual(expect.any(Object))
=======
            expect(result.invocation.state.currentAction!.hogFunctionState).toEqual(expect.any(Object))
>>>>>>> efde9ec5
            expect(result.invocation.queueScheduledAt).toEqual(expect.any(DateTime))
            expect(result.logs.map((log) => log.message)).toMatchInlineSnapshot(`
                [
                  "[Action:function_id_1] Hello, Mr John Doe!",
                  "[Action:function_id_1] Fetch 1, 200",
<<<<<<< HEAD
                  "Workflow will pause until 2025-01-01T00:00:00.000+00:00",
=======
                  "Workflow will pause until 2025-01-01T00:00:00.000Z",
>>>>>>> efde9ec5
                ]
            `)

            const result2 = await executor.execute(result.invocation)

            expect(result2.finished).toEqual(false)
<<<<<<< HEAD
            expect(result2.invocation.state.hogFunctionState).toEqual(expect.any(Object))
            expect(result2.logs.map((log) => log.message)).toMatchInlineSnapshot(`
                [
                  "[Action:function_id_1] Fetch 2, 200",
                  "Workflow will pause until 2025-01-01T00:00:00.000+00:00",
=======
            expect(result2.invocation.state.currentAction!.hogFunctionState).toEqual(expect.any(Object))
            expect(result2.logs.map((log) => log.message)).toMatchInlineSnapshot(`
                [
                  "[Action:function_id_1] Fetch 2, 200",
                  "Workflow will pause until 2025-01-01T00:00:00.000Z",
>>>>>>> efde9ec5
                ]
            `)

            const result3 = await executor.execute(result2.invocation)

            expect(result3.finished).toEqual(true)
            expect(cleanLogs(result3.logs.map((log) => log.message))).toMatchInlineSnapshot(`
                [
                  "[Action:function_id_1] Fetch 3, 200",
                  "[Action:function_id_1] All fetches done!",
                  "[Action:function_id_1] Function completed in REPLACEDms. Sync: 0ms. Mem: 101 bytes. Ops: 32. Event: 'http://localhost:8000/events/1'",
                  "Workflow moved to action 'exit (exit)'",
                  "Workflow completed",
                ]
            `)
        })

        describe('action filtering', () => {
            beforeEach(() => {
                const action = hogFlow.actions.find((action) => action.id === 'function_id_1')!
                action.filters = HOG_FILTERS_EXAMPLES.pageview_or_autocapture_filter.filters
            })

            it("should not skip the action if the filters don't match", async () => {
                const invocation = createExampleHogFlowInvocation(hogFlow, {
                    event: {
                        ...createHogExecutionGlobals().event,
                        event: 'not-a-pageview',
                        properties: {
                            $current_url: 'https://posthog.com',
                        },
                    },
                })

                const result = await executor.execute(invocation)

                expect(result.finished).toEqual(true)
                expect(mockFetch).toHaveBeenCalledTimes(1)
                expect(result.metrics.find((x) => x.instance_id === 'function_id_1')).toMatchObject({
                    count: 1,
                    instance_id: 'function_id_1',
                    metric_kind: 'success',
                    metric_name: 'succeeded',
                })
            })

            it('should skip the action if the filters do match', async () => {
                const invocation = createExampleHogFlowInvocation(hogFlow, {
                    event: {
                        ...createHogExecutionGlobals().event,
                        event: '$pageview',
                        properties: {
                            $current_url: 'https://posthog.com',
                        },
                    },
                })

                const result = await executor.execute(invocation)

                expect(result.finished).toEqual(true)
                expect(mockFetch).toHaveBeenCalledTimes(0)
                expect(result.metrics.find((x) => x.instance_id === 'function_id_1')).toMatchObject({
                    count: 1,
                    instance_id: 'function_id_1',
                    metric_kind: 'other',
                    metric_name: 'filtered',
                })
            })
        })
    })

    describe('actions', () => {
        const createHogFlow = (flow: SimpleHogFlowRepresentation): HogFlow => {
            return new FixtureHogFlowBuilder()
                .withExitCondition('exit_on_conversion')
                .withWorkflow({
                    actions: {
                        trigger: {
                            type: 'trigger',
                            config: {
                                type: 'event',
                                filters: HOG_FILTERS_EXAMPLES.no_filters.filters,
                            },
                        },
                        delay: {
                            type: 'delay',
                            config: {
                                delay_duration: '2h',
                            },
                        },
                        exit: {
                            type: 'exit',
                            config: {},
                        },
                        ...flow.actions,
                    },
                    edges: flow.edges,
                })
                .build()
        }

        describe('per action runner tests', () => {
            // NOTE: We test one case of each action to ensure it works as expected, the rest is handles as per-action unit test
            const cases: [
                string,
                SimpleHogFlowRepresentation,
                {
                    finished: boolean
                    scheduledAt?: DateTime
                    nextActionId: string
                }
            ][] = [
                [
                    'wait_until_condition',
                    {
                        actions: {
                            wait_until_condition: {
                                type: 'wait_until_condition',
                                config: {
                                    condition: {
                                        filters: HOG_FILTERS_EXAMPLES.elements_text_filter.filters, // no match
                                    },
                                    max_wait_duration: '10m',
                                },
                            },
                        },
                        edges: [
                            {
                                from: 'trigger',
                                to: 'wait_until_condition',
                                type: 'continue',
                            },
                        ],
                    },
                    {
                        finished: false,
                        scheduledAt: DateTime.fromISO('2025-01-01T00:10:00.000Z').toUTC(),
                        nextActionId: 'wait_until_condition',
                    },
                ],

                [
                    'conditional_branch',
                    {
                        actions: {
                            conditional_branch: {
                                type: 'conditional_branch',
                                config: {
                                    conditions: [
                                        {
                                            filters: HOG_FILTERS_EXAMPLES.elements_text_filter.filters,
                                        },
                                        {
                                            filters: HOG_FILTERS_EXAMPLES.pageview_or_autocapture_filter.filters,
                                        },
                                    ],
                                },
                            },
                        },
                        edges: [
                            {
                                from: 'conditional_branch',
                                to: 'exit',
                                type: 'branch',
                                index: 0,
                            },
                            {
                                from: 'conditional_branch',
                                to: 'delay',
                                type: 'branch',
                                index: 1,
                            },
                        ],
                    },
                    {
                        finished: false,
                        nextActionId: 'delay',
                    },
                ],
                [
                    'delay',
                    {
                        actions: {
                            delay: {
                                type: 'delay',
                                config: {
                                    delay_duration: '2h',
                                },
                            },
                        },
                        edges: [
                            {
                                from: 'delay',
                                to: 'exit',
                                type: 'continue',
                            },
                        ],
                    },
                    {
                        finished: false,
                        scheduledAt: DateTime.fromISO('2025-01-01T02:00:00.000Z').toUTC(),
                        nextActionId: 'exit',
                    },
                ],
                [
                    'random_cohort_branch',
                    {
                        actions: {
                            random_cohort_branch: {
                                type: 'random_cohort_branch',
                                config: {
                                    cohorts: [
                                        {
                                            percentage: 50,
                                        },
                                        {
                                            percentage: 50,
                                        },
                                    ],
                                },
                            },
                        },
                        edges: [
                            {
                                from: 'random_cohort_branch',
                                to: 'exit',
                                type: 'branch',
                                index: 0,
                            },
                            {
                                from: 'random_cohort_branch',
                                to: 'delay',
                                type: 'branch',
                                index: 1,
                            },
                        ],
                    },
                    {
                        finished: false,
                        nextActionId: 'delay',
                    },
                ],
                [
                    'exit',
                    {
                        actions: {
                            exit: {
                                type: 'exit',
                                config: {},
                            },
                        },
                        edges: [
                            {
                                from: 'exit',
                                to: 'exit',
                                type: 'continue',
                            },
                        ],
                    },
                    { finished: true, nextActionId: 'exit' },
                ],
            ]

            it.each(cases)(
                'should run %s action',
                async (actionId, simpleFlow, { nextActionId, finished, scheduledAt }) => {
                    const hogFlow = createHogFlow(simpleFlow)
                    const invocation = createExampleHogFlowInvocation(hogFlow, {
                        event: {
                            ...createHogExecutionGlobals().event,
                            event: '$pageview',
                            properties: {
                                $current_url: 'https://posthog.com',
                            },
                        },
                    })

                    // For the random_cohort_branch action
                    jest.spyOn(Math, 'random').mockReturnValue(0.8)

                    invocation.state.currentAction = {
                        id: actionId,
                        startedAtTimestamp: DateTime.utc().toMillis(),
                    }

                    const result = await executor['executeCurrentAction'](invocation)

                    expect(result.finished).toEqual(finished)
                    expect(result.invocation.queueScheduledAt).toEqual(scheduledAt)
                    expect(result.invocation.state.currentAction!.id).toEqual(nextActionId)
                }
            )
        })
    })
})<|MERGE_RESOLUTION|>--- conflicted
+++ resolved
@@ -23,10 +23,6 @@
 import { createExampleHogFlowInvocation } from '../../_tests/fixtures-hogflows'
 import { HogExecutorService } from '../hog-executor.service'
 import { HogFunctionTemplateManagerService } from '../managers/hog-function-template-manager.service'
-<<<<<<< HEAD
-import { PersonsManagerService } from '../managers/persons-manager.service'
-=======
->>>>>>> efde9ec5
 import { HogFlowExecutorService } from './hogflow-executor.service'
 
 const cleanLogs = (logs: string[]): string[] => {
@@ -54,10 +50,6 @@
         hub = await createHub({
             SITE_URL: 'http://localhost:8000',
         })
-<<<<<<< HEAD
-        const personManager = new PersonsManagerService(hub)
-=======
->>>>>>> efde9ec5
         const hogExecutor = new HogExecutorService(hub)
         const hogFunctionTemplateManager = new HogFunctionTemplateManagerService(hub)
 
@@ -100,11 +92,7 @@
             bytecode: await compileHog(exampleHogMultiFetch),
         })
 
-<<<<<<< HEAD
-        executor = new HogFlowExecutorService(hub, personManager, hogExecutor, hogFunctionTemplateManager)
-=======
         executor = new HogFlowExecutorService(hub, hogExecutor, hogFunctionTemplateManager)
->>>>>>> efde9ec5
     })
 
     describe('general event processing', () => {
@@ -275,40 +263,24 @@
             const result = await executor.execute(invocation)
 
             expect(result.finished).toEqual(false)
-<<<<<<< HEAD
-            expect(result.invocation.state.hogFunctionState).toEqual(expect.any(Object))
-=======
             expect(result.invocation.state.currentAction!.hogFunctionState).toEqual(expect.any(Object))
->>>>>>> efde9ec5
             expect(result.invocation.queueScheduledAt).toEqual(expect.any(DateTime))
             expect(result.logs.map((log) => log.message)).toMatchInlineSnapshot(`
                 [
                   "[Action:function_id_1] Hello, Mr John Doe!",
                   "[Action:function_id_1] Fetch 1, 200",
-<<<<<<< HEAD
-                  "Workflow will pause until 2025-01-01T00:00:00.000+00:00",
-=======
                   "Workflow will pause until 2025-01-01T00:00:00.000Z",
->>>>>>> efde9ec5
                 ]
             `)
 
             const result2 = await executor.execute(result.invocation)
 
             expect(result2.finished).toEqual(false)
-<<<<<<< HEAD
-            expect(result2.invocation.state.hogFunctionState).toEqual(expect.any(Object))
-            expect(result2.logs.map((log) => log.message)).toMatchInlineSnapshot(`
-                [
-                  "[Action:function_id_1] Fetch 2, 200",
-                  "Workflow will pause until 2025-01-01T00:00:00.000+00:00",
-=======
             expect(result2.invocation.state.currentAction!.hogFunctionState).toEqual(expect.any(Object))
             expect(result2.logs.map((log) => log.message)).toMatchInlineSnapshot(`
                 [
                   "[Action:function_id_1] Fetch 2, 200",
                   "Workflow will pause until 2025-01-01T00:00:00.000Z",
->>>>>>> efde9ec5
                 ]
             `)
 
