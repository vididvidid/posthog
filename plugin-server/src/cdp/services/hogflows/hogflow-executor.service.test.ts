--- conflicted
+++ resolved
@@ -253,40 +253,24 @@
             const result = await executor.execute(invocation)
 
             expect(result.finished).toEqual(false)
-<<<<<<< HEAD
-            expect(result.invocation.state.hogFunctionState).toEqual(expect.any(Object))
-=======
             expect(result.invocation.state.currentAction!.hogFunctionState).toEqual(expect.any(Object))
->>>>>>> 2c540a66
             expect(result.invocation.queueScheduledAt).toEqual(expect.any(DateTime))
             expect(result.logs.map((log) => log.message)).toMatchInlineSnapshot(`
                 [
                   "[Action:function_id_1] Hello, Mr John Doe!",
                   "[Action:function_id_1] Fetch 1, 200",
-<<<<<<< HEAD
-                  "Workflow will pause until 2025-01-01T00:00:00.000+00:00",
-=======
                   "Workflow will pause until 2025-01-01T00:00:00.000Z",
->>>>>>> 2c540a66
                 ]
             `)
 
             const result2 = await executor.execute(result.invocation)
 
             expect(result2.finished).toEqual(false)
-<<<<<<< HEAD
-            expect(result2.invocation.state.hogFunctionState).toEqual(expect.any(Object))
-            expect(result2.logs.map((log) => log.message)).toMatchInlineSnapshot(`
-                [
-                  "[Action:function_id_1] Fetch 2, 200",
-                  "Workflow will pause until 2025-01-01T00:00:00.000+00:00",
-=======
             expect(result2.invocation.state.currentAction!.hogFunctionState).toEqual(expect.any(Object))
             expect(result2.logs.map((log) => log.message)).toMatchInlineSnapshot(`
                 [
                   "[Action:function_id_1] Fetch 2, 200",
                   "Workflow will pause until 2025-01-01T00:00:00.000Z",
->>>>>>> 2c540a66
                 ]
             `)
 
