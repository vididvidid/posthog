--- conflicted
+++ resolved
@@ -20,13 +20,8 @@
     LogEntry,
     MinimalAppMetric,
 } from '../types'
-<<<<<<< HEAD
-import { convertToHogFunctionFilterGlobal } from '../utils'
 import { execHog } from '../utils/hog-exec'
-import { filterFunctionInstrumented } from '../utils/hog-function-filtering'
-=======
 import { convertToHogFunctionFilterGlobal, filterFunctionInstrumented } from '../utils/hog-function-filtering'
->>>>>>> d6d2662b
 import { createInvocation, createInvocationResult } from '../utils/invocation-utils'
 import { LiquidRenderer } from '../utils/liquid'
 
