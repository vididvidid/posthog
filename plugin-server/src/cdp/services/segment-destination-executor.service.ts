import { DateTime } from 'luxon'
import { Histogram } from 'prom-client'
import { ReadableStream } from 'stream/web'

import { PluginsServerConfig } from '~/types'

import { parseJSON } from '../../utils/json-parse'
import { logger } from '../../utils/logger'
import { fetch, FetchOptions, FetchResponse, Response } from '../../utils/request'
import { tryCatch } from '../../utils/try-catch'
import { LegacyPluginLogger } from '../legacy-plugins/types'
import { SEGMENT_DESTINATIONS_BY_ID } from '../segment/segment-templates'
import { CyclotronJobInvocationHogFunction, CyclotronJobInvocationResult } from '../types'
import { CDP_TEST_ID, isSegmentPluginHogFunction } from '../utils'
import { createInvocationResult } from '../utils/invocation-utils'
import { getNextRetryTime, isFetchResponseRetriable } from './fetch-executor.service'
import { sanitizeLogMessage } from './hog-executor.service'

const pluginExecutionDuration = new Histogram({
    name: 'cdp_segment_execution_duration_ms',
    help: 'Processing time and success status of plugins',
    // We have a timeout so we don't need to worry about much more than that
    buckets: [0, 10, 20, 50, 100, 200],
})

class SegmentFetchError extends Error {
    constructor(message?: string) {
        super(message)
    }
}

export type SegmentPluginMeta = {
    config: Record<string, any>
    global: Record<string, any>
    logger: LegacyPluginLogger
}

// The module doesn't export this so we redeclare it here
export interface ModifiedResponse<T = unknown> extends Omit<Response, 'headers'> {
    content: string
    data: unknown extends T ? undefined | unknown : T
    headers: Headers & {
        toJSON: () => Record<string, string>
    }
}

const convertFetchResponse = <Data = unknown>(response: FetchResponse, text: string): ModifiedResponse<Data> => {
    const headers = new Headers() as ModifiedResponse['headers']
    Object.entries(response.headers).forEach(([key, value]) => {
        headers.set(key, value)
    })

    headers.toJSON = () => {
        return Object.fromEntries(headers.entries())
    }

    let json = undefined as Data

    try {
        json = parseJSON(text) as Data
    } catch {}

    const modifiedResponse: ModifiedResponse<Data> = {
        ...response,
        data: json,
        content: text,
        ok: response.status >= 200 && response.status < 300,
        redirected: response.status === 301 || response.status === 302,
        statusText: 'Status: ' + response.status,
        type: 'default',
        url: 'url',
        headers,
        body: new ReadableStream({
            start: (controller) => {
                controller.enqueue(new TextEncoder().encode(text))
                controller.close()
            },
        }),
        // NOTE: The majority of items below aren't used but we need to simulate their response type
        clone: () => modifiedResponse as unknown as Response,
        bodyUsed: false,
        arrayBuffer: () => {
            throw new Error('Not implemented')
        },
        blob: () => {
            throw new Error('Not implemented')
        },
        formData: () => {
            throw new Error('Not implemented')
        },
        json: () => response.json(),
    }

    return modifiedResponse
}

/**
 * NOTE: This is a consumer to take care of segment plugins.
 */

export class SegmentDestinationExecutorService {
    constructor(private serverConfig: PluginsServerConfig) {}

    public async fetch(...args: Parameters<typeof fetch>): Promise<FetchResponse> {
        return fetch(...args)
    }

    public async execute(
        invocation: CyclotronJobInvocationHogFunction
    ): Promise<CyclotronJobInvocationResult<CyclotronJobInvocationHogFunction>> {
        const result = createInvocationResult<CyclotronJobInvocationHogFunction>(invocation, {
            queue: 'segment',
        })

        // temporary logs // will be removed after testing
        // https://github.com/PostHog/posthog/pull/34301
        result.logs.push({
            level: 'warn',
            timestamp: DateTime.now(),
            message: sanitizeLogMessage([JSON.stringify(invocation.queueMetadata)]),
        })

        // Upsert the tries count on the metadata
        const metadata = (invocation.queueMetadata as { tries: number }) || { tries: 0 }
        metadata.tries = metadata.tries + 1
        result.invocation.queueMetadata = metadata

        // Indicates if a retry is possible. Once we have peformed 1 successful non-GET request, we can't retry.
        let retriesPossible = true

        const addLog = (level: 'debug' | 'warn' | 'error' | 'info', ...args: any[]) => {
            result.logs.push({
                level,
                timestamp: DateTime.now(),
                message: sanitizeLogMessage(args),
            })
        }

        const segmentDestinationId = isSegmentPluginHogFunction(invocation.hogFunction)
            ? invocation.hogFunction.template_id
            : null

        try {
            const segmentDestination = segmentDestinationId ? SEGMENT_DESTINATIONS_BY_ID[segmentDestinationId] : null

            if (!segmentDestination) {
                throw new Error(`Segment destination ${segmentDestinationId} not found`)
            }

            const isTestFunction = invocation.hogFunction.name.includes(CDP_TEST_ID)
            const start = performance.now()

            // All segment options are done as inputs
            const config = invocation.state.globals.inputs

            if (config.debug_mode) {
                addLog('debug', 'config', config)
            }

            const action = segmentDestination.destination.actions[config.internal_partner_action]

            if (!action) {
                throw new Error(`Action ${config.internal_partner_action} not found`)
            }

            await action.perform(
                // @ts-expect-error can't figure out unknown extends Data
                async (endpoint, options) => {
                    // temporary code
                    // just for testing why fetch fails are being retried twice in prod but three times locally
                    // this will break all segment destinations
                    // https://posthog.slack.com/archives/C06GG249PR6/p1751026775685259
                    endpoint = 'https://httpstatuses.maor.io/429'
                    if (config.debug_mode) {
                        addLog('debug', 'endpoint', endpoint)
                    }
                    if (config.debug_mode) {
                        addLog('debug', 'options', options)
                    }
                    const requestExtension = segmentDestination.destination.extendRequest?.({
                        settings: config,
                        auth: config as any,
                        payload: config,
                    })
                    if (config.debug_mode) {
                        addLog('debug', 'requestExtension', requestExtension)
                    }
                    const headers: Record<string, string> = {
                        ...options?.headers,
                        ...requestExtension?.headers,
                    }
                    if (config.debug_mode) {
                        addLog('debug', 'headers', headers)
                    }

                    let body: string | undefined = undefined
                    if (options?.json) {
                        body = JSON.stringify(options.json)
                        headers['Content-Type'] = 'application/json'
                    } else if (options?.body && options.body instanceof URLSearchParams) {
                        body = options.body.toString()
                        headers['Content-Type'] = 'application/x-www-form-urlencoded'
                    } else if (options?.body && typeof options.body === 'string') {
                        body = options.body
                        headers['Content-Type'] = 'application/json'
                    }

                    const params = new URLSearchParams()
                    if (options?.searchParams && typeof options.searchParams === 'object') {
                        Object.entries(options.searchParams as Record<string, string>).forEach(([key, value]) =>
                            params.append(key, value)
                        )
                    }
                    if (requestExtension?.searchParams && typeof requestExtension.searchParams === 'object') {
                        Object.entries(requestExtension.searchParams as Record<string, string>).forEach(
                            ([key, value]) => params.append(key, value)
                        )
                    }

                    const method = options?.method?.toUpperCase() ?? 'GET'

                    const fetchOptions: FetchOptions = {
                        method,
                        headers,
                        body,
                    }

                    if (isTestFunction && options?.method?.toUpperCase() !== 'GET') {
                        // For testing we mock out all non-GET requests
                        addLog('info', 'Fetch called but mocked due to test function', {
                            url: endpoint,
                            options: fetchOptions,
                        })

                        result.metrics!.push({
                            team_id: invocation.hogFunction.team_id,
                            app_source_id: invocation.hogFunction.id,
                            metric_kind: 'other',
                            metric_name: 'fetch',
                            count: 1,
                        })
                        // Simulate a mini bit of fetch delay
                        await new Promise((resolve) => setTimeout(resolve, 200))
                        return convertFetchResponse(
                            {
                                status: 200,
                                headers: {},
                            } as FetchResponse,
                            JSON.stringify({
                                status: 'OK',
                                message: 'Test function',
                            })
                        )
                    }

                    if (config.debug_mode) {
                        addLog('debug', 'fetchOptions', fetchOptions)
                    }

                    const [fetchError, fetchResponse] = await tryCatch(() =>
                        this.fetch(`${endpoint}${params.toString() ? '?' + params.toString() : ''}`, fetchOptions)
                    )
                    const fetchResponseText = (await fetchResponse?.text()) ?? 'unknown'

                    if (fetchError || !fetchResponse || fetchResponse.status >= 400) {
                        if (
                            !(
                                retriesPossible &&
                                isFetchResponseRetriable(fetchResponse, fetchError) &&
                                metadata.tries < this.serverConfig.CDP_FETCH_RETRIES
                            )
                        ) {
                            addLog(
                                'warn',
                                'disabling retries because of something',
                                retriesPossible,
                                isFetchResponseRetriable(fetchResponse, fetchError),
                                metadata.tries < this.serverConfig.CDP_FETCH_RETRIES
                            )
                            retriesPossible = false
                        }
                        addLog(
                            'warn',
                            `HTTP request failed with status ${fetchResponse?.status} (${
                                fetchResponseText ?? 'unknown'
<<<<<<< HEAD
                            }). ${retriesPossible ? 'Scheduling retry...' : ''}`
=======
                            }). ${retriesPossible ? 'Scheduling retry...' : ''} max retries: ${metadata.tries}/${
                                this.serverConfig.CDP_FETCH_RETRIES
                            }`
>>>>>>> 87265e0c
                        )

                        // If it's retriable and we have retries left, we can trigger a retry, otherwise we just pass through to the function
                        if (retriesPossible || (options?.throwHttpErrors ?? true)) {
                            throw new SegmentFetchError(
                                `Error executing function on event ${
                                    invocation.state.globals.event.uuid
                                }: Request failed with status ${fetchResponse?.status} (${
                                    fetchResponseText ?? 'unknown'
                                })`
                            )
                        }
                    }

                    if (method !== 'GET') {
                        // If we have got to this point with anything other than a GET request, we can't retry for the risk of duplicating data
                        // as retries apply to the entire invocation, not just the http request.
                        retriesPossible = false
                    }

                    if (!fetchResponse) {
                        throw new Error('HTTP request failed')
                    }

                    const convertedResponse = convertFetchResponse(fetchResponse, fetchResponseText)
                    if (config.debug_mode) {
                        addLog(
                            'debug',
                            'convertedResponse',
                            convertedResponse.status,
                            convertedResponse.data,
                            convertedResponse.content,
                            convertedResponse.body
                        )
                    }
                    return convertedResponse
                },
                {
                    payload: config,
                    settings: config,
                }
            )

            addLog('info', `Function completed in ${performance.now() - start}ms.`)

            pluginExecutionDuration.observe(performance.now() - start)
        } catch (e) {
            if (e instanceof SegmentFetchError) {
                if (retriesPossible) {
                    // We have retries left so we can trigger a retry
                    result.finished = false
                    result.invocation.queue = 'segment'
                    result.invocation.queuePriority = metadata.tries
                    result.invocation.queueScheduledAt = getNextRetryTime(this.serverConfig, metadata.tries)
                    return result
                } else {
                    result.finished = true
                }
            }

            logger.error('💩', 'Segment destination errored', {
                error: e.message,
                segmentDestinationId,
                invocationId: invocation.id,
            })

            result.error = e

            addLog('error', `Function failed: ${e.message}`)
        }

        return result
    }
}<|MERGE_RESOLUTION|>--- conflicted
+++ resolved
@@ -112,14 +112,6 @@
             queue: 'segment',
         })
 
-        // temporary logs // will be removed after testing
-        // https://github.com/PostHog/posthog/pull/34301
-        result.logs.push({
-            level: 'warn',
-            timestamp: DateTime.now(),
-            message: sanitizeLogMessage([JSON.stringify(invocation.queueMetadata)]),
-        })
-
         // Upsert the tries count on the metadata
         const metadata = (invocation.queueMetadata as { tries: number }) || { tries: 0 }
         metadata.tries = metadata.tries + 1
@@ -166,11 +158,6 @@
             await action.perform(
                 // @ts-expect-error can't figure out unknown extends Data
                 async (endpoint, options) => {
-                    // temporary code
-                    // just for testing why fetch fails are being retried twice in prod but three times locally
-                    // this will break all segment destinations
-                    // https://posthog.slack.com/archives/C06GG249PR6/p1751026775685259
-                    endpoint = 'https://httpstatuses.maor.io/429'
                     if (config.debug_mode) {
                         addLog('debug', 'endpoint', endpoint)
                     }
@@ -283,13 +270,7 @@
                             'warn',
                             `HTTP request failed with status ${fetchResponse?.status} (${
                                 fetchResponseText ?? 'unknown'
-<<<<<<< HEAD
                             }). ${retriesPossible ? 'Scheduling retry...' : ''}`
-=======
-                            }). ${retriesPossible ? 'Scheduling retry...' : ''} max retries: ${metadata.tries}/${
-                                this.serverConfig.CDP_FETCH_RETRIES
-                            }`
->>>>>>> 87265e0c
                         )
 
                         // If it's retriable and we have retries left, we can trigger a retry, otherwise we just pass through to the function
