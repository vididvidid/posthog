--- conflicted
+++ resolved
@@ -1,12 +1,8 @@
 import * as schedule from 'node-schedule'
 
 import { Hub, Team } from '../../types'
-<<<<<<< HEAD
 import { PostgresUse } from '../../utils/postgres'
-=======
-import { PostgresUse } from '../../utils/db/postgres'
 import { captureException } from '../../utils/posthog'
->>>>>>> f12d1608
 import { PubSub } from '../../utils/pubsub'
 import { status } from '../../utils/status'
 import { HogFunctionType, HogFunctionTypeType, IntegrationType } from '../types'
