import { KafkaProducerWrapper } from '../../kafka/producer'
import { runInstrumentedFunction } from '../../main/utils'
import { Hub, PluginServerService, TeamId } from '../../types'
import { logger } from '../../utils/logger'
import { CdpRedis, createCdpRedisPool } from '../redis'
import { HogExecutorService } from '../services/hog-executor.service'
import { HogFlowExecutorService } from '../services/hogflows/hogflow-executor.service'
import { HogFlowManagerService } from '../services/hogflows/hogflow-manager.service'
import { GroupsManagerService } from '../services/managers/groups-manager.service'
import { HogFunctionManagerService } from '../services/managers/hog-function-manager.service'
import { HogFunctionTemplateManagerService } from '../services/managers/hog-function-template-manager.service'
import { PersonsManagerService } from '../services/managers/persons-manager.service'
import { HogFunctionMonitoringService } from '../services/monitoring/hog-function-monitoring.service'
import { HogMaskerService } from '../services/monitoring/hog-masker.service'
import { HogWatcherService } from '../services/monitoring/hog-watcher.service'

export interface TeamIDWithConfig {
    teamId: TeamId | null
    consoleLogIngestionEnabled: boolean
}

export abstract class CdpConsumerBase {
    hogFunctionManager: HogFunctionManagerService
    hogFlowManager: HogFlowManagerService
    hogExecutor: HogExecutorService
    hogFlowExecutor: HogFlowExecutorService
    hogWatcher: HogWatcherService
    hogMasker: HogMaskerService
    personsManager: PersonsManagerService
    groupsManager: GroupsManagerService
    isStopping = false
    hogFunctionMonitoringService: HogFunctionMonitoringService
    redis: CdpRedis
    hogFunctionTemplateManager: HogFunctionTemplateManagerService

    protected kafkaProducer?: KafkaProducerWrapper
    protected abstract name: string

    protected heartbeat = () => {}

    constructor(protected hub: Hub) {
        this.redis = createCdpRedisPool(hub)
        this.hogFunctionManager = new HogFunctionManagerService(hub)
        this.hogFlowManager = new HogFlowManagerService(hub)
        this.hogWatcher = new HogWatcherService(hub, this.redis)
        this.hogMasker = new HogMaskerService(this.redis)
        this.hogExecutor = new HogExecutorService(this.hub)
        this.hogFunctionTemplateManager = new HogFunctionTemplateManagerService(this.hub)
        this.personsManager = new PersonsManagerService(this.hub)
<<<<<<< HEAD
        this.hogFlowExecutor = new HogFlowExecutorService(
            this.hub,
            this.personsManager,
            this.hogExecutor,
            this.hogFunctionTemplateManager
        )
=======
        this.hogFlowExecutor = new HogFlowExecutorService(this.hub, this.hogExecutor, this.hogFunctionTemplateManager)
>>>>>>> efde9ec5
        this.groupsManager = new GroupsManagerService(this.hub)
        this.hogFunctionMonitoringService = new HogFunctionMonitoringService(this.hub)
    }

    public get service(): PluginServerService {
        return {
            id: this.name,
            onShutdown: async () => await this.stop(),
            healthcheck: () => this.isHealthy() ?? false,
        }
    }

    protected runInstrumented<T>(name: string, func: () => Promise<T>): Promise<T> {
        return runInstrumentedFunction<T>({ statsKey: `cdpConsumer.${name}`, func })
    }

    protected async runWithHeartbeat<T>(func: () => Promise<T> | T): Promise<T> {
        // Helper function to ensure that looping over lots of hog functions doesn't block up the thread, killing the consumer
        const res = await func()
        this.heartbeat()
        await new Promise((resolve) => process.nextTick(resolve))

        return res
    }

    public async start(): Promise<void> {
        // NOTE: This is only for starting shared services
        await Promise.all([
            this.hogFunctionManager.start(),
            KafkaProducerWrapper.create(this.hub).then((producer) => {
                this.kafkaProducer = producer
            }),
        ])
    }

    public async stop(): Promise<void> {
        logger.info('🔁', `${this.name} - stopping`)
        this.isStopping = true

        // Mark as stopping so that we don't actually process any more incoming messages, but still keep the process alive
        logger.info('🔁', `${this.name} - stopping kafka producer`)
        await this.kafkaProducer?.disconnect()
        logger.info('🔁', `${this.name} - stopping hog function manager`)
        await this.hogFunctionManager.stop()
        logger.info('👍', `${this.name} - stopped!`)
    }

    public abstract isHealthy(): boolean
}<|MERGE_RESOLUTION|>--- conflicted
+++ resolved
@@ -47,16 +47,7 @@
         this.hogExecutor = new HogExecutorService(this.hub)
         this.hogFunctionTemplateManager = new HogFunctionTemplateManagerService(this.hub)
         this.personsManager = new PersonsManagerService(this.hub)
-<<<<<<< HEAD
-        this.hogFlowExecutor = new HogFlowExecutorService(
-            this.hub,
-            this.personsManager,
-            this.hogExecutor,
-            this.hogFunctionTemplateManager
-        )
-=======
         this.hogFlowExecutor = new HogFlowExecutorService(this.hub, this.hogExecutor, this.hogFunctionTemplateManager)
->>>>>>> efde9ec5
         this.groupsManager = new GroupsManagerService(this.hub)
         this.hogFunctionMonitoringService = new HogFunctionMonitoringService(this.hub)
     }
