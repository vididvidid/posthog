import { CyclotronJob, CyclotronManager, CyclotronWorker } from '@posthog/cyclotron'
import { captureException } from '@sentry/node'
import { Message } from 'node-rdkafka'
import { Counter, Histogram } from 'prom-client'

import { buildIntegerMatcher } from '../config/config'
import {
    KAFKA_APP_METRICS_2,
    KAFKA_CDP_FUNCTION_CALLBACKS,
    KAFKA_EVENTS_JSON,
    KAFKA_EVENTS_PLUGIN_INGESTION,
    KAFKA_LOG_ENTRIES,
} from '../config/kafka-topics'
import { BatchConsumer, startBatchConsumer } from '../kafka/batch-consumer'
import { createRdConnectionConfigFromEnvVars } from '../kafka/config'
import { addSentryBreadcrumbsEventListeners } from '../main/ingestion-queues/kafka-metrics'
import { runInstrumentedFunction } from '../main/utils'
import {
    AppMetric2Type,
    Hub,
    PluginServerService,
    RawClickHouseEvent,
    TeamId,
    TimestampFormat,
    ValueMatcher,
} from '../types'
import { createKafkaProducerWrapper } from '../utils/db/hub'
import { KafkaProducerWrapper } from '../utils/db/kafka-producer-wrapper'
import { captureTeamEvent } from '../utils/posthog'
import { status } from '../utils/status'
import { castTimestampOrNow } from '../utils/utils'
import { RustyHook } from '../worker/rusty-hook'
import { FetchExecutor } from './fetch-executor'
import { GroupsManager } from './groups-manager'
import { HogExecutor } from './hog-executor'
import { HogFunctionManager } from './hog-function-manager'
import { HogMasker } from './hog-masker'
import { HogWatcher, HogWatcherState } from './hog-watcher'
import { CdpRedis, createCdpRedisPool } from './redis'
import {
    HogFunctionInvocation,
    HogFunctionInvocationGlobals,
    HogFunctionInvocationQueueParameters,
    HogFunctionInvocationResult,
    HogFunctionInvocationSerialized,
    HogFunctionInvocationSerializedCompressed,
    HogFunctionMessageToProduce,
    HogFunctionType,
    HogHooksFetchResponse,
} from './types'
import {
    convertToCaptureEvent,
    convertToHogFunctionInvocationGlobals,
    createInvocation,
    gzipObject,
    prepareLogEntriesForClickhouse,
<<<<<<< HEAD
    serializeHogFunctionInvocation,
=======
    serializeInvocation,
>>>>>>> 04ef4039
    unGzipObject,
} from './utils'

// Must require as `tsc` strips unused `import` statements and just requiring this seems to init some globals
require('@sentry/tracing')

const histogramKafkaBatchSize = new Histogram({
    name: 'cdp_function_executor_batch_size',
    help: 'The size of the batches we are receiving from Kafka',
    buckets: [0, 50, 100, 250, 500, 750, 1000, 1500, 2000, 3000, Infinity],
})

const histogramKafkaBatchSizeKb = new Histogram({
    name: 'cdp_function_executor_batch_size_kb',
    help: 'The size in kb of the batches we are receiving from Kafka',
    buckets: [0, 128, 512, 1024, 5120, 10240, 20480, 51200, 102400, 204800, Infinity],
})

const counterFunctionInvocation = new Counter({
    name: 'cdp_function_invocation',
    help: 'A function invocation was evaluated with an outcome',
    labelNames: ['outcome'], // One of 'failed', 'succeeded', 'overflowed', 'disabled', 'filtered'
})

export interface TeamIDWithConfig {
    teamId: TeamId | null
    consoleLogIngestionEnabled: boolean
}

abstract class CdpConsumerBase {
    batchConsumer?: BatchConsumer
    hogFunctionManager: HogFunctionManager
    fetchExecutor: FetchExecutor
    hogExecutor: HogExecutor
    hogWatcher: HogWatcher
    hogMasker: HogMasker
    groupsManager: GroupsManager
    isStopping = false
    messagesToProduce: HogFunctionMessageToProduce[] = []
    redis: CdpRedis

    protected kafkaProducer?: KafkaProducerWrapper
    protected abstract name: string

    protected heartbeat = () => {}

    constructor(protected hub: Hub) {
        this.redis = createCdpRedisPool(hub)
        this.hogFunctionManager = new HogFunctionManager(hub.postgres, hub)
        this.hogWatcher = new HogWatcher(hub, this.redis, (id, state) => {
            void this.captureInternalPostHogEvent(id, 'hog function state changed', { state })
        })
        this.hogMasker = new HogMasker(this.redis)
        this.hogExecutor = new HogExecutor(this.hogFunctionManager)
        const rustyHook = this.hub?.rustyHook ?? new RustyHook(this.hub)
        this.fetchExecutor = new FetchExecutor(this.hub, rustyHook)
        this.groupsManager = new GroupsManager(this.hub)
    }

    public get service(): PluginServerService {
        return {
            id: this.name,
            onShutdown: async () => await this.stop(),
            healthcheck: () => this.isHealthy() ?? false,
            batchConsumer: this.batchConsumer,
        }
    }

    private async captureInternalPostHogEvent(
        hogFunctionId: HogFunctionType['id'],
        event: string,
        properties: any = {}
    ) {
        const hogFunction = this.hogFunctionManager.getHogFunction(hogFunctionId)
        if (!hogFunction) {
            return
        }
        const team = await this.hub.teamManager.fetchTeam(hogFunction.team_id)

        if (!team) {
            return
        }

        captureTeamEvent(team, event, {
            ...properties,
            hog_function_id: hogFunctionId,
            hog_function_url: `${this.hub.SITE_URL}/project/${team.id}/pipeline/destinations/hog-${hogFunctionId}`,
        })
    }

    protected async runWithHeartbeat<T>(func: () => Promise<T> | T): Promise<T> {
        // Helper function to ensure that looping over lots of hog functions doesn't block up the thread, killing the consumer
        const res = await func()
        this.heartbeat()
        await new Promise((resolve) => process.nextTick(resolve))

        return res
    }

    protected async runManyWithHeartbeat<T, R>(items: T[], func: (item: T) => Promise<R> | R): Promise<R[]> {
        // Helper function to ensure that looping over lots of hog functions doesn't block up the thread, killing the consumer
        const results = []

        for (const item of items) {
            results.push(await this.runWithHeartbeat(() => func(item)))
        }
        return results
    }

    protected async produceQueuedMessages() {
        const messages = [...this.messagesToProduce]
        this.messagesToProduce = []
        await Promise.all(
            messages.map((x) =>
                this.kafkaProducer!.produce({
                    topic: x.topic,
                    value: Buffer.from(JSON.stringify(x.value)),
                    key: x.key,
                    waitForAck: true,
                }).catch((reason) => {
                    status.error('⚠️', `failed to produce message: ${reason}`)
                })
            )
        )
    }

    protected produceAppMetric(
        metric: Pick<AppMetric2Type, 'team_id' | 'app_source_id' | 'metric_kind' | 'metric_name' | 'count'>
    ) {
        const appMetric: AppMetric2Type = {
            app_source: 'hog_function',
            ...metric,
            timestamp: castTimestampOrNow(null, TimestampFormat.ClickHouse),
        }

        this.messagesToProduce.push({
            topic: KAFKA_APP_METRICS_2,
            value: appMetric,
            key: appMetric.app_source_id,
        })

        counterFunctionInvocation.inc({ outcome: appMetric.metric_name }, appMetric.count)
    }

    protected produceLogs(result: HogFunctionInvocationResult) {
        const logs = prepareLogEntriesForClickhouse(result)

        logs.forEach((logEntry) => {
            this.messagesToProduce.push({
                topic: KAFKA_LOG_ENTRIES,
                value: logEntry,
                key: logEntry.instance_id,
            })
        })
    }

    // NOTE: These will be removed once we are only on Cyclotron
    protected async queueInvocationsToKafka(invocation: HogFunctionInvocation[]) {
        await Promise.all(
            invocation.map(async (item) => {
                await this.queueInvocationToKafka(item)
            })
        )
    }

    protected async queueInvocationToKafka(invocation: HogFunctionInvocation) {
        // TODO: Add cyclotron check here and enqueue that way
        // For now we just enqueue to kafka
        // For kafka style this is overkill to enqueue this way but it simplifies migrating to the new system
<<<<<<< HEAD
        const serializedInvocation = serializeHogFunctionInvocation(invocation)
=======

        const serializedInvocation = serializeInvocation(invocation)
>>>>>>> 04ef4039

        const request: HogFunctionInvocationSerializedCompressed = {
            state: await gzipObject(serializedInvocation),
        }

        // NOTE: This is very temporary as it is producing the response. the response will actually be produced by the 3rd party service
        // Later this will actually be the _request_ which we will push to the async function topic if we make one
        this.messagesToProduce.push({
            topic: KAFKA_CDP_FUNCTION_CALLBACKS,
            value: request,
            key: `${invocation.hogFunction.id}:${invocation.id}`,
        })
    }

    protected async processInvocationResults(results: HogFunctionInvocationResult[]): Promise<void> {
        return await runInstrumentedFunction({
            statsKey: `cdpConsumer.handleEachBatch.produceResults`,
            func: async () => {
                await this.hogWatcher.observeResults(results)

                await Promise.all(
                    results.map(async (result) => {
                        if (result.finished || result.error) {
                            this.produceAppMetric({
                                team_id: result.invocation.teamId,
                                app_source_id: result.invocation.hogFunction.id,
                                metric_kind: result.error ? 'failure' : 'success',
                                metric_name: result.error ? 'failed' : 'succeeded',
                                count: 1,
                            })
                        }

                        this.produceLogs(result)

                        // PostHog capture events
                        const capturedEvents = result.capturedPostHogEvents
                        delete result.capturedPostHogEvents

                        for (const event of capturedEvents ?? []) {
                            const team = await this.hub.teamManager.fetchTeam(event.team_id)
                            if (!team) {
                                continue
                            }
                            this.messagesToProduce.push({
                                topic: KAFKA_EVENTS_PLUGIN_INGESTION,
                                value: convertToCaptureEvent(event, team),
                                key: `${team!.api_token}:${event.distinct_id}`,
                            })
                        }
                    })
                )
            },
        })
    }

    protected async startKafkaConsumer(options: {
        topic: string
        groupId: string
        handleBatch: (messages: Message[]) => Promise<void>
    }): Promise<void> {
        this.batchConsumer = await startBatchConsumer({
            ...options,
            connectionConfig: createRdConnectionConfigFromEnvVars(this.hub),
            autoCommit: true,
            sessionTimeout: this.hub.KAFKA_CONSUMPTION_SESSION_TIMEOUT_MS,
            maxPollIntervalMs: this.hub.KAFKA_CONSUMPTION_MAX_POLL_INTERVAL_MS,
            // the largest size of a message that can be fetched by the consumer.
            // the largest size our MSK cluster allows is 20MB
            // we only use 9 or 10MB but there's no reason to limit this 🤷️
            consumerMaxBytes: this.hub.KAFKA_CONSUMPTION_MAX_BYTES,
            consumerMaxBytesPerPartition: this.hub.KAFKA_CONSUMPTION_MAX_BYTES_PER_PARTITION,
            // our messages are very big, so we don't want to buffer too many
            // queuedMinMessages: this.hub.KAFKA_QUEUE_SIZE,
            consumerMaxWaitMs: this.hub.KAFKA_CONSUMPTION_MAX_WAIT_MS,
            consumerErrorBackoffMs: this.hub.KAFKA_CONSUMPTION_ERROR_BACKOFF_MS,
            fetchBatchSize: this.hub.INGESTION_BATCH_SIZE,
            batchingTimeoutMs: this.hub.KAFKA_CONSUMPTION_BATCHING_TIMEOUT_MS,
            topicCreationTimeoutMs: this.hub.KAFKA_TOPIC_CREATION_TIMEOUT_MS,
            topicMetadataRefreshInterval: this.hub.KAFKA_TOPIC_METADATA_REFRESH_INTERVAL_MS,
            eachBatch: async (messages, { heartbeat }) => {
                status.info('🔁', `${this.name} - handling batch`, {
                    size: messages.length,
                })

                this.heartbeat = heartbeat

                histogramKafkaBatchSize.observe(messages.length)
                histogramKafkaBatchSizeKb.observe(messages.reduce((acc, m) => (m.value?.length ?? 0) + acc, 0) / 1024)

                return await runInstrumentedFunction({
                    statsKey: `cdpConsumer.handleEachBatch`,
                    sendTimeoutGuardToSentry: false,
                    func: async () => {
                        await options.handleBatch(messages)
                    },
                })
            },
            callEachBatchWhenEmpty: false,
        })

        addSentryBreadcrumbsEventListeners(this.batchConsumer.consumer)

        this.batchConsumer.consumer.on('disconnected', async (err) => {
            if (!this.isStopping) {
                return
            }
            // since we can't be guaranteed that the consumer will be stopped before some other code calls disconnect
            // we need to listen to disconnect and make sure we're stopped
            status.info('🔁', `${this.name} batch consumer disconnected, cleaning up`, { err })
            await this.stop()
        })
    }

    public async start(): Promise<void> {
        // NOTE: This is only for starting shared services
        await Promise.all([
            this.hogFunctionManager.start(),
            createKafkaProducerWrapper(this.hub).then((producer) => {
                this.kafkaProducer = producer
                this.kafkaProducer.producer.connect()
            }),
        ])
    }

    public async stop(): Promise<void> {
        status.info('🔁', `${this.name} - stopping`)
        this.isStopping = true

        // Mark as stopping so that we don't actually process any more incoming messages, but still keep the process alive
        status.info('🔁', `${this.name} - stopping batch consumer`)
        await this.batchConsumer?.stop()
        status.info('🔁', `${this.name} - stopping kafka producer`)
        await this.kafkaProducer?.disconnect()
        status.info('🔁', `${this.name} - stopping hog function manager and hog watcher`)
        await Promise.all([this.hogFunctionManager.stop()])

        status.info('👍', `${this.name} - stopped!`)
    }

    public isHealthy() {
        // TODO: Check either kafka consumer or cyclotron worker exists
        // and that whatever exists is healthy
        return this.batchConsumer?.isHealthy()
    }
}

/**
 * This consumer handles incoming events from the main clickhouse topic
 * Currently it produces to both kafka and Cyclotron based on the team
 */
export class CdpProcessedEventsConsumer extends CdpConsumerBase {
    protected name = 'CdpProcessedEventsConsumer'
    private cyclotronMatcher: ValueMatcher<number>
    private cyclotronManager?: CyclotronManager

    constructor(hub: Hub) {
        super(hub)
        this.cyclotronMatcher = buildIntegerMatcher(hub.CDP_CYCLOTRON_ENABLED_TEAMS, true)
    }

    private cyclotronEnabled(invocation: HogFunctionInvocation): boolean {
        return !!(this.cyclotronManager && this.cyclotronMatcher(invocation.globals.project.id))
    }

    public async processBatch(invocationGlobals: HogFunctionInvocationGlobals[]): Promise<HogFunctionInvocation[]> {
        if (!invocationGlobals.length) {
            return []
        }

        const invocationsToBeQueued = await this.runWithHeartbeat(() =>
            this.createHogFunctionInvocations(invocationGlobals)
        )

        // Split out the cyclotron invocations
        const [cyclotronInvocations, kafkaInvocations] = invocationsToBeQueued.reduce(
            (acc, item) => {
                if (this.cyclotronEnabled(item)) {
                    acc[0].push(item)
                } else {
                    acc[1].push(item)
                }

                return acc
            },
            [[], []] as [HogFunctionInvocation[], HogFunctionInvocation[]]
        )

        // For the cyclotron ones we simply create the jobs
        await Promise.all(
            cyclotronInvocations.map((item) =>
                this.cyclotronManager?.createJob({
                    teamId: item.globals.project.id,
                    functionId: item.hogFunction.id,
                    queueName: 'hog',
                    priority: item.priority,
                    vmState: serializeHogFunctionInvocation(item),
                })
            )
        )

        if (kafkaInvocations.length) {
            // As we don't want to over-produce to kafka we invoke the hog functions and then queue the results
            const invocationResults = await runInstrumentedFunction({
                statsKey: `cdpConsumer.handleEachBatch.executeInvocations`,
                func: async () => {
                    const hogResults = await this.runManyWithHeartbeat(invocationsToBeQueued, (item) =>
                        this.hogExecutor.execute(item)
                    )
                    return [...hogResults]
                },
            })

            await this.processInvocationResults(invocationResults)
            const newInvocations = invocationResults.filter((r) => !r.finished).map((r) => r.invocation)
            await this.queueInvocationsToKafka(newInvocations)
        }

        await this.produceQueuedMessages()

        return invocationsToBeQueued
    }

    /**
     * Finds all matching hog functions for the given globals.
     * Filters them for their disabled state as well as masking configs
     */
    protected async createHogFunctionInvocations(
        invocationGlobals: HogFunctionInvocationGlobals[]
    ): Promise<HogFunctionInvocation[]> {
        return await runInstrumentedFunction({
            statsKey: `cdpConsumer.handleEachBatch.queueMatchingFunctions`,
            func: async () => {
                const possibleInvocations: HogFunctionInvocation[] = []

                // TODO: Add a helper to hog functions to determine if they require groups or not and then only load those
                await this.groupsManager.enrichGroups(invocationGlobals)

                // Find all functions that could need running
                invocationGlobals.forEach((globals) => {
                    const { matchingFunctions, nonMatchingFunctions } = this.hogExecutor.findMatchingFunctions(globals)

                    possibleInvocations.push(
                        ...matchingFunctions.map((hogFunction) => createInvocation(globals, hogFunction))
                    )

                    nonMatchingFunctions.forEach((item) =>
                        this.produceAppMetric({
                            team_id: item.team_id,
                            app_source_id: item.id,
                            metric_kind: 'other',
                            metric_name: 'filtered',
                            count: 1,
                        })
                    )
                })

                const states = await this.hogWatcher.getStates(possibleInvocations.map((x) => x.hogFunction.id))
                const validInvocations: HogFunctionInvocation[] = []

                // Iterate over adding them to the list and updating their priority
                possibleInvocations.forEach((item) => {
                    const state = states[item.hogFunction.id].state
                    if (state >= HogWatcherState.disabledForPeriod) {
                        this.produceAppMetric({
                            team_id: item.globals.project.id,
                            app_source_id: item.hogFunction.id,
                            metric_kind: 'failure',
                            metric_name:
                                state === HogWatcherState.disabledForPeriod
                                    ? 'disabled_temporarily'
                                    : 'disabled_permanently',
                            count: 1,
                        })
                        return
                    }

                    if (state === HogWatcherState.degraded) {
                        item.priority = 2
                    }

                    validInvocations.push(item)
                })

                // Now we can filter by masking configs
                const { masked, notMasked: notMaskedInvocations } = await this.hogMasker.filterByMasking(
                    validInvocations
                )

                masked.forEach((item) => {
                    this.produceAppMetric({
                        team_id: item.globals.project.id,
                        app_source_id: item.hogFunction.id,
                        metric_kind: 'other',
                        metric_name: 'masked',
                        count: 1,
                    })
                })

                return notMaskedInvocations
            },
        })
    }

    // This consumer always parses from kafka
    public async _handleKafkaBatch(messages: Message[]): Promise<void> {
        const invocationGlobals = await this.runWithHeartbeat(() =>
            runInstrumentedFunction({
                statsKey: `cdpConsumer.handleEachBatch.parseKafkaMessages`,
                func: async () => {
                    const events: HogFunctionInvocationGlobals[] = []
                    await Promise.all(
                        messages.map(async (message) => {
                            try {
                                const clickHouseEvent = JSON.parse(message.value!.toString()) as RawClickHouseEvent

                                if (!this.hogFunctionManager.teamHasHogFunctions(clickHouseEvent.team_id)) {
                                    // No need to continue if the team doesn't have any functions
                                    return
                                }

                                const team = await this.hub.teamManager.fetchTeam(clickHouseEvent.team_id)
                                if (!team) {
                                    return
                                }
                                events.push(
                                    convertToHogFunctionInvocationGlobals(
                                        clickHouseEvent,
                                        team,
                                        this.hub.SITE_URL ?? 'http://localhost:8000'
                                    )
                                )
                            } catch (e) {
                                status.error('Error parsing message', e)
                            }
                        })
                    )

                    return events
                },
            })
        )

        await this.processBatch(invocationGlobals)
    }

    public async start(): Promise<void> {
        await super.start()
        await this.startKafkaConsumer({
            topic: KAFKA_EVENTS_JSON,
            groupId: 'cdp-processed-events-consumer',
            handleBatch: (messages) => this._handleKafkaBatch(messages),
        })

        this.cyclotronManager = this.hub.CYCLOTRON_DATABASE_URL
            ? new CyclotronManager({ shards: [{ dbUrl: this.hub.CYCLOTRON_DATABASE_URL }] })
            : undefined

        await this.cyclotronManager?.connect()
    }
}

/**
 * This consumer only deals with kafka messages and will eventually be replaced by the Cyclotron worker
 */
export class CdpFunctionCallbackConsumer extends CdpConsumerBase {
    protected name = 'CdpFunctionCallbackConsumer'

    public async processBatch(invocations: HogFunctionInvocation[]): Promise<void> {
        if (!invocations.length) {
            return
        }

        const invocationResults = await runInstrumentedFunction({
            statsKey: `cdpConsumer.handleEachBatch.executeInvocations`,
            func: async () => {
                // NOTE: In the future this service will never do fetching (unless we decide we want to do it in node at some point)
                // This is just "for now" to support the transition to cyclotron
                const fetchQueue = invocations.filter((item) => item.queue === 'fetch')

                const fetchResults = await Promise.all(
                    fetchQueue.map((item) => {
                        return runInstrumentedFunction({
                            statsKey: `cdpConsumer.handleEachBatch.fetchExecutor.execute`,
                            func: () => this.fetchExecutor.execute(item),
                            timeout: 1000,
                        })
                    })
                )

                const hogQueue = invocations.filter((item) => item.queue === 'hog')
                const hogResults = await this.runManyWithHeartbeat(hogQueue, (item) => this.hogExecutor.execute(item))
                return [...hogResults, ...(fetchResults.filter(Boolean) as HogFunctionInvocationResult[])]
            },
        })

        await this.processInvocationResults(invocationResults)
        const newInvocations = invocationResults.filter((r) => !r.finished).map((r) => r.invocation)
        await this.queueInvocationsToKafka(newInvocations)
        await this.produceQueuedMessages()
    }

    public async _handleKafkaBatch(messages: Message[]): Promise<void> {
        const events = await this.runWithHeartbeat(() =>
            runInstrumentedFunction({
                statsKey: `cdpConsumer.handleEachBatch.parseKafkaMessages`,
                func: async () => {
                    // TRICKY: In the future we won't use kafka. For now though we need to parse messages as Cyclotron style jobs
                    // or hoghooks async callbacks

                    const invocations: HogFunctionInvocation[] = []

                    // Parse the base message value
                    const entries: (HogHooksFetchResponse | HogFunctionInvocationSerializedCompressed)[] = messages
                        .map((message) => {
                            try {
                                return JSON.parse(message.value!.toString())
                            } catch (e) {
                                status.error('Error parsing message', e)
                            }

                            return undefined
                        })
                        .filter(Boolean)

                    // Deserialize the compressed data
                    await Promise.all(
                        entries.map(async (item) => {
                            try {
                                const invocationSerialized = await unGzipObject<HogFunctionInvocationSerialized>(
                                    item.state
                                )

                                if ('asyncFunctionResponse' in item) {
                                    // This means it is a callback from hoghooks so we need to add the response to the invocation
                                    invocationSerialized.queue = 'hog'
                                    invocationSerialized.queueParameters = item.asyncFunctionResponse
                                }

                                const hogFunctionId =
                                    invocationSerialized.hogFunctionId ?? invocationSerialized.hogFunction?.id
                                const hogFunction = hogFunctionId
                                    ? this.hogFunctionManager.getHogFunction(hogFunctionId)
                                    : undefined

                                if (!hogFunction) {
                                    status.error('Error finding hog function', {
                                        id: invocationSerialized.hogFunctionId,
                                    })
                                    return
                                }

                                const invocation: HogFunctionInvocation = {
                                    ...invocationSerialized,
                                    hogFunction,
                                }

                                delete (invocation as any).hogFunctionId

                                invocations.push(invocation)
                            } catch (e) {
                                status.error('Error unzipping message', e, item.state)
                                captureException(e)
                            }
                        })
                    )

                    invocations.forEach((item) => {
                        if (!item.hogFunction?.id) {
                            console.error('No hog function id', item)
                        }
                    })

                    return invocations
                },
            })
        )

        await this.processBatch(events)
    }

    public async start(): Promise<void> {
        await super.start()
        await this.startKafkaConsumer({
            topic: KAFKA_CDP_FUNCTION_CALLBACKS,
            groupId: 'cdp-function-callback-consumer',
            handleBatch: (messages) => this._handleKafkaBatch(messages),
        })
    }
}

/**
 * The future of the CDP consumer. This will be the main consumer that will handle all hog jobs from Cyclotron
 */
export class CdpCyclotronWorker extends CdpConsumerBase {
    protected name = 'CdpCyclotronWorker'
    private cyclotronWorker?: CyclotronWorker
    private runningWorker: Promise<void> | undefined
    protected queue: 'hog' | 'fetch' = 'hog'

    public async processBatch(invocations: HogFunctionInvocation[]): Promise<void> {
        if (!invocations.length) {
            return
        }

        const invocationResults = await runInstrumentedFunction({
            statsKey: `cdpConsumer.handleEachBatch.executeInvocations`,
            func: async () => {
                // NOTE: In the future this service will never do fetching (unless we decide we want to do it in node at some point)
                // This is just "for now" to support the transition to cyclotron
                const fetchQueue = invocations.filter((item) => item.queue === 'fetch')
                const fetchResults = await this.runManyWithHeartbeat(fetchQueue, (item) =>
                    this.fetchExecutor.execute(item)
                )

                const hogQueue = invocations.filter((item) => item.queue === 'hog')
                const hogResults = await this.runManyWithHeartbeat(hogQueue, (item) => this.hogExecutor.execute(item))
                return [...hogResults, ...(fetchResults.filter(Boolean) as HogFunctionInvocationResult[])]
            },
        })

        await this.processInvocationResults(invocationResults)
        await this.updateJobs(invocationResults)
        await this.produceQueuedMessages()
    }

    private async updateJobs(invocations: HogFunctionInvocationResult[]) {
        await Promise.all(
            invocations.map(async (item) => {
                const id = item.invocation.id
                if (item.error) {
                    status.debug('⚡️', 'Updating job to failed', id)
                    this.cyclotronWorker?.updateJob(id, 'failed')
                } else if (item.finished) {
                    status.debug('⚡️', 'Updating job to completed', id)
                    this.cyclotronWorker?.updateJob(id, 'completed')
                } else {
                    status.debug('⚡️', 'Updating job to available', id)
                    this.cyclotronWorker?.updateJob(id, 'available', {
                        priority: item.invocation.priority,
                        vmState: serializeHogFunctionInvocation(item.invocation),
                        queueName: item.invocation.queue,
                        parameters: item.invocation.queueParameters ?? null,
                        blob: item.invocation.queueBlob ?? null,
                    })
                }
                await this.cyclotronWorker?.flushJob(id)
            })
        )
    }

    private async handleJobBatch(jobs: CyclotronJob[]) {
        const invocations: HogFunctionInvocation[] = []

        for (const job of jobs) {
            // NOTE: This is all a bit messy and might be better to refactor into a helper
            if (!job.functionId) {
                throw new Error('Bad job: ' + JSON.stringify(job))
            }
            const hogFunction = this.hogFunctionManager.getHogFunction(job.functionId)

            if (!hogFunction) {
                // Here we need to mark the job as failed

                status.error('Error finding hog function', {
                    id: job.functionId,
                })
                this.cyclotronWorker?.updateJob(job.id, 'failed')
                await this.cyclotronWorker?.flushJob(job.id)
                continue
            }

            const parsedState = job.vmState as HogFunctionInvocationSerialized

            // TODO: Should ID come from the job or the state?
            invocations.push({
                id: job.id,
                globals: parsedState.globals,
                teamId: hogFunction.team_id,
                hogFunction,
                priority: job.priority,
                queue: (job.queueName as any) ?? 'hog',
                queueParameters: job.parameters as HogFunctionInvocationQueueParameters | undefined,
                queueBlob: job.blob ?? undefined,
                vmState: parsedState.vmState,
                timings: parsedState.timings,
            })
        }

        await this.processBatch(invocations)
    }

    public async start() {
        await super.start()

        this.cyclotronWorker = new CyclotronWorker({
            pool: { dbUrl: this.hub.CYCLOTRON_DATABASE_URL },
            queueName: this.queue,
            includeVmState: true,
            batchMaxSize: this.hub.CDP_CYCLOTRON_BATCH_SIZE,
            pollDelayMs: this.hub.CDP_CYCLOTRON_BATCH_DELAY_MS,
        })
        await this.cyclotronWorker.connect((jobs) => this.handleJobBatch(jobs))
    }

    public async stop() {
        await super.stop()
        await this.cyclotronWorker?.disconnect()
        await this.runningWorker
    }

    public isHealthy() {
        return this.cyclotronWorker?.isHealthy() ?? false
    }
}

// Mostly used for testing
export class CdpCyclotronWorkerFetch extends CdpCyclotronWorker {
    protected name = 'CdpCyclotronWorkerFetch'
    protected queue = 'fetch' as const
}<|MERGE_RESOLUTION|>--- conflicted
+++ resolved
@@ -54,11 +54,7 @@
     createInvocation,
     gzipObject,
     prepareLogEntriesForClickhouse,
-<<<<<<< HEAD
     serializeHogFunctionInvocation,
-=======
-    serializeInvocation,
->>>>>>> 04ef4039
     unGzipObject,
 } from './utils'
 
@@ -228,12 +224,7 @@
         // TODO: Add cyclotron check here and enqueue that way
         // For now we just enqueue to kafka
         // For kafka style this is overkill to enqueue this way but it simplifies migrating to the new system
-<<<<<<< HEAD
         const serializedInvocation = serializeHogFunctionInvocation(invocation)
-=======
-
-        const serializedInvocation = serializeInvocation(invocation)
->>>>>>> 04ef4039
 
         const request: HogFunctionInvocationSerializedCompressed = {
             state: await gzipObject(serializedInvocation),
