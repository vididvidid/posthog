--- conflicted
+++ resolved
@@ -24,11 +24,8 @@
 import { PluginsApiKeyManager } from './worker/vm/extensions/helpers/api-key-manager'
 import { RootAccessManager } from './worker/vm/extensions/helpers/root-acess-manager'
 import { LazyPluginVM } from './worker/vm/lazy'
-<<<<<<< HEAD
 import { LazyPluginVmManager } from './worker/vm/manager'
-=======
 import { PromiseManager } from './worker/vm/promise-manager'
->>>>>>> c7bdd316
 
 export enum LogLevel {
     None = 'none',
