import {
    CookielessConfig,
    LogLevel,
    PluginLogLevel,
    PluginsServerConfig,
    stringToPluginServerMode,
    ValueMatcher,
} from '../types'
import { isDevEnv, isTestEnv, stringToBoolean } from '../utils/env-utils'
import { KAFKAJS_LOG_LEVEL_MAPPING } from './constants'
import {
    KAFKA_CLICKHOUSE_HEATMAP_EVENTS,
    KAFKA_EVENTS_JSON,
    KAFKA_EVENTS_PLUGIN_INGESTION,
    KAFKA_EVENTS_PLUGIN_INGESTION_DLQ,
    KAFKA_EVENTS_PLUGIN_INGESTION_OVERFLOW,
    KAFKA_EXCEPTION_SYMBOLIFICATION_EVENTS,
} from './kafka-topics'

export const DEFAULT_HTTP_SERVER_PORT = 6738

export const defaultConfig = overrideWithEnv(getDefaultConfig())

export function getDefaultConfig(): PluginsServerConfig {
    return {
        DATABASE_URL: isTestEnv()
            ? 'postgres://posthog:posthog@localhost:5432/test_posthog'
            : isDevEnv()
            ? 'postgres://posthog:posthog@localhost:5432/posthog'
            : '',
        DATABASE_READONLY_URL: '',
        PLUGIN_STORAGE_DATABASE_URL: '',
        POSTGRES_CONNECTION_POOL_SIZE: 10,
        POSTHOG_DB_NAME: null,
        POSTHOG_DB_USER: 'postgres',
        POSTHOG_DB_PASSWORD: '',
        POSTHOG_POSTGRES_HOST: 'localhost',
        POSTHOG_POSTGRES_PORT: 5432,
        CLICKHOUSE_HOST: 'localhost',
        CLICKHOUSE_OFFLINE_CLUSTER_HOST: null,
        CLICKHOUSE_DATABASE: isTestEnv() ? 'posthog_test' : 'default',
        CLICKHOUSE_USER: 'default',
        CLICKHOUSE_PASSWORD: null,
        CLICKHOUSE_CA: null,
        CLICKHOUSE_SECURE: false,
        EVENT_OVERFLOW_BUCKET_CAPACITY: 1000,
        EVENT_OVERFLOW_BUCKET_REPLENISH_RATE: 1.0,
        SKIP_UPDATE_EVENT_AND_PROPERTIES_STEP: false,
        KAFKA_HOSTS: 'kafka:9092', // KEEP IN SYNC WITH posthog/settings/data_stores.py
        KAFKA_CLIENT_CERT_B64: undefined,
        KAFKA_CLIENT_CERT_KEY_B64: undefined,
        KAFKA_TRUSTED_CERT_B64: undefined,
        KAFKA_SECURITY_PROTOCOL: undefined,
        KAFKA_SASL_MECHANISM: undefined,
        KAFKA_SASL_USER: undefined,
        KAFKA_SASL_PASSWORD: undefined,
        KAFKA_CLIENT_ID: undefined,
        KAFKA_CLIENT_RACK: undefined,
        KAFKA_CONSUMPTION_MAX_BYTES: 10_485_760, // Default value for kafkajs
        KAFKA_CONSUMPTION_MAX_BYTES_PER_PARTITION: 1_048_576, // Default value for kafkajs, must be bigger than message size
        KAFKA_CONSUMPTION_MAX_WAIT_MS: 50, // Maximum time the broker may wait to fill the Fetch response with fetch.min.bytes of messages.
        KAFKA_CONSUMPTION_ERROR_BACKOFF_MS: 100, // Timeout when a partition read fails (possibly because empty).
        KAFKA_CONSUMPTION_BATCHING_TIMEOUT_MS: 500, // Timeout on reads from the prefetch buffer before running consumer loops
        KAFKA_CONSUMPTION_TOPIC: KAFKA_EVENTS_PLUGIN_INGESTION,
        KAFKA_CONSUMPTION_OVERFLOW_TOPIC: KAFKA_EVENTS_PLUGIN_INGESTION_OVERFLOW,
        KAFKA_CONSUMPTION_REBALANCE_TIMEOUT_MS: null,
        KAFKA_CONSUMPTION_SESSION_TIMEOUT_MS: 30_000,
        KAFKA_CONSUMPTION_MAX_POLL_INTERVAL_MS: 300_000,
        KAFKA_TOPIC_CREATION_TIMEOUT_MS: isDevEnv() ? 30_000 : 5_000, // rdkafka default is 5s, increased in devenv to resist to slow kafka
        KAFKA_TOPIC_METADATA_REFRESH_INTERVAL_MS: undefined,
        KAFKA_FLUSH_FREQUENCY_MS: isTestEnv() ? 5 : 500,
        APP_METRICS_FLUSH_FREQUENCY_MS: isTestEnv() ? 5 : 20_000,
        APP_METRICS_FLUSH_MAX_QUEUE_SIZE: isTestEnv() ? 5 : 1000,
        KAFKA_PRODUCER_LINGER_MS: 20, // rdkafka default is 5ms
        KAFKA_PRODUCER_BATCH_SIZE: 8 * 1024 * 1024, // rdkafka default is 1MiB
        KAFKA_PRODUCER_QUEUE_BUFFERING_MAX_MESSAGES: 100_000, // rdkafka default is 100_000
        REDIS_URL: 'redis://127.0.0.1',
        INGESTION_REDIS_HOST: '',
        INGESTION_REDIS_PORT: 6379,
        POSTHOG_REDIS_PASSWORD: '',
        POSTHOG_REDIS_HOST: '',
        POSTHOG_REDIS_PORT: 6379,
        BASE_DIR: '.',
        PLUGINS_RELOAD_PUBSUB_CHANNEL: 'reload-plugins',
        TASK_TIMEOUT: 30,
        TASKS_PER_WORKER: 10,
        INGESTION_CONCURRENCY: 10,
        INGESTION_BATCH_SIZE: 500,
        INGESTION_OVERFLOW_ENABLED: false,
        INGESTION_OVERFLOW_PRESERVE_PARTITION_LOCALITY: false,
        PLUGINS_DEFAULT_LOG_LEVEL: isTestEnv() ? PluginLogLevel.Full : PluginLogLevel.Log,
        LOG_LEVEL: isTestEnv() ? LogLevel.Warn : LogLevel.Info,
        SENTRY_DSN: null,
        SENTRY_PLUGIN_SERVER_TRACING_SAMPLE_RATE: 0,
        SENTRY_PLUGIN_SERVER_PROFILING_SAMPLE_RATE: 0,
        HTTP_SERVER_PORT: DEFAULT_HTTP_SERVER_PORT,
        SCHEDULE_LOCK_TTL: 60,
        REDIS_POOL_MIN_SIZE: 1,
        REDIS_POOL_MAX_SIZE: 3,
        DISABLE_MMDB: isTestEnv(),
        DISTINCT_ID_LRU_SIZE: 10000,
        EVENT_PROPERTY_LRU_SIZE: 10000,
        JOB_QUEUES: 'graphile',
        JOB_QUEUE_GRAPHILE_URL: '',
        JOB_QUEUE_GRAPHILE_SCHEMA: 'graphile_worker',
        JOB_QUEUE_GRAPHILE_PREPARED_STATEMENTS: false,
        JOB_QUEUE_GRAPHILE_CONCURRENCY: 1,
        JOB_QUEUE_S3_AWS_ACCESS_KEY: '',
        JOB_QUEUE_S3_AWS_SECRET_ACCESS_KEY: '',
        JOB_QUEUE_S3_AWS_REGION: 'us-west-1',
        JOB_QUEUE_S3_BUCKET_NAME: '',
        JOB_QUEUE_S3_PREFIX: '',
        CRASH_IF_NO_PERSISTENT_JOB_QUEUE: false,
        HEALTHCHECK_MAX_STALE_SECONDS: 2 * 60 * 60, // 2 hours
        SITE_URL: null,
        KAFKA_PARTITIONS_CONSUMED_CONCURRENTLY: 1,
        CLICKHOUSE_JSON_EVENTS_KAFKA_TOPIC: KAFKA_EVENTS_JSON,
        CLICKHOUSE_HEATMAPS_KAFKA_TOPIC: KAFKA_CLICKHOUSE_HEATMAP_EVENTS,
        EXCEPTIONS_SYMBOLIFICATION_KAFKA_TOPIC: KAFKA_EXCEPTION_SYMBOLIFICATION_EVENTS,
        PERSON_INFO_CACHE_TTL: 5 * 60, // 5 min
        KAFKA_HEALTHCHECK_SECONDS: 20,
        OBJECT_STORAGE_ENABLED: true,
        OBJECT_STORAGE_ENDPOINT: 'http://localhost:19000',
        OBJECT_STORAGE_REGION: 'us-east-1',
        OBJECT_STORAGE_ACCESS_KEY_ID: 'object_storage_root_user',
        OBJECT_STORAGE_SECRET_ACCESS_KEY: 'object_storage_root_password',
        OBJECT_STORAGE_BUCKET: 'posthog',
        PLUGIN_SERVER_MODE: null,
        PLUGIN_SERVER_EVENTS_INGESTION_PIPELINE: null,
        PLUGIN_LOAD_SEQUENTIALLY: false,
        KAFKAJS_LOG_LEVEL: 'WARN',
        MAX_TEAM_ID_TO_BUFFER_ANONYMOUS_EVENTS_FOR: 0,
        USE_KAFKA_FOR_SCHEDULED_TASKS: true,
        CLOUD_DEPLOYMENT: null,
        EXTERNAL_REQUEST_TIMEOUT_MS: 10 * 1000, // 10 seconds
        DROP_EVENTS_BY_TOKEN_DISTINCT_ID: '',
        DROP_EVENTS_BY_TOKEN: '',
        SKIP_PERSONS_PROCESSING_BY_TOKEN_DISTINCT_ID: '',
        PIPELINE_STEP_STALLED_LOG_TIMEOUT: 30,
        RELOAD_PLUGIN_JITTER_MAX_MS: 60000,
        RUSTY_HOOK_FOR_TEAMS: '',
        RUSTY_HOOK_ROLLOUT_PERCENTAGE: 0,
        RUSTY_HOOK_URL: '',
        HOG_HOOK_URL: '',
        CAPTURE_CONFIG_REDIS_HOST: null,

        STARTUP_PROFILE_DURATION_SECONDS: 300, // 5 minutes
        STARTUP_PROFILE_CPU: false,
        STARTUP_PROFILE_HEAP: false,
        STARTUP_PROFILE_HEAP_INTERVAL: 512 * 1024, // default v8 value
        STARTUP_PROFILE_HEAP_DEPTH: 16, // default v8 value

        SESSION_RECORDING_KAFKA_HOSTS: undefined,
        SESSION_RECORDING_KAFKA_SECURITY_PROTOCOL: undefined,
        SESSION_RECORDING_KAFKA_BATCH_SIZE: 500,
        SESSION_RECORDING_KAFKA_QUEUE_SIZE: 1500,
        // if not set we'll use the plugin server default value
        SESSION_RECORDING_KAFKA_QUEUE_SIZE_KB: undefined,

        SESSION_RECORDING_LOCAL_DIRECTORY: '.tmp/sessions',
        // NOTE: 10 minutes
        SESSION_RECORDING_MAX_BUFFER_AGE_SECONDS: 60 * 10,
        SESSION_RECORDING_BUFFER_AGE_JITTER: 0.3,
        SESSION_RECORDING_BUFFER_AGE_IN_MEMORY_MULTIPLIER: 1.2,
        SESSION_RECORDING_MAX_BUFFER_SIZE_KB: 1024 * 50, // 50MB
        SESSION_RECORDING_REMOTE_FOLDER: 'session_recordings',
        SESSION_RECORDING_REDIS_PREFIX: '@posthog/replay/',
        SESSION_RECORDING_PARTITION_REVOKE_OPTIMIZATION: false,
        SESSION_RECORDING_PARALLEL_CONSUMPTION: false,
        POSTHOG_SESSION_RECORDING_REDIS_HOST: undefined,
        POSTHOG_SESSION_RECORDING_REDIS_PORT: undefined,
        SESSION_RECORDING_CONSOLE_LOGS_INGESTION_ENABLED: true,
        SESSION_RECORDING_REPLAY_EVENTS_INGESTION_ENABLED: true,
        SESSION_RECORDING_DEBUG_PARTITION: '',
        SESSION_RECORDING_KAFKA_DEBUG: undefined,
        SESSION_RECORDING_MAX_PARALLEL_FLUSHES: 10,
        SESSION_RECORDING_OVERFLOW_ENABLED: false,
        SESSION_RECORDING_OVERFLOW_BUCKET_REPLENISH_RATE: 5_000_000, // 5MB/second uncompressed, sustained
        SESSION_RECORDING_OVERFLOW_BUCKET_CAPACITY: 200_000_000, // 200MB burst
        SESSION_RECORDING_OVERFLOW_MIN_PER_BATCH: 1_000_000, // All sessions consume at least 1MB/batch, to penalise poor batching
        SESSION_RECORDING_KAFKA_CONSUMPTION_STATISTICS_EVENT_INTERVAL_MS: 0, // 0 disables stats collection
        SESSION_RECORDING_KAFKA_FETCH_MIN_BYTES: 1_048_576, // 1MB
        // Session recording V2
        SESSION_RECORDING_MAX_BATCH_SIZE_KB: 100 * 1024, // 100MB
        SESSION_RECORDING_MAX_BATCH_AGE_MS: 10 * 1000, // 10 seconds

        ENCRYPTION_SALT_KEYS: isDevEnv() || isTestEnv() ? '00beef0000beef0000beef0000beef00' : '',

        // CDP
        CDP_WATCHER_COST_ERROR: 100,
        CDP_WATCHER_COST_TIMING: 20,
        CDP_WATCHER_COST_TIMING_LOWER_MS: 100,
        CDP_WATCHER_COST_TIMING_UPPER_MS: 5000,
        CDP_WATCHER_THRESHOLD_DEGRADED: 0.8,
        CDP_WATCHER_BUCKET_SIZE: 10000,
        CDP_WATCHER_DISABLED_TEMPORARY_TTL: 60 * 10, // 5 minutes
        CDP_WATCHER_TTL: 60 * 60 * 24, // This is really long as it is essentially only important to make sure the key is eventually deleted
        CDP_WATCHER_REFILL_RATE: 10,
        CDP_WATCHER_DISABLED_TEMPORARY_MAX_COUNT: 3,
        CDP_HOG_FILTERS_TELEMETRY_TEAMS: '',
        CDP_REDIS_PASSWORD: '',
        CDP_EVENT_PROCESSOR_EXECUTE_FIRST_STEP: true,
        CDP_REDIS_HOST: '',
        CDP_REDIS_PORT: 6479,
        CDP_CYCLOTRON_BATCH_DELAY_MS: 50,
        CDP_CYCLOTRON_BATCH_SIZE: 500,

        CDP_GOOGLE_ADWORDS_DEVELOPER_TOKEN: '',

        // Cyclotron
        CYCLOTRON_DATABASE_URL: isTestEnv()
            ? 'postgres://posthog:posthog@localhost:5432/test_cyclotron'
            : isDevEnv()
            ? 'postgres://posthog:posthog@localhost:5432/cyclotron'
            : '',

        CYCLOTRON_SHARD_DEPTH_LIMIT: 1000000,

        // New IngestionConsumer config
        INGESTION_CONSUMER_GROUP_ID: 'events-ingestion-consumer',
        INGESTION_CONSUMER_CONSUME_TOPIC: KAFKA_EVENTS_PLUGIN_INGESTION,
        INGESTION_CONSUMER_OVERFLOW_TOPIC: KAFKA_EVENTS_PLUGIN_INGESTION_OVERFLOW,
        INGESTION_CONSUMER_DLQ_TOPIC: KAFKA_EVENTS_PLUGIN_INGESTION_DLQ,

<<<<<<< HEAD
=======
        // Session recording V2
        SESSION_RECORDING_MAX_BATCH_SIZE_KB: 100 * 1024, // 100MB
        SESSION_RECORDING_MAX_BATCH_AGE_MS: 10 * 1000, // 10 seconds
        SESSION_RECORDING_V2_S3_BUCKET: 'posthog',
        SESSION_RECORDING_V2_S3_PREFIX: 'session_recording_batches',
        SESSION_RECORDING_V2_S3_ENDPOINT: 'http://localhost:19000',
        SESSION_RECORDING_V2_S3_REGION: 'us-east-1',
        SESSION_RECORDING_V2_S3_ACCESS_KEY_ID: 'object_storage_root_user',
        SESSION_RECORDING_V2_S3_SECRET_ACCESS_KEY: 'object_storage_root_password',

>>>>>>> c17f3180
        // Hog Transformations (Alpha)
        HOG_TRANSFORMATIONS_ENABLED: false,
        HOG_TRANSFORMATIONS_COMPARISON_PERCENTAGE: 0,

        // Cookieless
        COOKIELESS_FORCE_STATELESS_MODE: false,
        COOKIELESS_DISABLED: false,
        COOKIELESS_DELETE_EXPIRED_LOCAL_SALTS_INTERVAL_MS: 60 * 60 * 1000, // 1 hour
        COOKIELESS_SESSION_TTL_SECONDS: 60 * 60 * 24, // 24 hours
        COOKIELESS_SALT_TTL_SECONDS: 60 * 60 * 24, // 24 hours
        COOKIELESS_SESSION_INACTIVITY_MS: 30 * 60 * 1000, // 30 minutes
        COOKIELESS_IDENTIFIES_TTL_SECONDS:
            (24 + // max supported ingestion lag
                12 + // max negative timezone in the world*/
                14 + // max positive timezone in the world */
                24) * // amount of time salt is valid in one timezone
            60 *
            60,
    }
}

export function overrideWithEnv(
    config: PluginsServerConfig,
    env: Record<string, string | undefined> = process.env
): PluginsServerConfig {
    const defaultConfig = getDefaultConfig() as any // to make typechecker happy to use defaultConfig[key]

    const tmpConfig: any = { ...config }
    for (const key of Object.keys(config)) {
        if (typeof env[key] !== 'undefined') {
            if (key == 'PLUGIN_SERVER_MODE') {
                const mode = env[key]
                if (mode == null || mode in stringToPluginServerMode) {
                    tmpConfig[key] = env[key]
                } else {
                    throw Error(`Invalid PLUGIN_SERVER_MODE ${env[key]}`)
                }
            } else if (typeof defaultConfig[key] === 'number') {
                tmpConfig[key] = env[key]?.indexOf('.') ? parseFloat(env[key]!) : parseInt(env[key]!)
            } else if (typeof defaultConfig[key] === 'boolean') {
                tmpConfig[key] = stringToBoolean(env[key])
            } else {
                tmpConfig[key] = env[key]
            }
        }
    }
    const newConfig: PluginsServerConfig = { ...tmpConfig }

    if (!newConfig.DATABASE_URL && !newConfig.POSTHOG_DB_NAME) {
        throw Error(
            'You must specify either DATABASE_URL or the database options POSTHOG_DB_NAME, POSTHOG_DB_USER, POSTHOG_DB_PASSWORD, POSTHOG_POSTGRES_HOST, POSTHOG_POSTGRES_PORT!'
        )
    }

    if (!newConfig.DATABASE_URL) {
        const encodedUser = encodeURIComponent(newConfig.POSTHOG_DB_USER)
        const encodedPassword = encodeURIComponent(newConfig.POSTHOG_DB_PASSWORD)
        newConfig.DATABASE_URL = `postgres://${encodedUser}:${encodedPassword}@${newConfig.POSTHOG_POSTGRES_HOST}:${newConfig.POSTHOG_POSTGRES_PORT}/${newConfig.POSTHOG_DB_NAME}`
    }

    if (!newConfig.JOB_QUEUE_GRAPHILE_URL) {
        newConfig.JOB_QUEUE_GRAPHILE_URL = newConfig.DATABASE_URL
    }

    if (!Object.keys(KAFKAJS_LOG_LEVEL_MAPPING).includes(newConfig.KAFKAJS_LOG_LEVEL)) {
        throw Error(
            `Invalid KAFKAJS_LOG_LEVEL ${newConfig.KAFKAJS_LOG_LEVEL}. Valid: ${Object.keys(
                KAFKAJS_LOG_LEVEL_MAPPING
            ).join(', ')}`
        )
    }
    return newConfig
}

export function buildIntegerMatcher(config: string | undefined, allowStar: boolean): ValueMatcher<number> {
    // Builds a ValueMatcher on a comma-separated list of values.
    // Optionally, supports a '*' value to match everything
    if (!config || config.trim().length == 0) {
        return () => false
    } else if (allowStar && config === '*') {
        return () => true
    } else {
        const values = new Set(
            config
                .split(',')
                .map((n) => parseInt(n))
                .filter((num) => !isNaN(num))
        )
        return (v: number) => {
            return values.has(v)
        }
    }
}

export function buildStringMatcher(config: string | undefined, allowStar: boolean): ValueMatcher<string> {
    // Builds a ValueMatcher on a comma-separated list of values.
    // Optionally, supports a '*' value to match everything
    if (!config || config.trim().length == 0) {
        return () => false
    } else if (allowStar && config === '*') {
        return () => true
    } else {
        const values = new Set(config.split(','))
        return (v: string) => {
            return values.has(v)
        }
    }
}

export const createCookielessConfig = (config: PluginsServerConfig): CookielessConfig => {
    return {
        disabled: config.COOKIELESS_DISABLED,
        forceStatelessMode: config.COOKIELESS_FORCE_STATELESS_MODE,
        deleteExpiredLocalSaltsIntervalMs: config.COOKIELESS_DELETE_EXPIRED_LOCAL_SALTS_INTERVAL_MS,
        sessionTtlSeconds: config.COOKIELESS_SESSION_TTL_SECONDS,
        saltTtlSeconds: config.COOKIELESS_SALT_TTL_SECONDS,
        sessionInactivityMs: config.COOKIELESS_SESSION_INACTIVITY_MS,
        identifiesTtlSeconds: config.COOKIELESS_IDENTIFIES_TTL_SECONDS,
    }
}<|MERGE_RESOLUTION|>--- conflicted
+++ resolved
@@ -180,9 +180,6 @@
         SESSION_RECORDING_OVERFLOW_MIN_PER_BATCH: 1_000_000, // All sessions consume at least 1MB/batch, to penalise poor batching
         SESSION_RECORDING_KAFKA_CONSUMPTION_STATISTICS_EVENT_INTERVAL_MS: 0, // 0 disables stats collection
         SESSION_RECORDING_KAFKA_FETCH_MIN_BYTES: 1_048_576, // 1MB
-        // Session recording V2
-        SESSION_RECORDING_MAX_BATCH_SIZE_KB: 100 * 1024, // 100MB
-        SESSION_RECORDING_MAX_BATCH_AGE_MS: 10 * 1000, // 10 seconds
 
         ENCRYPTION_SALT_KEYS: isDevEnv() || isTestEnv() ? '00beef0000beef0000beef0000beef00' : '',
 
@@ -222,8 +219,6 @@
         INGESTION_CONSUMER_OVERFLOW_TOPIC: KAFKA_EVENTS_PLUGIN_INGESTION_OVERFLOW,
         INGESTION_CONSUMER_DLQ_TOPIC: KAFKA_EVENTS_PLUGIN_INGESTION_DLQ,
 
-<<<<<<< HEAD
-=======
         // Session recording V2
         SESSION_RECORDING_MAX_BATCH_SIZE_KB: 100 * 1024, // 100MB
         SESSION_RECORDING_MAX_BATCH_AGE_MS: 10 * 1000, // 10 seconds
@@ -234,7 +229,6 @@
         SESSION_RECORDING_V2_S3_ACCESS_KEY_ID: 'object_storage_root_user',
         SESSION_RECORDING_V2_S3_SECRET_ACCESS_KEY: 'object_storage_root_password',
 
->>>>>>> c17f3180
         // Hog Transformations (Alpha)
         HOG_TRANSFORMATIONS_ENABLED: false,
         HOG_TRANSFORMATIONS_COMPARISON_PERCENTAGE: 0,
