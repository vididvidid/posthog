--- conflicted
+++ resolved
@@ -1,12 +1,11 @@
 // eslint-disable-next-line simple-import-sort/imports
-import { getParsedQueuedMessages, mockProducer } from '../helpers/mocks/producer.mock'
+import { getProducedKafkaMessages, mockProducer } from '../helpers/mocks/producer.mock'
 
 import { CdpInternalEventsConsumer, CdpProcessedEventsConsumer } from '../../src/cdp/cdp-consumers'
 import { HogWatcherState } from '../../src/cdp/hog-watcher'
 import { HogFunctionInvocationGlobals, HogFunctionType } from '../../src/cdp/types'
 import { Hub, Team } from '../../src/types'
 import { closeHub, createHub } from '../../src/utils/db/hub'
-import { getProducedKafkaMessages, mockProducer } from '../helpers/mocks/producer.mock'
 import { getFirstTeam, resetTestDatabase } from '../helpers/sql'
 import { HOG_EXAMPLES, HOG_FILTERS_EXAMPLES, HOG_INPUTS_EXAMPLES } from './examples'
 import { createHogExecutionGlobals, insertHogFunction as _insertHogFunction } from './fixtures'
@@ -52,33 +51,6 @@
 
 jest.setTimeout(1000)
 
-<<<<<<< HEAD
-=======
-type DecodedKafkaMessage = {
-    topic: string
-    key?: any
-    value: Record<string, unknown>
-}
-
-const decodeAllKafkaMessages = (): DecodedKafkaMessage[] => {
-    const queuedMessages = getParsedQueuedMessages()
-
-    const result: DecodedKafkaMessage[] = []
-
-    for (const topicMessage of queuedMessages) {
-        for (const message of topicMessage.messages) {
-            result.push({
-                topic: topicMessage.topic,
-                key: message.key,
-                value: message.value ?? {},
-            })
-        }
-    }
-
-    return result
-}
-
->>>>>>> 6297ace5
 /**
  * NOTE: The internal and normal events consumers are very similar so we can test them together
  */
