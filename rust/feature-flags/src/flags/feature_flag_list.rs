use std::sync::Arc;
use tracing;

use crate::api::errors::FlagError;
use crate::flags::flag_models::{
    FeatureFlag, FeatureFlagList, FeatureFlagRow, TEAM_FLAGS_CACHE_PREFIX,
};
use common_database::PostgresReader;
use common_redis::Client as RedisClient;

impl FeatureFlagList {
    pub fn new(flags: Vec<FeatureFlag>) -> Self {
        Self { flags }
    }

    /// Returns feature flags from redis given a project_id
    pub async fn from_redis(
        client: Arc<dyn RedisClient + Send + Sync>,
        project_id: i64,
    ) -> Result<FeatureFlagList, FlagError> {
        tracing::debug!(
            "Attempting to read flags from Redis at key '{}{}'",
            TEAM_FLAGS_CACHE_PREFIX,
            project_id
        );

        let serialized_flags = client
            .get(format!("{TEAM_FLAGS_CACHE_PREFIX}{project_id}"))
            .await?;

        let flags_list: Vec<FeatureFlag> =
            serde_json::from_str(&serialized_flags).map_err(|e| {
                tracing::error!(
                    "failed to parse data to flags list for project {}: {}",
                    project_id,
                    e
                );
                FlagError::RedisDataParsingError
            })?;

        tracing::debug!(
            "Successfully read {} flags from Redis at key '{}{}'",
            flags_list.len(),
            TEAM_FLAGS_CACHE_PREFIX,
            project_id
        );

        Ok(FeatureFlagList { flags: flags_list })
    }

    /// Returns feature flags from postgres given a project_id
    pub async fn from_pg(
        client: PostgresReader,
        project_id: i64,
    ) -> Result<(FeatureFlagList, bool), FlagError> {
        let mut conn = client.get_connection().await.map_err(|e| {
            tracing::error!(
                "Failed to get database connection for project {}: {}",
                project_id,
                e
            );
            FlagError::DatabaseUnavailable
        })?;

        let query = r#"
            SELECT f.id,
                  f.team_id,
                  f.name,
                  f.key,
                  f.filters,
                  f.deleted,
                  f.active,
                  f.ensure_experience_continuity,
                  f.version,
                  f.evaluation_runtime,
                  COALESCE(
                      ARRAY_AGG(tag.name) FILTER (WHERE tag.name IS NOT NULL),
                      '{}'::text[]
                  ) AS evaluation_tags
              FROM posthog_featureflag AS f
              JOIN posthog_team AS t ON (f.team_id = t.id)
              -- Evaluation tags are distinct from organizational tags. This bridge table links
              -- flags to tags that constrain runtime evaluation. We use LEFT JOIN to retain flags
              -- with zero evaluation tags, so ARRAY_AGG(...) returns an empty array rather than
              -- dropping the flag row entirely.
              LEFT JOIN posthog_featureflagevaluationtag AS et ON (f.id = et.feature_flag_id)
              -- Only fetch names for tags that are evaluation constraints (not all org tags)
              LEFT JOIN posthog_tag AS tag ON (et.tag_id = tag.id)
            WHERE t.project_id = $1
              AND f.deleted = false
              AND f.active = true
            GROUP BY f.id, f.team_id, f.name, f.key, f.filters, f.deleted, f.active, 
                     f.ensure_experience_continuity, f.version, f.evaluation_runtime
        "#;
        let flags_row = sqlx::query_as::<_, FeatureFlagRow>(query)
            .bind(project_id)
            .fetch_all(&mut *conn)
            .await
            .map_err(|e| {
                tracing::error!(
                    "Failed to fetch feature flags from database for project {}: {}",
                    project_id,
                    e
                );
                FlagError::Internal(format!("Database query error: {e}"))
            })?;

        let mut had_deserialization_errors = false;
        let flags_list: Vec<FeatureFlag> = flags_row
            .into_iter()
            .filter_map(|row| {
                match serde_json::from_value(row.filters) {
                    Ok(filters) => Some(FeatureFlag {
                        id: row.id,
                        team_id: row.team_id,
                        name: row.name,
                        key: row.key,
                        filters,
                        deleted: row.deleted,
                        active: row.active,
                        ensure_experience_continuity: row.ensure_experience_continuity,
                        version: row.version,
                        evaluation_runtime: row.evaluation_runtime,
                        evaluation_tags: row.evaluation_tags,
                    }),
                    Err(e) => {
                        tracing::warn!(
                            "Failed to deserialize filters for flag {} in project {} (team {}): {}",
                            row.key,
                            project_id,
                            row.team_id,
                            e
                        );
                        had_deserialization_errors = true;
                        None // Skip this flag, continue with others
                    }
                }
            })
            .collect();

        tracing::debug!(
            "Successfully fetched {} flags from database for project {}",
            flags_list.len(),
            project_id
        );

        Ok((
            FeatureFlagList { flags: flags_list },
            had_deserialization_errors,
        ))
    }

    pub async fn update_flags_in_redis(
        client: Arc<dyn RedisClient + Send + Sync>,
        project_id: i64,
        flags: &FeatureFlagList,
    ) -> Result<(), FlagError> {
        let payload = serde_json::to_string(&flags.flags).map_err(|e| {
            tracing::error!(
                "Failed to serialize {} flags for project {}: {}",
                flags.flags.len(),
                project_id,
                e
            );
            FlagError::RedisDataParsingError
        })?;

        tracing::info!(
            "Writing flags to Redis at key '{}{}': {} flags",
            TEAM_FLAGS_CACHE_PREFIX,
            project_id,
            flags.flags.len()
        );

        client
            .set(format!("{TEAM_FLAGS_CACHE_PREFIX}{project_id}"), payload)
            .await
            .map_err(|e| {
                tracing::error!(
                    "Failed to update Redis cache for project {}: {}",
                    project_id,
                    e
                );
                FlagError::CacheUpdateError
            })?;

        Ok(())
    }
}

#[cfg(test)]
mod tests {
    use super::*;
    use crate::utils::test_utils::{
<<<<<<< HEAD
        insert_evaluation_tags_for_flag_in_pg, insert_flag_for_team_in_pg,
        insert_flags_for_team_in_redis, insert_new_team_in_pg, insert_new_team_in_redis,
        setup_invalid_pg_client, setup_pg_reader_client, setup_redis_client,
=======
        insert_flags_for_team_in_redis, insert_new_team_in_redis, setup_invalid_pg_client,
        setup_redis_client, TestContext,
>>>>>>> 12c229d1
    };
    use rand::Rng;

    #[tokio::test]
    async fn test_fetch_flags_from_redis() {
        let redis_client = setup_redis_client(None).await;

        let team = insert_new_team_in_redis(redis_client.clone())
            .await
            .expect("Failed to insert team");

        insert_flags_for_team_in_redis(redis_client.clone(), team.id, team.project_id, None)
            .await
            .expect("Failed to insert flags");

        let flags_from_redis = FeatureFlagList::from_redis(redis_client.clone(), team.project_id)
            .await
            .expect("Failed to fetch flags from redis");
        assert_eq!(flags_from_redis.flags.len(), 1);
        let flag = flags_from_redis
            .flags
            .first()
            .expect("Empty flags in redis");
        assert_eq!(flag.key, "flag1");
        assert_eq!(flag.team_id, team.id);
        assert_eq!(flag.filters.groups.len(), 1);
        assert_eq!(flag.filters.groups[0].properties.as_ref().unwrap().len(), 1);
    }

    #[tokio::test]
    async fn test_fetch_invalid_team_from_redis() {
        let redis_client = setup_redis_client(None).await;

        match FeatureFlagList::from_redis(redis_client.clone(), 1234).await {
            Err(FlagError::TokenValidationError) => {
                // Expected error
            }
            _ => panic!("Expected TokenValidationError"),
        }
    }

    #[tokio::test]
    #[should_panic(expected = "Failed to create redis client")]
    async fn test_cant_connect_to_redis_error_is_not_token_validation_error() {
        // Test that client creation fails when Redis is unavailable
        setup_redis_client(Some("redis://localhost:1111/".to_string())).await;
    }

    #[tokio::test]
    async fn test_fetch_flags_from_pg() {
        let context = TestContext::new(None).await;
        let team = context
            .insert_new_team(None)
            .await
            .expect("Failed to insert team");

        context
            .insert_flag(team.id, None)
            .await
            .expect("Failed to insert flag");

        let (flags_from_pg, _) =
            FeatureFlagList::from_pg(context.non_persons_reader.clone(), team.project_id)
                .await
                .expect("Failed to fetch flags from pg");

        assert_eq!(flags_from_pg.flags.len(), 1);
        let flag = flags_from_pg.flags.first().expect("Flags should be in pg");
        assert_eq!(flag.key, "flag1");
        assert_eq!(flag.team_id, team.id);
        assert_eq!(flag.filters.groups.len(), 1);
        assert_eq!(flag.filters.groups[0].properties.as_ref().unwrap().len(), 1);
    }

    #[tokio::test]
    async fn test_fetch_empty_team_from_pg() {
        let context = TestContext::new(None).await;

        let (FeatureFlagList { flags }, _) =
            FeatureFlagList::from_pg(context.non_persons_reader.clone(), 1234)
                .await
                .expect("Failed to fetch flags from pg");

        assert_eq!(flags.len(), 0);
    }

    #[tokio::test]
    async fn test_fetch_nonexistent_team_from_pg() {
        let context = TestContext::new(None).await;

        match FeatureFlagList::from_pg(context.non_persons_reader.clone(), -1).await {
            Ok((flags, _)) => assert_eq!(flags.flags.len(), 0),
            Err(err) => panic!("Expected empty result, got error: {err:?}"),
        }
    }

    #[tokio::test]
    async fn test_fetch_flags_db_connection_failure() {
        let invalid_client = setup_invalid_pg_client().await;

        match FeatureFlagList::from_pg(invalid_client, 1).await {
            Ok(_) => panic!("Expected error for invalid database connection"),
            Err(FlagError::DatabaseUnavailable) => {
                // Expected error
            }
            Err(e) => panic!("Unexpected error: {e:?}"),
        }
    }

    #[tokio::test]
    async fn test_fetch_multiple_flags_from_pg() {
        let context = TestContext::new(None).await;
        let team = context
            .insert_new_team(None)
            .await
            .expect("Failed to insert team");

        let random_id_1 = rand::thread_rng().gen_range(0..10_000_000);
        let random_id_2 = rand::thread_rng().gen_range(0..10_000_000);

        let flag1 = FeatureFlagRow {
            id: random_id_1,
            team_id: team.id,
            name: Some("Test Flag".to_string()),
            key: "test_flag".to_string(),
            filters: serde_json::json!({"groups": [{"properties": [], "rollout_percentage": 100}]}),
            deleted: false,
            active: true,
            ensure_experience_continuity: Some(false),
            version: Some(1),
            evaluation_runtime: Some("all".to_string()),
            evaluation_tags: None,
        };

        let flag2 = FeatureFlagRow {
            id: random_id_2,
            team_id: team.id,
            name: Some("Test Flag 2".to_string()),
            key: "test_flag_2".to_string(),
            filters: serde_json::json!({"groups": [{"properties": [], "rollout_percentage": 100}]}),
            deleted: false,
            active: true,
            ensure_experience_continuity: Some(false),
            version: Some(1),
            evaluation_runtime: Some("all".to_string()),
            evaluation_tags: None,
        };

        // Insert multiple flags for the team
        context
            .insert_flag(team.id, Some(flag1))
            .await
            .expect("Failed to insert flags");

        context
            .insert_flag(team.id, Some(flag2))
            .await
            .expect("Failed to insert flags");

        let (flags_from_pg, _) =
            FeatureFlagList::from_pg(context.non_persons_reader.clone(), team.project_id)
                .await
                .expect("Failed to fetch flags from pg");

        assert_eq!(flags_from_pg.flags.len(), 2);
        for flag in &flags_from_pg.flags {
            assert_eq!(flag.team_id, team.id);
        }
    }

    #[tokio::test]
    async fn test_fetch_flags_with_evaluation_tags_from_pg() {
        let reader = setup_pg_reader_client(None).await;

        let team = insert_new_team_in_pg(reader.clone(), None)
            .await
            .expect("Failed to insert team");

        let flag_row = insert_flag_for_team_in_pg(reader.clone(), team.id, None)
            .await
            .expect("Failed to insert flag");

        // Insert evaluation tags for the flag
        insert_evaluation_tags_for_flag_in_pg(
            reader.clone(),
            flag_row.id,
            team.id,
            vec!["docs-page", "marketing-site", "app"],
        )
        .await
        .expect("Failed to insert evaluation tags");

        let (flags_from_pg, _) = FeatureFlagList::from_pg(reader.clone(), team.project_id)
            .await
            .expect("Failed to fetch flags from pg");

        assert_eq!(flags_from_pg.flags.len(), 1);
        let flag = flags_from_pg.flags.first().expect("Should have one flag");
        assert_eq!(flag.key, "flag1");
        assert_eq!(flag.team_id, team.id);

        // Check that evaluation tags were properly fetched
        let tags = flag
            .evaluation_tags
            .as_ref()
            .expect("Should have evaluation tags");
        assert_eq!(tags.len(), 3);
        assert!(tags.contains(&"docs-page".to_string()));
        assert!(tags.contains(&"marketing-site".to_string()));
        assert!(tags.contains(&"app".to_string()));
    }
}<|MERGE_RESOLUTION|>--- conflicted
+++ resolved
@@ -192,14 +192,8 @@
 mod tests {
     use super::*;
     use crate::utils::test_utils::{
-<<<<<<< HEAD
-        insert_evaluation_tags_for_flag_in_pg, insert_flag_for_team_in_pg,
-        insert_flags_for_team_in_redis, insert_new_team_in_pg, insert_new_team_in_redis,
-        setup_invalid_pg_client, setup_pg_reader_client, setup_redis_client,
-=======
         insert_flags_for_team_in_redis, insert_new_team_in_redis, setup_invalid_pg_client,
         setup_redis_client, TestContext,
->>>>>>> 12c229d1
     };
     use rand::Rng;
 
@@ -372,29 +366,31 @@
 
     #[tokio::test]
     async fn test_fetch_flags_with_evaluation_tags_from_pg() {
-        let reader = setup_pg_reader_client(None).await;
-
-        let team = insert_new_team_in_pg(reader.clone(), None)
+        let context = TestContext::new(None).await;
+        let team = context
+            .insert_new_team(None)
             .await
             .expect("Failed to insert team");
 
-        let flag_row = insert_flag_for_team_in_pg(reader.clone(), team.id, None)
+        let flag_row = context
+            .insert_flag(team.id, None)
             .await
             .expect("Failed to insert flag");
 
         // Insert evaluation tags for the flag
-        insert_evaluation_tags_for_flag_in_pg(
-            reader.clone(),
-            flag_row.id,
-            team.id,
-            vec!["docs-page", "marketing-site", "app"],
-        )
-        .await
-        .expect("Failed to insert evaluation tags");
-
-        let (flags_from_pg, _) = FeatureFlagList::from_pg(reader.clone(), team.project_id)
-            .await
-            .expect("Failed to fetch flags from pg");
+        context
+            .insert_evaluation_tags_for_flag(
+                flag_row.id,
+                team.id,
+                vec!["docs-page", "marketing-site", "app"],
+            )
+            .await
+            .expect("Failed to insert evaluation tags");
+
+        let (flags_from_pg, _) =
+            FeatureFlagList::from_pg(context.non_persons_reader.clone(), team.project_id)
+                .await
+                .expect("Failed to fetch flags from pg");
 
         assert_eq!(flags_from_pg.flags.len(), 1);
         let flag = flags_from_pg.flags.first().expect("Should have one flag");
