--- conflicted
+++ resolved
@@ -456,27 +456,6 @@
         .expect("Failed to insert flag in Redis");
 
         // Insert into Postgres
-<<<<<<< HEAD
-        insert_flag_for_team_in_pg(
-            reader.clone(),
-            team.id,
-            Some(FeatureFlagRow {
-                id: 1,
-                team_id: team.id,
-                name: Some("Multivariate Flag".to_string()),
-                key: "multivariate_flag".to_string(),
-                filters: multivariate_flag["filters"].clone(),
-                deleted: false,
-                active: true,
-                ensure_experience_continuity: Some(false),
-                version: Some(1),
-                evaluation_runtime: Some("all".to_string()),
-                evaluation_tags: None,
-            }),
-        )
-        .await
-        .expect("Failed to insert flag in Postgres");
-=======
         context
             .insert_flag(
                 team.id,
@@ -491,11 +470,11 @@
                     ensure_experience_continuity: Some(false),
                     version: Some(1),
                     evaluation_runtime: Some("all".to_string()),
+                    evaluation_tags: None,
                 }),
             )
             .await
             .expect("Failed to insert flag in Postgres");
->>>>>>> 12c229d1
 
         // Fetch and verify from Redis
         let redis_flags = FeatureFlagList::from_redis(redis_client, team.project_id)
@@ -579,27 +558,6 @@
         .expect("Failed to insert flag in Redis");
 
         // Insert into Postgres
-<<<<<<< HEAD
-        insert_flag_for_team_in_pg(
-            reader.clone(),
-            team.id,
-            Some(FeatureFlagRow {
-                id: 1,
-                team_id: team.id,
-                name: Some("Multivariate Flag with Payloads".to_string()),
-                key: "multivariate_flag_with_payloads".to_string(),
-                filters: multivariate_flag_with_payloads["filters"].clone(),
-                deleted: false,
-                active: true,
-                ensure_experience_continuity: Some(false),
-                version: Some(1),
-                evaluation_runtime: Some("all".to_string()),
-                evaluation_tags: None,
-            }),
-        )
-        .await
-        .expect("Failed to insert flag in Postgres");
-=======
         context
             .insert_flag(
                 team.id,
@@ -614,11 +572,11 @@
                     ensure_experience_continuity: Some(false),
                     version: Some(1),
                     evaluation_runtime: Some("all".to_string()),
+                    evaluation_tags: None,
                 }),
             )
             .await
             .expect("Failed to insert flag in Postgres");
->>>>>>> 12c229d1
 
         // Fetch and verify from Redis
         let redis_flags = FeatureFlagList::from_redis(redis_client, team.project_id)
@@ -733,27 +691,6 @@
         .expect("Failed to insert flag in Redis");
 
         // Insert into Postgres
-<<<<<<< HEAD
-        insert_flag_for_team_in_pg(
-            reader.clone(),
-            team.id,
-            Some(FeatureFlagRow {
-                id: 1,
-                team_id: team.id,
-                name: Some("Flag with Super Groups".to_string()),
-                key: "flag_with_super_groups".to_string(),
-                filters: flag_with_super_groups["filters"].clone(),
-                deleted: false,
-                active: true,
-                ensure_experience_continuity: Some(false),
-                version: Some(1),
-                evaluation_runtime: Some("all".to_string()),
-                evaluation_tags: None,
-            }),
-        )
-        .await
-        .expect("Failed to insert flag in Postgres");
-=======
         context
             .insert_flag(
                 team.id,
@@ -768,11 +705,11 @@
                     ensure_experience_continuity: Some(false),
                     version: Some(1),
                     evaluation_runtime: Some("all".to_string()),
+                    evaluation_tags: None,
                 }),
             )
             .await
             .expect("Failed to insert flag in Postgres");
->>>>>>> 12c229d1
 
         // Fetch and verify from Redis
         let redis_flags = FeatureFlagList::from_redis(redis_client, team.project_id)
@@ -854,27 +791,6 @@
         .expect("Failed to insert flag in Redis");
 
         // Insert into Postgres
-<<<<<<< HEAD
-        insert_flag_for_team_in_pg(
-            reader.clone(),
-            team.id,
-            Some(FeatureFlagRow {
-                id: 1,
-                team_id: team.id,
-                name: Some("Flag with Different Properties".to_string()),
-                key: "flag_with_different_properties".to_string(),
-                filters: flag_with_different_properties["filters"].clone(),
-                deleted: false,
-                active: true,
-                ensure_experience_continuity: Some(false),
-                version: Some(1),
-                evaluation_runtime: Some("all".to_string()),
-                evaluation_tags: None,
-            }),
-        )
-        .await
-        .expect("Failed to insert flag in Postgres");
-=======
         context
             .insert_flag(
                 team.id,
@@ -889,11 +805,11 @@
                     ensure_experience_continuity: Some(false),
                     version: Some(1),
                     evaluation_runtime: Some("all".to_string()),
+                    evaluation_tags: None,
                 }),
             )
             .await
             .expect("Failed to insert flag in Postgres");
->>>>>>> 12c229d1
 
         // Fetch and verify from Redis
         let redis_flags = FeatureFlagList::from_redis(redis_client, team.project_id)
@@ -964,47 +880,6 @@
         .expect("Failed to insert flags in Redis");
 
         // Insert into Postgres
-<<<<<<< HEAD
-        insert_flag_for_team_in_pg(
-            reader.clone(),
-            team.id,
-            Some(FeatureFlagRow {
-                id: 0,
-                team_id: team.id,
-                name: Some("Deleted Flag".to_string()),
-                key: "deleted_flag".to_string(),
-                filters: deleted_flag["filters"].clone(),
-                deleted: true,
-                active: true,
-                ensure_experience_continuity: Some(false),
-                version: Some(1),
-                evaluation_runtime: Some("all".to_string()),
-                evaluation_tags: None,
-            }),
-        )
-        .await
-        .expect("Failed to insert deleted flag in Postgres");
-
-        insert_flag_for_team_in_pg(
-            reader.clone(),
-            team.id,
-            Some(FeatureFlagRow {
-                id: 0,
-                team_id: team.id,
-                name: Some("Inactive Flag".to_string()),
-                key: "inactive_flag".to_string(),
-                filters: inactive_flag["filters"].clone(),
-                deleted: false,
-                active: false,
-                ensure_experience_continuity: Some(false),
-                version: Some(1),
-                evaluation_runtime: Some("all".to_string()),
-                evaluation_tags: None,
-            }),
-        )
-        .await
-        .expect("Failed to insert inactive flag in Postgres");
-=======
         context
             .insert_flag(
                 team.id,
@@ -1019,6 +894,7 @@
                     ensure_experience_continuity: Some(false),
                     version: Some(1),
                     evaluation_runtime: Some("all".to_string()),
+                    evaluation_tags: None,
                 }),
             )
             .await
@@ -1038,11 +914,11 @@
                     ensure_experience_continuity: Some(false),
                     version: Some(1),
                     evaluation_runtime: Some("all".to_string()),
+                    evaluation_tags: None,
                 }),
             )
             .await
             .expect("Failed to insert inactive flag in Postgres");
->>>>>>> 12c229d1
 
         // Fetch and verify from Redis
         let redis_flags = FeatureFlagList::from_redis(redis_client, team.project_id)
@@ -1123,27 +999,6 @@
         .await
         .expect("Failed to insert flag in Redis");
 
-<<<<<<< HEAD
-        insert_flag_for_team_in_pg(
-            reader.clone(),
-            team.id,
-            Some(FeatureFlagRow {
-                id: 0,
-                team_id: team.id,
-                name: Some("Concurrent Flag".to_string()),
-                key: "concurrent_flag".to_string(),
-                filters: flag["filters"].clone(),
-                deleted: false,
-                active: true,
-                ensure_experience_continuity: Some(false),
-                version: Some(1),
-                evaluation_runtime: Some("all".to_string()),
-                evaluation_tags: None,
-            }),
-        )
-        .await
-        .expect("Failed to insert flag in Postgres");
-=======
         context
             .insert_flag(
                 team.id,
@@ -1158,11 +1013,11 @@
                     ensure_experience_continuity: Some(false),
                     version: Some(1),
                     evaluation_runtime: Some("all".to_string()),
+                    evaluation_tags: None,
                 }),
             )
             .await
             .expect("Failed to insert flag in Postgres");
->>>>>>> 12c229d1
 
         let mut handles = vec![];
         for _ in 0..10 {
@@ -1226,27 +1081,6 @@
         .expect("Failed to insert flags in Redis");
 
         for flag in flags {
-<<<<<<< HEAD
-            insert_flag_for_team_in_pg(
-                reader.clone(),
-                team.id,
-                Some(FeatureFlagRow {
-                    id: 0,
-                    team_id: team.id,
-                    name: Some(flag["name"].as_str().unwrap().to_string()),
-                    key: flag["key"].as_str().unwrap().to_string(),
-                    filters: flag["filters"].clone(),
-                    deleted: false,
-                    active: true,
-                    ensure_experience_continuity: Some(false),
-                    version: Some(1),
-                    evaluation_runtime: Some("all".to_string()),
-                    evaluation_tags: None,
-                }),
-            )
-            .await
-            .expect("Failed to insert flag in Postgres");
-=======
             context
                 .insert_flag(
                     team.id,
@@ -1261,11 +1095,11 @@
                         ensure_experience_continuity: Some(false),
                         version: Some(1),
                         evaluation_runtime: Some("all".to_string()),
+                        evaluation_tags: None,
                     }),
                 )
                 .await
                 .expect("Failed to insert flag in Postgres");
->>>>>>> 12c229d1
         }
 
         let start = Instant::now();
@@ -1340,27 +1174,6 @@
         .expect("Failed to insert edge case flags in Redis");
 
         for flag in edge_case_flags.as_array().unwrap() {
-<<<<<<< HEAD
-            insert_flag_for_team_in_pg(
-                reader.clone(),
-                team.id,
-                Some(FeatureFlagRow {
-                    id: 0,
-                    team_id: team.id,
-                    name: flag["name"].as_str().map(|s| s.to_string()),
-                    key: flag["key"].as_str().unwrap().to_string(),
-                    filters: flag["filters"].clone(),
-                    deleted: false,
-                    active: true,
-                    ensure_experience_continuity: Some(false),
-                    version: Some(1),
-                    evaluation_runtime: Some("all".to_string()),
-                    evaluation_tags: None,
-                }),
-            )
-            .await
-            .expect("Failed to insert edge case flag in Postgres");
-=======
             context
                 .insert_flag(
                     team.id,
@@ -1375,11 +1188,11 @@
                         ensure_experience_continuity: Some(false),
                         version: Some(1),
                         evaluation_runtime: Some("all".to_string()),
+                        evaluation_tags: None,
                     }),
                 )
                 .await
                 .expect("Failed to insert edge case flag in Postgres");
->>>>>>> 12c229d1
         }
 
         // Fetch and verify edge case flags
@@ -1449,27 +1262,6 @@
         .expect("Failed to insert flags in Redis");
 
         for flag in flags.as_array().unwrap() {
-<<<<<<< HEAD
-            insert_flag_for_team_in_pg(
-                reader.clone(),
-                team.id,
-                Some(FeatureFlagRow {
-                    id: 0,
-                    team_id: team.id,
-                    name: flag["name"].as_str().map(|s| s.to_string()),
-                    key: flag["key"].as_str().unwrap().to_string(),
-                    filters: flag["filters"].clone(),
-                    deleted: false,
-                    active: true,
-                    ensure_experience_continuity: Some(false),
-                    version: Some(1),
-                    evaluation_runtime: Some("all".to_string()),
-                    evaluation_tags: None,
-                }),
-            )
-            .await
-            .expect("Failed to insert flag in Postgres");
-=======
             context
                 .insert_flag(
                     team.id,
@@ -1484,11 +1276,11 @@
                         ensure_experience_continuity: Some(false),
                         version: Some(1),
                         evaluation_runtime: Some("all".to_string()),
+                        evaluation_tags: None,
                     }),
                 )
                 .await
                 .expect("Failed to insert flag in Postgres");
->>>>>>> 12c229d1
         }
 
         // Fetch flags from both sources
@@ -1590,27 +1382,6 @@
         .expect("Failed to insert flags in Redis");
 
         for flag in flags.as_array().unwrap() {
-<<<<<<< HEAD
-            insert_flag_for_team_in_pg(
-                reader.clone(),
-                team.id,
-                Some(FeatureFlagRow {
-                    id: 0,
-                    team_id: team.id,
-                    name: flag["name"].as_str().map(|s| s.to_string()),
-                    key: flag["key"].as_str().unwrap().to_string(),
-                    filters: flag["filters"].clone(),
-                    deleted: false,
-                    active: true,
-                    ensure_experience_continuity: Some(false),
-                    version: Some(1),
-                    evaluation_runtime: Some("all".to_string()),
-                    evaluation_tags: None,
-                }),
-            )
-            .await
-            .expect("Failed to insert flag in Postgres");
-=======
             context
                 .insert_flag(
                     team.id,
@@ -1625,11 +1396,11 @@
                         ensure_experience_continuity: Some(false),
                         version: Some(1),
                         evaluation_runtime: Some("all".to_string()),
+                        evaluation_tags: None,
                     }),
                 )
                 .await
                 .expect("Failed to insert flag in Postgres");
->>>>>>> 12c229d1
         }
 
         // Fetch flags from both sources
