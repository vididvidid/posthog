--- conflicted
+++ resolved
@@ -152,10 +152,7 @@
     query_params: &FlagsQueryParams,
     headers: &axum::http::HeaderMap,
     explicit_runtime: Option<EvaluationRuntime>,
-<<<<<<< HEAD
     environment_tags: Option<&Vec<String>>,
-=======
->>>>>>> bc88dfa8
 ) -> Result<(FeatureFlagList, bool), FlagError> {
     let flag_result = flag_service.get_flags_from_cache_or_pg(project_id).await?;
 
@@ -171,13 +168,10 @@
     let current_runtime = detect_evaluation_runtime_from_request(headers, explicit_runtime);
     let flags_after_runtime_filter =
         filter_flags_by_runtime(flags_after_survey_filter, current_runtime);
-<<<<<<< HEAD
-    
+
     // Finally filter by evaluation tags
-    let flags_after_tag_filter = filter_flags_by_evaluation_tags(
-        flags_after_runtime_filter,
-        environment_tags,
-    );
+    let flags_after_tag_filter =
+        filter_flags_by_evaluation_tags(flags_after_runtime_filter, environment_tags);
 
     tracing::debug!(
         "Flag filtering: detected_runtime={:?}, environment_tags={:?}, final_count={}",
@@ -188,17 +182,6 @@
 
     Ok((
         FeatureFlagList::new(flags_after_tag_filter),
-=======
-
-    tracing::debug!(
-        "Runtime filtering: detected_runtime={:?}, flags_count={}",
-        current_runtime,
-        flags_after_runtime_filter.len()
-    );
-
-    Ok((
-        FeatureFlagList::new(flags_after_runtime_filter),
->>>>>>> bc88dfa8
         flag_result.had_deserialization_errors,
     ))
 }
