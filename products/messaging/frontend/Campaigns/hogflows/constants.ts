--- conflicted
+++ resolved
@@ -3,11 +3,7 @@
 
 export const NODE_GAP = 50
 export const NODE_EDGE_GAP = 150
-<<<<<<< HEAD
-export const NODE_LAYER_GAP = NODE_GAP * 2.25
-=======
 export const NODE_LAYER_GAP = NODE_GAP * 1.5
->>>>>>> 5a426cab
 
 export const TOP_HANDLE_POSITION = {
     x: NODE_WIDTH / 2,
