--- conflicted
+++ resolved
@@ -1,13 +1,8 @@
 import { getOutgoers, useReactFlow } from '@xyflow/react'
 import { useActions, useValues } from 'kea'
 
-<<<<<<< HEAD
-import { IconTrash, IconX } from '@posthog/icons'
+import { IconExternal, IconTrash, IconX } from '@posthog/icons'
 import { LemonBadge, LemonButton, LemonDivider, LemonLabel, LemonSwitch, Tooltip } from '@posthog/lemon-ui'
-=======
-import { IconExternal, IconTrash, IconX } from '@posthog/icons'
-import { LemonButton, LemonDivider, LemonLabel, LemonSwitch } from '@posthog/lemon-ui'
->>>>>>> fa8e5c37
 
 import { ScrollableShadows } from 'lib/components/ScrollableShadows/ScrollableShadows'
 import { urls } from 'scenes/urls'
@@ -16,12 +11,8 @@
 import { HogFlowFilters } from './filters/HogFlowFilters'
 import { hogFlowEditorLogic } from './hogFlowEditorLogic'
 import { getHogFlowStep } from './steps/HogFlowSteps'
-<<<<<<< HEAD
-import { HogFlowActionSchema } from './steps/types'
-=======
-import { isOptOutEligibleAction } from './steps/types'
+import { HogFlowActionSchema, isOptOutEligibleAction } from './steps/types'
 import { HogFlowAction } from './types'
->>>>>>> fa8e5c37
 
 export function HogFlowEditorDetailsPanel(): JSX.Element | null {
     const { selectedNode, nodes, edges, categories, categoriesLoading } = useValues(hogFlowEditorLogic)
